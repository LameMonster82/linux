--- conflicted
+++ resolved
@@ -164,14 +164,10 @@
 	if (data->smp_reg != ~0U) {
 		mtrr_if->set(data->smp_reg, data->smp_base,
 			     data->smp_size, data->smp_type);
-<<<<<<< HEAD
-	} else {
-=======
 	} else if (mtrr_aps_delayed_init) {
 		/*
 		 * Initialize the MTRRs inaddition to the synchronisation.
 		 */
->>>>>>> fa526d0d
 		mtrr_if->set_all();
 	}
 
@@ -273,11 +269,8 @@
 	 */
 	if (reg != ~0U)
 		mtrr_if->set(reg, base, size, type);
-<<<<<<< HEAD
-=======
 	else if (!mtrr_aps_delayed_init)
 		mtrr_if->set_all();
->>>>>>> fa526d0d
 
 	/* Wait for the others */
 	while (atomic_read(&data.count))
