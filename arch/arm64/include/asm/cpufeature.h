/*
 * Copyright (C) 2014 Linaro Ltd. <ard.biesheuvel@linaro.org>
 *
 * This program is free software; you can redistribute it and/or modify
 * it under the terms of the GNU General Public License version 2 as
 * published by the Free Software Foundation.
 */

#ifndef __ASM_CPUFEATURE_H
#define __ASM_CPUFEATURE_H

<<<<<<< HEAD
#include <linux/jump_label.h>

#include <asm/cpucaps.h>
=======
>>>>>>> 75037120
#include <asm/hwcap.h>
#include <asm/sysreg.h>

/*
 * In the arm64 world (as in the ARM world), elf_hwcap is used both internally
 * in the kernel and for user space to keep track of which optional features
 * are supported by the current system. So let's map feature 'x' to HWCAP_x.
 * Note that HWCAP_x constants are bit fields so we need to take the log.
 */

#define MAX_CPU_FEATURES	(8 * sizeof(elf_hwcap))
#define cpu_feature(x)		ilog2(HWCAP_ ## x)

<<<<<<< HEAD
=======
#define ARM64_WORKAROUND_CLEAN_CACHE		0
#define ARM64_WORKAROUND_DEVICE_LOAD_ACQUIRE	1
#define ARM64_WORKAROUND_845719			2
#define ARM64_HAS_SYSREG_GIC_CPUIF		3
#define ARM64_HAS_PAN				4
#define ARM64_HAS_LSE_ATOMICS			5
#define ARM64_WORKAROUND_CAVIUM_23154		6
#define ARM64_WORKAROUND_834220			7
#define ARM64_HAS_NO_HW_PREFETCH		8
#define ARM64_HAS_UAO				9
#define ARM64_ALT_PAN_NOT_UAO			10
#define ARM64_HAS_VIRT_HOST_EXTN		11
#define ARM64_WORKAROUND_CAVIUM_27456		12
#define ARM64_HAS_32BIT_EL0			13
#define ARM64_HYP_OFFSET_LOW			14
#define ARM64_MISMATCHED_CACHE_LINE_SIZE	15
/*
 * The macro below will be moved to asm/cpucaps.h together with the
 * ARM64_NCAPS update.
 */
#define ARM64_HAS_NO_FPSIMD			16

#define ARM64_NCAPS				17

>>>>>>> 75037120
#ifndef __ASSEMBLY__

#include <linux/bug.h>
#include <linux/jump_label.h>
#include <linux/kernel.h>

/* CPU feature register tracking */
enum ftr_type {
	FTR_EXACT,	/* Use a predefined safe value */
	FTR_LOWER_SAFE,	/* Smaller value is safe */
	FTR_HIGHER_SAFE,/* Bigger value is safe */
};

#define FTR_STRICT	true	/* SANITY check strict matching required */
#define FTR_NONSTRICT	false	/* SANITY check ignored */

#define FTR_SIGNED	true	/* Value should be treated as signed */
#define FTR_UNSIGNED	false	/* Value should be treated as unsigned */

struct arm64_ftr_bits {
	bool		sign;	/* Value is signed ? */
	bool		strict;	/* CPU Sanity check: strict matching required ? */
	enum ftr_type	type;
	u8		shift;
	u8		width;
	s64		safe_val; /* safe value for FTR_EXACT features */
};

/*
 * @arm64_ftr_reg - Feature register
 * @strict_mask		Bits which should match across all CPUs for sanity.
 * @sys_val		Safe value across the CPUs (system view)
 */
struct arm64_ftr_reg {
	const char			*name;
	u64				strict_mask;
	u64				sys_val;
	const struct arm64_ftr_bits	*ftr_bits;
};

extern struct arm64_ftr_reg arm64_ftr_reg_ctrel0;

/* scope of capability check */
enum {
	SCOPE_SYSTEM,
	SCOPE_LOCAL_CPU,
};

struct arm64_cpu_capabilities {
	const char *desc;
	u16 capability;
	int def_scope;			/* default scope */
	bool (*matches)(const struct arm64_cpu_capabilities *caps, int scope);
	int (*enable)(void *);		/* Called on all active CPUs */
	union {
		struct {	/* To be used for erratum handling only */
			u32 midr_model;
			u32 midr_range_min, midr_range_max;
		};

		struct {	/* Feature register checking */
			u32 sys_reg;
			u8 field_pos;
			u8 min_field_value;
			u8 hwcap_type;
			bool sign;
			unsigned long hwcap;
		};
	};
};

extern DECLARE_BITMAP(cpu_hwcaps, ARM64_NCAPS);
extern struct static_key_false cpu_hwcap_keys[ARM64_NCAPS];

bool this_cpu_has_cap(unsigned int cap);

static inline bool cpu_have_feature(unsigned int num)
{
	return elf_hwcap & (1UL << num);
}

/* System capability check for constant caps */
static inline bool cpus_have_const_cap(int num)
{
	if (num >= ARM64_NCAPS)
		return false;
	return static_branch_unlikely(&cpu_hwcap_keys[num]);
}

static inline bool cpus_have_cap(unsigned int num)
{
	if (num >= ARM64_NCAPS)
		return false;
	return test_bit(num, cpu_hwcaps);
}

static inline void cpus_set_cap(unsigned int num)
{
	if (num >= ARM64_NCAPS) {
		pr_warn("Attempt to set an illegal CPU capability (%d >= %d)\n",
			num, ARM64_NCAPS);
	} else {
		__set_bit(num, cpu_hwcaps);
		static_branch_enable(&cpu_hwcap_keys[num]);
	}
}

static inline int __attribute_const__
cpuid_feature_extract_signed_field_width(u64 features, int field, int width)
{
	return (s64)(features << (64 - width - field)) >> (64 - width);
}

static inline int __attribute_const__
cpuid_feature_extract_signed_field(u64 features, int field)
{
	return cpuid_feature_extract_signed_field_width(features, field, 4);
}

static inline unsigned int __attribute_const__
cpuid_feature_extract_unsigned_field_width(u64 features, int field, int width)
{
	return (u64)(features << (64 - width - field)) >> (64 - width);
}

static inline unsigned int __attribute_const__
cpuid_feature_extract_unsigned_field(u64 features, int field)
{
	return cpuid_feature_extract_unsigned_field_width(features, field, 4);
}

static inline u64 arm64_ftr_mask(const struct arm64_ftr_bits *ftrp)
{
	return (u64)GENMASK(ftrp->shift + ftrp->width - 1, ftrp->shift);
}

static inline int __attribute_const__
cpuid_feature_extract_field(u64 features, int field, bool sign)
{
	return (sign) ?
		cpuid_feature_extract_signed_field(features, field) :
		cpuid_feature_extract_unsigned_field(features, field);
}

static inline s64 arm64_ftr_value(const struct arm64_ftr_bits *ftrp, u64 val)
{
	return (s64)cpuid_feature_extract_field(val, ftrp->shift, ftrp->sign);
}

static inline bool id_aa64mmfr0_mixed_endian_el0(u64 mmfr0)
{
	return cpuid_feature_extract_unsigned_field(mmfr0, ID_AA64MMFR0_BIGENDEL_SHIFT) == 0x1 ||
		cpuid_feature_extract_unsigned_field(mmfr0, ID_AA64MMFR0_BIGENDEL0_SHIFT) == 0x1;
}

static inline bool id_aa64pfr0_32bit_el0(u64 pfr0)
{
	u32 val = cpuid_feature_extract_unsigned_field(pfr0, ID_AA64PFR0_EL0_SHIFT);

	return val == ID_AA64PFR0_EL0_32BIT_64BIT;
}

void __init setup_cpu_features(void);

void update_cpu_capabilities(const struct arm64_cpu_capabilities *caps,
			    const char *info);
void enable_cpu_capabilities(const struct arm64_cpu_capabilities *caps);
void check_local_cpu_capabilities(void);

void update_cpu_errata_workarounds(void);
void __init enable_errata_workarounds(void);
void verify_local_cpu_errata_workarounds(void);

u64 read_system_reg(u32 id);

static inline bool cpu_supports_mixed_endian_el0(void)
{
	return id_aa64mmfr0_mixed_endian_el0(read_cpuid(ID_AA64MMFR0_EL1));
}

static inline bool system_supports_32bit_el0(void)
{
	return cpus_have_const_cap(ARM64_HAS_32BIT_EL0);
}

static inline bool system_supports_mixed_endian_el0(void)
{
	return id_aa64mmfr0_mixed_endian_el0(read_system_reg(SYS_ID_AA64MMFR0_EL1));
}

static inline bool system_supports_fpsimd(void)
{
	return !cpus_have_const_cap(ARM64_HAS_NO_FPSIMD);
}

static inline bool system_uses_ttbr0_pan(void)
{
	return IS_ENABLED(CONFIG_ARM64_SW_TTBR0_PAN) &&
		!cpus_have_cap(ARM64_HAS_PAN);
}

#endif /* __ASSEMBLY__ */

#endif<|MERGE_RESOLUTION|>--- conflicted
+++ resolved
@@ -9,12 +9,7 @@
 #ifndef __ASM_CPUFEATURE_H
 #define __ASM_CPUFEATURE_H
 
-<<<<<<< HEAD
-#include <linux/jump_label.h>
-
 #include <asm/cpucaps.h>
-=======
->>>>>>> 75037120
 #include <asm/hwcap.h>
 #include <asm/sysreg.h>
 
@@ -28,33 +23,6 @@
 #define MAX_CPU_FEATURES	(8 * sizeof(elf_hwcap))
 #define cpu_feature(x)		ilog2(HWCAP_ ## x)
 
-<<<<<<< HEAD
-=======
-#define ARM64_WORKAROUND_CLEAN_CACHE		0
-#define ARM64_WORKAROUND_DEVICE_LOAD_ACQUIRE	1
-#define ARM64_WORKAROUND_845719			2
-#define ARM64_HAS_SYSREG_GIC_CPUIF		3
-#define ARM64_HAS_PAN				4
-#define ARM64_HAS_LSE_ATOMICS			5
-#define ARM64_WORKAROUND_CAVIUM_23154		6
-#define ARM64_WORKAROUND_834220			7
-#define ARM64_HAS_NO_HW_PREFETCH		8
-#define ARM64_HAS_UAO				9
-#define ARM64_ALT_PAN_NOT_UAO			10
-#define ARM64_HAS_VIRT_HOST_EXTN		11
-#define ARM64_WORKAROUND_CAVIUM_27456		12
-#define ARM64_HAS_32BIT_EL0			13
-#define ARM64_HYP_OFFSET_LOW			14
-#define ARM64_MISMATCHED_CACHE_LINE_SIZE	15
-/*
- * The macro below will be moved to asm/cpucaps.h together with the
- * ARM64_NCAPS update.
- */
-#define ARM64_HAS_NO_FPSIMD			16
-
-#define ARM64_NCAPS				17
-
->>>>>>> 75037120
 #ifndef __ASSEMBLY__
 
 #include <linux/bug.h>
