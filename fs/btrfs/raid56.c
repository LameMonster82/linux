// SPDX-License-Identifier: GPL-2.0
/*
 * Copyright (C) 2012 Fusion-io  All rights reserved.
 * Copyright (C) 2012 Intel Corp. All rights reserved.
 */

#include <linux/sched.h>
#include <linux/bio.h>
#include <linux/slab.h>
#include <linux/blkdev.h>
#include <linux/raid/pq.h>
#include <linux/hash.h>
#include <linux/list_sort.h>
#include <linux/raid/xor.h>
#include <linux/mm.h>
#include "ctree.h"
#include "disk-io.h"
#include "volumes.h"
#include "raid56.h"
#include "async-thread.h"

/* set when additional merges to this rbio are not allowed */
#define RBIO_RMW_LOCKED_BIT	1

/*
 * set when this rbio is sitting in the hash, but it is just a cache
 * of past RMW
 */
#define RBIO_CACHE_BIT		2

/*
 * set when it is safe to trust the stripe_pages for caching
 */
#define RBIO_CACHE_READY_BIT	3

#define RBIO_CACHE_SIZE 1024

enum btrfs_rbio_ops {
	BTRFS_RBIO_WRITE,
	BTRFS_RBIO_READ_REBUILD,
	BTRFS_RBIO_PARITY_SCRUB,
	BTRFS_RBIO_REBUILD_MISSING,
};

struct btrfs_raid_bio {
	struct btrfs_fs_info *fs_info;
	struct btrfs_bio *bbio;

	/* while we're doing rmw on a stripe
	 * we put it into a hash table so we can
	 * lock the stripe and merge more rbios
	 * into it.
	 */
	struct list_head hash_list;

	/*
	 * LRU list for the stripe cache
	 */
	struct list_head stripe_cache;

	/*
	 * for scheduling work in the helper threads
	 */
	struct btrfs_work work;

	/*
	 * bio list and bio_list_lock are used
	 * to add more bios into the stripe
	 * in hopes of avoiding the full rmw
	 */
	struct bio_list bio_list;
	spinlock_t bio_list_lock;

	/* also protected by the bio_list_lock, the
	 * plug list is used by the plugging code
	 * to collect partial bios while plugged.  The
	 * stripe locking code also uses it to hand off
	 * the stripe lock to the next pending IO
	 */
	struct list_head plug_list;

	/*
	 * flags that tell us if it is safe to
	 * merge with this bio
	 */
	unsigned long flags;

	/* size of each individual stripe on disk */
	int stripe_len;

	/* number of data stripes (no p/q) */
	int nr_data;

	int real_stripes;

	int stripe_npages;
	/*
	 * set if we're doing a parity rebuild
	 * for a read from higher up, which is handled
	 * differently from a parity rebuild as part of
	 * rmw
	 */
	enum btrfs_rbio_ops operation;

	/* first bad stripe */
	int faila;

	/* second bad stripe (for raid6 use) */
	int failb;

	int scrubp;
	/*
	 * number of pages needed to represent the full
	 * stripe
	 */
	int nr_pages;

	/*
	 * size of all the bios in the bio_list.  This
	 * helps us decide if the rbio maps to a full
	 * stripe or not
	 */
	int bio_list_bytes;

	int generic_bio_cnt;

	refcount_t refs;

	atomic_t stripes_pending;

	atomic_t error;
	/*
	 * these are two arrays of pointers.  We allocate the
	 * rbio big enough to hold them both and setup their
	 * locations when the rbio is allocated
	 */

	/* pointers to pages that we allocated for
	 * reading/writing stripes directly from the disk (including P/Q)
	 */
	struct page **stripe_pages;

	/*
	 * pointers to the pages in the bio_list.  Stored
	 * here for faster lookup
	 */
	struct page **bio_pages;

	/*
	 * bitmap to record which horizontal stripe has data
	 */
	unsigned long *dbitmap;

	/* allocated with real_stripes-many pointers for finish_*() calls */
	void **finish_pointers;

	/* allocated with stripe_npages-many bits for finish_*() calls */
	unsigned long *finish_pbitmap;
};

static int __raid56_parity_recover(struct btrfs_raid_bio *rbio);
static noinline void finish_rmw(struct btrfs_raid_bio *rbio);
static void rmw_work(struct btrfs_work *work);
static void read_rebuild_work(struct btrfs_work *work);
static int fail_bio_stripe(struct btrfs_raid_bio *rbio, struct bio *bio);
static int fail_rbio_index(struct btrfs_raid_bio *rbio, int failed);
static void __free_raid_bio(struct btrfs_raid_bio *rbio);
static void index_rbio_pages(struct btrfs_raid_bio *rbio);
static int alloc_rbio_pages(struct btrfs_raid_bio *rbio);

static noinline void finish_parity_scrub(struct btrfs_raid_bio *rbio,
					 int need_check);
static void scrub_parity_work(struct btrfs_work *work);

static void start_async_work(struct btrfs_raid_bio *rbio, btrfs_func_t work_func)
{
	btrfs_init_work(&rbio->work, btrfs_rmw_helper, work_func, NULL, NULL);
	btrfs_queue_work(rbio->fs_info->rmw_workers, &rbio->work);
}

/*
 * the stripe hash table is used for locking, and to collect
 * bios in hopes of making a full stripe
 */
int btrfs_alloc_stripe_hash_table(struct btrfs_fs_info *info)
{
	struct btrfs_stripe_hash_table *table;
	struct btrfs_stripe_hash_table *x;
	struct btrfs_stripe_hash *cur;
	struct btrfs_stripe_hash *h;
	int num_entries = 1 << BTRFS_STRIPE_HASH_TABLE_BITS;
	int i;
	int table_size;

	if (info->stripe_hash_table)
		return 0;

	/*
	 * The table is large, starting with order 4 and can go as high as
	 * order 7 in case lock debugging is turned on.
	 *
	 * Try harder to allocate and fallback to vmalloc to lower the chance
	 * of a failing mount.
	 */
	table_size = sizeof(*table) + sizeof(*h) * num_entries;
	table = kvzalloc(table_size, GFP_KERNEL);
	if (!table)
		return -ENOMEM;

	spin_lock_init(&table->cache_lock);
	INIT_LIST_HEAD(&table->stripe_cache);

	h = table->table;

	for (i = 0; i < num_entries; i++) {
		cur = h + i;
		INIT_LIST_HEAD(&cur->hash_list);
		spin_lock_init(&cur->lock);
	}

	x = cmpxchg(&info->stripe_hash_table, NULL, table);
	if (x)
		kvfree(x);
	return 0;
}

/*
 * caching an rbio means to copy anything from the
 * bio_pages array into the stripe_pages array.  We
 * use the page uptodate bit in the stripe cache array
 * to indicate if it has valid data
 *
 * once the caching is done, we set the cache ready
 * bit.
 */
static void cache_rbio_pages(struct btrfs_raid_bio *rbio)
{
	int i;
	char *s;
	char *d;
	int ret;

	ret = alloc_rbio_pages(rbio);
	if (ret)
		return;

	for (i = 0; i < rbio->nr_pages; i++) {
		if (!rbio->bio_pages[i])
			continue;

		s = kmap(rbio->bio_pages[i]);
		d = kmap(rbio->stripe_pages[i]);

		copy_page(d, s);

		kunmap(rbio->bio_pages[i]);
		kunmap(rbio->stripe_pages[i]);
		SetPageUptodate(rbio->stripe_pages[i]);
	}
	set_bit(RBIO_CACHE_READY_BIT, &rbio->flags);
}

/*
 * we hash on the first logical address of the stripe
 */
static int rbio_bucket(struct btrfs_raid_bio *rbio)
{
	u64 num = rbio->bbio->raid_map[0];

	/*
	 * we shift down quite a bit.  We're using byte
	 * addressing, and most of the lower bits are zeros.
	 * This tends to upset hash_64, and it consistently
	 * returns just one or two different values.
	 *
	 * shifting off the lower bits fixes things.
	 */
	return hash_64(num >> 16, BTRFS_STRIPE_HASH_TABLE_BITS);
}

/*
 * stealing an rbio means taking all the uptodate pages from the stripe
 * array in the source rbio and putting them into the destination rbio
 */
static void steal_rbio(struct btrfs_raid_bio *src, struct btrfs_raid_bio *dest)
{
	int i;
	struct page *s;
	struct page *d;

	if (!test_bit(RBIO_CACHE_READY_BIT, &src->flags))
		return;

	for (i = 0; i < dest->nr_pages; i++) {
		s = src->stripe_pages[i];
		if (!s || !PageUptodate(s)) {
			continue;
		}

		d = dest->stripe_pages[i];
		if (d)
			__free_page(d);

		dest->stripe_pages[i] = s;
		src->stripe_pages[i] = NULL;
	}
}

/*
 * merging means we take the bio_list from the victim and
 * splice it into the destination.  The victim should
 * be discarded afterwards.
 *
 * must be called with dest->rbio_list_lock held
 */
static void merge_rbio(struct btrfs_raid_bio *dest,
		       struct btrfs_raid_bio *victim)
{
	bio_list_merge(&dest->bio_list, &victim->bio_list);
	dest->bio_list_bytes += victim->bio_list_bytes;
	dest->generic_bio_cnt += victim->generic_bio_cnt;
	bio_list_init(&victim->bio_list);
}

/*
 * used to prune items that are in the cache.  The caller
 * must hold the hash table lock.
 */
static void __remove_rbio_from_cache(struct btrfs_raid_bio *rbio)
{
	int bucket = rbio_bucket(rbio);
	struct btrfs_stripe_hash_table *table;
	struct btrfs_stripe_hash *h;
	int freeit = 0;

	/*
	 * check the bit again under the hash table lock.
	 */
	if (!test_bit(RBIO_CACHE_BIT, &rbio->flags))
		return;

	table = rbio->fs_info->stripe_hash_table;
	h = table->table + bucket;

	/* hold the lock for the bucket because we may be
	 * removing it from the hash table
	 */
	spin_lock(&h->lock);

	/*
	 * hold the lock for the bio list because we need
	 * to make sure the bio list is empty
	 */
	spin_lock(&rbio->bio_list_lock);

	if (test_and_clear_bit(RBIO_CACHE_BIT, &rbio->flags)) {
		list_del_init(&rbio->stripe_cache);
		table->cache_size -= 1;
		freeit = 1;

		/* if the bio list isn't empty, this rbio is
		 * still involved in an IO.  We take it out
		 * of the cache list, and drop the ref that
		 * was held for the list.
		 *
		 * If the bio_list was empty, we also remove
		 * the rbio from the hash_table, and drop
		 * the corresponding ref
		 */
		if (bio_list_empty(&rbio->bio_list)) {
			if (!list_empty(&rbio->hash_list)) {
				list_del_init(&rbio->hash_list);
				refcount_dec(&rbio->refs);
				BUG_ON(!list_empty(&rbio->plug_list));
			}
		}
	}

	spin_unlock(&rbio->bio_list_lock);
	spin_unlock(&h->lock);

	if (freeit)
		__free_raid_bio(rbio);
}

/*
 * prune a given rbio from the cache
 */
static void remove_rbio_from_cache(struct btrfs_raid_bio *rbio)
{
	struct btrfs_stripe_hash_table *table;
	unsigned long flags;

	if (!test_bit(RBIO_CACHE_BIT, &rbio->flags))
		return;

	table = rbio->fs_info->stripe_hash_table;

	spin_lock_irqsave(&table->cache_lock, flags);
	__remove_rbio_from_cache(rbio);
	spin_unlock_irqrestore(&table->cache_lock, flags);
}

/*
 * remove everything in the cache
 */
static void btrfs_clear_rbio_cache(struct btrfs_fs_info *info)
{
	struct btrfs_stripe_hash_table *table;
	unsigned long flags;
	struct btrfs_raid_bio *rbio;

	table = info->stripe_hash_table;

	spin_lock_irqsave(&table->cache_lock, flags);
	while (!list_empty(&table->stripe_cache)) {
		rbio = list_entry(table->stripe_cache.next,
				  struct btrfs_raid_bio,
				  stripe_cache);
		__remove_rbio_from_cache(rbio);
	}
	spin_unlock_irqrestore(&table->cache_lock, flags);
}

/*
 * remove all cached entries and free the hash table
 * used by unmount
 */
void btrfs_free_stripe_hash_table(struct btrfs_fs_info *info)
{
	if (!info->stripe_hash_table)
		return;
	btrfs_clear_rbio_cache(info);
	kvfree(info->stripe_hash_table);
	info->stripe_hash_table = NULL;
}

/*
 * insert an rbio into the stripe cache.  It
 * must have already been prepared by calling
 * cache_rbio_pages
 *
 * If this rbio was already cached, it gets
 * moved to the front of the lru.
 *
 * If the size of the rbio cache is too big, we
 * prune an item.
 */
static void cache_rbio(struct btrfs_raid_bio *rbio)
{
	struct btrfs_stripe_hash_table *table;
	unsigned long flags;

	if (!test_bit(RBIO_CACHE_READY_BIT, &rbio->flags))
		return;

	table = rbio->fs_info->stripe_hash_table;

	spin_lock_irqsave(&table->cache_lock, flags);
	spin_lock(&rbio->bio_list_lock);

	/* bump our ref if we were not in the list before */
	if (!test_and_set_bit(RBIO_CACHE_BIT, &rbio->flags))
		refcount_inc(&rbio->refs);

	if (!list_empty(&rbio->stripe_cache)){
		list_move(&rbio->stripe_cache, &table->stripe_cache);
	} else {
		list_add(&rbio->stripe_cache, &table->stripe_cache);
		table->cache_size += 1;
	}

	spin_unlock(&rbio->bio_list_lock);

	if (table->cache_size > RBIO_CACHE_SIZE) {
		struct btrfs_raid_bio *found;

		found = list_entry(table->stripe_cache.prev,
				  struct btrfs_raid_bio,
				  stripe_cache);

		if (found != rbio)
			__remove_rbio_from_cache(found);
	}

	spin_unlock_irqrestore(&table->cache_lock, flags);
}

/*
 * helper function to run the xor_blocks api.  It is only
 * able to do MAX_XOR_BLOCKS at a time, so we need to
 * loop through.
 */
static void run_xor(void **pages, int src_cnt, ssize_t len)
{
	int src_off = 0;
	int xor_src_cnt = 0;
	void *dest = pages[src_cnt];

	while(src_cnt > 0) {
		xor_src_cnt = min(src_cnt, MAX_XOR_BLOCKS);
		xor_blocks(xor_src_cnt, len, dest, pages + src_off);

		src_cnt -= xor_src_cnt;
		src_off += xor_src_cnt;
	}
}

/*
 * Returns true if the bio list inside this rbio covers an entire stripe (no
 * rmw required).
 */
static int rbio_is_full(struct btrfs_raid_bio *rbio)
{
	unsigned long flags;
	unsigned long size = rbio->bio_list_bytes;
	int ret = 1;

	spin_lock_irqsave(&rbio->bio_list_lock, flags);
	if (size != rbio->nr_data * rbio->stripe_len)
		ret = 0;
	BUG_ON(size > rbio->nr_data * rbio->stripe_len);
	spin_unlock_irqrestore(&rbio->bio_list_lock, flags);

	return ret;
}

/*
 * returns 1 if it is safe to merge two rbios together.
 * The merging is safe if the two rbios correspond to
 * the same stripe and if they are both going in the same
 * direction (read vs write), and if neither one is
 * locked for final IO
 *
 * The caller is responsible for locking such that
 * rmw_locked is safe to test
 */
static int rbio_can_merge(struct btrfs_raid_bio *last,
			  struct btrfs_raid_bio *cur)
{
	if (test_bit(RBIO_RMW_LOCKED_BIT, &last->flags) ||
	    test_bit(RBIO_RMW_LOCKED_BIT, &cur->flags))
		return 0;

	/*
	 * we can't merge with cached rbios, since the
	 * idea is that when we merge the destination
	 * rbio is going to run our IO for us.  We can
	 * steal from cached rbios though, other functions
	 * handle that.
	 */
	if (test_bit(RBIO_CACHE_BIT, &last->flags) ||
	    test_bit(RBIO_CACHE_BIT, &cur->flags))
		return 0;

	if (last->bbio->raid_map[0] !=
	    cur->bbio->raid_map[0])
		return 0;

	/* we can't merge with different operations */
	if (last->operation != cur->operation)
		return 0;
	/*
	 * We've need read the full stripe from the drive.
	 * check and repair the parity and write the new results.
	 *
	 * We're not allowed to add any new bios to the
	 * bio list here, anyone else that wants to
	 * change this stripe needs to do their own rmw.
	 */
	if (last->operation == BTRFS_RBIO_PARITY_SCRUB)
		return 0;

	if (last->operation == BTRFS_RBIO_REBUILD_MISSING)
		return 0;

	if (last->operation == BTRFS_RBIO_READ_REBUILD) {
		int fa = last->faila;
		int fb = last->failb;
		int cur_fa = cur->faila;
		int cur_fb = cur->failb;

		if (last->faila >= last->failb) {
			fa = last->failb;
			fb = last->faila;
		}

		if (cur->faila >= cur->failb) {
			cur_fa = cur->failb;
			cur_fb = cur->faila;
		}

		if (fa != cur_fa || fb != cur_fb)
			return 0;
	}
	return 1;
}

static int rbio_stripe_page_index(struct btrfs_raid_bio *rbio, int stripe,
				  int index)
{
	return stripe * rbio->stripe_npages + index;
}

/*
 * these are just the pages from the rbio array, not from anything
 * the FS sent down to us
 */
static struct page *rbio_stripe_page(struct btrfs_raid_bio *rbio, int stripe,
				     int index)
{
	return rbio->stripe_pages[rbio_stripe_page_index(rbio, stripe, index)];
}

/*
 * helper to index into the pstripe
 */
static struct page *rbio_pstripe_page(struct btrfs_raid_bio *rbio, int index)
{
	return rbio_stripe_page(rbio, rbio->nr_data, index);
}

/*
 * helper to index into the qstripe, returns null
 * if there is no qstripe
 */
static struct page *rbio_qstripe_page(struct btrfs_raid_bio *rbio, int index)
{
	if (rbio->nr_data + 1 == rbio->real_stripes)
		return NULL;
	return rbio_stripe_page(rbio, rbio->nr_data + 1, index);
}

/*
 * The first stripe in the table for a logical address
 * has the lock.  rbios are added in one of three ways:
 *
 * 1) Nobody has the stripe locked yet.  The rbio is given
 * the lock and 0 is returned.  The caller must start the IO
 * themselves.
 *
 * 2) Someone has the stripe locked, but we're able to merge
 * with the lock owner.  The rbio is freed and the IO will
 * start automatically along with the existing rbio.  1 is returned.
 *
 * 3) Someone has the stripe locked, but we're not able to merge.
 * The rbio is added to the lock owner's plug list, or merged into
 * an rbio already on the plug list.  When the lock owner unlocks,
 * the next rbio on the list is run and the IO is started automatically.
 * 1 is returned
 *
 * If we return 0, the caller still owns the rbio and must continue with
 * IO submission.  If we return 1, the caller must assume the rbio has
 * already been freed.
 */
static noinline int lock_stripe_add(struct btrfs_raid_bio *rbio)
{
	int bucket = rbio_bucket(rbio);
	struct btrfs_stripe_hash *h = rbio->fs_info->stripe_hash_table->table + bucket;
	struct btrfs_raid_bio *cur;
	struct btrfs_raid_bio *pending;
	unsigned long flags;
	struct btrfs_raid_bio *freeit = NULL;
	struct btrfs_raid_bio *cache_drop = NULL;
	int ret = 0;

	spin_lock_irqsave(&h->lock, flags);
	list_for_each_entry(cur, &h->hash_list, hash_list) {
		if (cur->bbio->raid_map[0] == rbio->bbio->raid_map[0]) {
			spin_lock(&cur->bio_list_lock);

			/* can we steal this cached rbio's pages? */
			if (bio_list_empty(&cur->bio_list) &&
			    list_empty(&cur->plug_list) &&
			    test_bit(RBIO_CACHE_BIT, &cur->flags) &&
			    !test_bit(RBIO_RMW_LOCKED_BIT, &cur->flags)) {
				list_del_init(&cur->hash_list);
				refcount_dec(&cur->refs);

				steal_rbio(cur, rbio);
				cache_drop = cur;
				spin_unlock(&cur->bio_list_lock);

				goto lockit;
			}

			/* can we merge into the lock owner? */
			if (rbio_can_merge(cur, rbio)) {
				merge_rbio(cur, rbio);
				spin_unlock(&cur->bio_list_lock);
				freeit = rbio;
				ret = 1;
				goto out;
			}


			/*
			 * we couldn't merge with the running
			 * rbio, see if we can merge with the
			 * pending ones.  We don't have to
			 * check for rmw_locked because there
			 * is no way they are inside finish_rmw
			 * right now
			 */
			list_for_each_entry(pending, &cur->plug_list,
					    plug_list) {
				if (rbio_can_merge(pending, rbio)) {
					merge_rbio(pending, rbio);
					spin_unlock(&cur->bio_list_lock);
					freeit = rbio;
					ret = 1;
					goto out;
				}
			}

			/* no merging, put us on the tail of the plug list,
			 * our rbio will be started with the currently
			 * running rbio unlocks
			 */
			list_add_tail(&rbio->plug_list, &cur->plug_list);
			spin_unlock(&cur->bio_list_lock);
			ret = 1;
			goto out;
		}
	}
lockit:
	refcount_inc(&rbio->refs);
	list_add(&rbio->hash_list, &h->hash_list);
out:
	spin_unlock_irqrestore(&h->lock, flags);
	if (cache_drop)
		remove_rbio_from_cache(cache_drop);
	if (freeit)
		__free_raid_bio(freeit);
	return ret;
}

/*
 * called as rmw or parity rebuild is completed.  If the plug list has more
 * rbios waiting for this stripe, the next one on the list will be started
 */
static noinline void unlock_stripe(struct btrfs_raid_bio *rbio)
{
	int bucket;
	struct btrfs_stripe_hash *h;
	unsigned long flags;
	int keep_cache = 0;

	bucket = rbio_bucket(rbio);
	h = rbio->fs_info->stripe_hash_table->table + bucket;

	if (list_empty(&rbio->plug_list))
		cache_rbio(rbio);

	spin_lock_irqsave(&h->lock, flags);
	spin_lock(&rbio->bio_list_lock);

	if (!list_empty(&rbio->hash_list)) {
		/*
		 * if we're still cached and there is no other IO
		 * to perform, just leave this rbio here for others
		 * to steal from later
		 */
		if (list_empty(&rbio->plug_list) &&
		    test_bit(RBIO_CACHE_BIT, &rbio->flags)) {
			keep_cache = 1;
			clear_bit(RBIO_RMW_LOCKED_BIT, &rbio->flags);
			BUG_ON(!bio_list_empty(&rbio->bio_list));
			goto done;
		}

		list_del_init(&rbio->hash_list);
		refcount_dec(&rbio->refs);

		/*
		 * we use the plug list to hold all the rbios
		 * waiting for the chance to lock this stripe.
		 * hand the lock over to one of them.
		 */
		if (!list_empty(&rbio->plug_list)) {
			struct btrfs_raid_bio *next;
			struct list_head *head = rbio->plug_list.next;

			next = list_entry(head, struct btrfs_raid_bio,
					  plug_list);

			list_del_init(&rbio->plug_list);

			list_add(&next->hash_list, &h->hash_list);
			refcount_inc(&next->refs);
			spin_unlock(&rbio->bio_list_lock);
			spin_unlock_irqrestore(&h->lock, flags);

			if (next->operation == BTRFS_RBIO_READ_REBUILD)
				start_async_work(next, read_rebuild_work);
			else if (next->operation == BTRFS_RBIO_REBUILD_MISSING) {
				steal_rbio(rbio, next);
				start_async_work(next, read_rebuild_work);
			} else if (next->operation == BTRFS_RBIO_WRITE) {
				steal_rbio(rbio, next);
				start_async_work(next, rmw_work);
			} else if (next->operation == BTRFS_RBIO_PARITY_SCRUB) {
				steal_rbio(rbio, next);
				start_async_work(next, scrub_parity_work);
			}

			goto done_nolock;
		}
	}
done:
	spin_unlock(&rbio->bio_list_lock);
	spin_unlock_irqrestore(&h->lock, flags);

done_nolock:
	if (!keep_cache)
		remove_rbio_from_cache(rbio);
}

static void __free_raid_bio(struct btrfs_raid_bio *rbio)
{
	int i;

	if (!refcount_dec_and_test(&rbio->refs))
		return;

	WARN_ON(!list_empty(&rbio->stripe_cache));
	WARN_ON(!list_empty(&rbio->hash_list));
	WARN_ON(!bio_list_empty(&rbio->bio_list));

	for (i = 0; i < rbio->nr_pages; i++) {
		if (rbio->stripe_pages[i]) {
			__free_page(rbio->stripe_pages[i]);
			rbio->stripe_pages[i] = NULL;
		}
	}

	btrfs_put_bbio(rbio->bbio);
	kfree(rbio);
}

static void rbio_endio_bio_list(struct bio *cur, blk_status_t err)
{
	struct bio *next;

	while (cur) {
		next = cur->bi_next;
		cur->bi_next = NULL;
		cur->bi_status = err;
		bio_endio(cur);
		cur = next;
	}
}

/*
 * this frees the rbio and runs through all the bios in the
 * bio_list and calls end_io on them
 */
static void rbio_orig_end_io(struct btrfs_raid_bio *rbio, blk_status_t err)
{
	struct bio *cur = bio_list_get(&rbio->bio_list);
	struct bio *extra;

	if (rbio->generic_bio_cnt)
		btrfs_bio_counter_sub(rbio->fs_info, rbio->generic_bio_cnt);

	/*
	 * At this moment, rbio->bio_list is empty, however since rbio does not
	 * always have RBIO_RMW_LOCKED_BIT set and rbio is still linked on the
	 * hash list, rbio may be merged with others so that rbio->bio_list
	 * becomes non-empty.
	 * Once unlock_stripe() is done, rbio->bio_list will not be updated any
	 * more and we can call bio_endio() on all queued bios.
	 */
	unlock_stripe(rbio);
	extra = bio_list_get(&rbio->bio_list);
	__free_raid_bio(rbio);

	rbio_endio_bio_list(cur, err);
	if (extra)
		rbio_endio_bio_list(extra, err);
}

/*
 * end io function used by finish_rmw.  When we finally
 * get here, we've written a full stripe
 */
static void raid_write_end_io(struct bio *bio)
{
	struct btrfs_raid_bio *rbio = bio->bi_private;
	blk_status_t err = bio->bi_status;
	int max_errors;

	if (err)
		fail_bio_stripe(rbio, bio);

	bio_put(bio);

	if (!atomic_dec_and_test(&rbio->stripes_pending))
		return;

	err = BLK_STS_OK;

	/* OK, we have read all the stripes we need to. */
	max_errors = (rbio->operation == BTRFS_RBIO_PARITY_SCRUB) ?
		     0 : rbio->bbio->max_errors;
	if (atomic_read(&rbio->error) > max_errors)
		err = BLK_STS_IOERR;

	rbio_orig_end_io(rbio, err);
}

/*
 * the read/modify/write code wants to use the original bio for
 * any pages it included, and then use the rbio for everything
 * else.  This function decides if a given index (stripe number)
 * and page number in that stripe fall inside the original bio
 * or the rbio.
 *
 * if you set bio_list_only, you'll get a NULL back for any ranges
 * that are outside the bio_list
 *
 * This doesn't take any refs on anything, you get a bare page pointer
 * and the caller must bump refs as required.
 *
 * You must call index_rbio_pages once before you can trust
 * the answers from this function.
 */
static struct page *page_in_rbio(struct btrfs_raid_bio *rbio,
				 int index, int pagenr, int bio_list_only)
{
	int chunk_page;
	struct page *p = NULL;

	chunk_page = index * (rbio->stripe_len >> PAGE_SHIFT) + pagenr;

	spin_lock_irq(&rbio->bio_list_lock);
	p = rbio->bio_pages[chunk_page];
	spin_unlock_irq(&rbio->bio_list_lock);

	if (p || bio_list_only)
		return p;

	return rbio->stripe_pages[chunk_page];
}

/*
 * number of pages we need for the entire stripe across all the
 * drives
 */
static unsigned long rbio_nr_pages(unsigned long stripe_len, int nr_stripes)
{
	return DIV_ROUND_UP(stripe_len, PAGE_SIZE) * nr_stripes;
}

/*
 * allocation and initial setup for the btrfs_raid_bio.  Not
 * this does not allocate any pages for rbio->pages.
 */
static struct btrfs_raid_bio *alloc_rbio(struct btrfs_fs_info *fs_info,
					 struct btrfs_bio *bbio,
					 u64 stripe_len)
{
	struct btrfs_raid_bio *rbio;
	int nr_data = 0;
	int real_stripes = bbio->num_stripes - bbio->num_tgtdevs;
	int num_pages = rbio_nr_pages(stripe_len, real_stripes);
	int stripe_npages = DIV_ROUND_UP(stripe_len, PAGE_SIZE);
	void *p;

	rbio = kzalloc(sizeof(*rbio) +
		       sizeof(*rbio->stripe_pages) * num_pages +
		       sizeof(*rbio->bio_pages) * num_pages +
		       sizeof(*rbio->finish_pointers) * real_stripes +
		       sizeof(*rbio->dbitmap) * BITS_TO_LONGS(stripe_npages) +
		       sizeof(*rbio->finish_pbitmap) *
				BITS_TO_LONGS(stripe_npages),
		       GFP_NOFS);
	if (!rbio)
		return ERR_PTR(-ENOMEM);

	bio_list_init(&rbio->bio_list);
	INIT_LIST_HEAD(&rbio->plug_list);
	spin_lock_init(&rbio->bio_list_lock);
	INIT_LIST_HEAD(&rbio->stripe_cache);
	INIT_LIST_HEAD(&rbio->hash_list);
	rbio->bbio = bbio;
	rbio->fs_info = fs_info;
	rbio->stripe_len = stripe_len;
	rbio->nr_pages = num_pages;
	rbio->real_stripes = real_stripes;
	rbio->stripe_npages = stripe_npages;
	rbio->faila = -1;
	rbio->failb = -1;
	refcount_set(&rbio->refs, 1);
	atomic_set(&rbio->error, 0);
	atomic_set(&rbio->stripes_pending, 0);

	/*
	 * the stripe_pages, bio_pages, etc arrays point to the extra
	 * memory we allocated past the end of the rbio
	 */
	p = rbio + 1;
#define CONSUME_ALLOC(ptr, count)	do {				\
		ptr = p;						\
		p = (unsigned char *)p + sizeof(*(ptr)) * (count);	\
	} while (0)
	CONSUME_ALLOC(rbio->stripe_pages, num_pages);
	CONSUME_ALLOC(rbio->bio_pages, num_pages);
	CONSUME_ALLOC(rbio->finish_pointers, real_stripes);
	CONSUME_ALLOC(rbio->dbitmap, BITS_TO_LONGS(stripe_npages));
	CONSUME_ALLOC(rbio->finish_pbitmap, BITS_TO_LONGS(stripe_npages));
#undef  CONSUME_ALLOC

	if (bbio->map_type & BTRFS_BLOCK_GROUP_RAID5)
		nr_data = real_stripes - 1;
	else if (bbio->map_type & BTRFS_BLOCK_GROUP_RAID6)
		nr_data = real_stripes - 2;
	else
		BUG();

	rbio->nr_data = nr_data;
	return rbio;
}

/* allocate pages for all the stripes in the bio, including parity */
static int alloc_rbio_pages(struct btrfs_raid_bio *rbio)
{
	int i;
	struct page *page;

	for (i = 0; i < rbio->nr_pages; i++) {
		if (rbio->stripe_pages[i])
			continue;
		page = alloc_page(GFP_NOFS | __GFP_HIGHMEM);
		if (!page)
			return -ENOMEM;
		rbio->stripe_pages[i] = page;
	}
	return 0;
}

/* only allocate pages for p/q stripes */
static int alloc_rbio_parity_pages(struct btrfs_raid_bio *rbio)
{
	int i;
	struct page *page;

	i = rbio_stripe_page_index(rbio, rbio->nr_data, 0);

	for (; i < rbio->nr_pages; i++) {
		if (rbio->stripe_pages[i])
			continue;
		page = alloc_page(GFP_NOFS | __GFP_HIGHMEM);
		if (!page)
			return -ENOMEM;
		rbio->stripe_pages[i] = page;
	}
	return 0;
}

/*
 * add a single page from a specific stripe into our list of bios for IO
 * this will try to merge into existing bios if possible, and returns
 * zero if all went well.
 */
static int rbio_add_io_page(struct btrfs_raid_bio *rbio,
			    struct bio_list *bio_list,
			    struct page *page,
			    int stripe_nr,
			    unsigned long page_index,
			    unsigned long bio_max_len)
{
	struct bio *last = bio_list->tail;
	u64 last_end = 0;
	int ret;
	struct bio *bio;
	struct btrfs_bio_stripe *stripe;
	u64 disk_start;

	stripe = &rbio->bbio->stripes[stripe_nr];
	disk_start = stripe->physical + (page_index << PAGE_SHIFT);

	/* if the device is missing, just fail this stripe */
	if (!stripe->dev->bdev)
		return fail_rbio_index(rbio, stripe_nr);

	/* see if we can add this page onto our existing bio */
	if (last) {
		last_end = (u64)last->bi_iter.bi_sector << 9;
		last_end += last->bi_iter.bi_size;

		/*
		 * we can't merge these if they are from different
		 * devices or if they are not contiguous
		 */
		if (last_end == disk_start && stripe->dev->bdev &&
		    !last->bi_status &&
		    last->bi_disk == stripe->dev->bdev->bd_disk &&
		    last->bi_partno == stripe->dev->bdev->bd_partno) {
			ret = bio_add_page(last, page, PAGE_SIZE, 0);
			if (ret == PAGE_SIZE)
				return 0;
		}
	}

	/* put a new bio on the list */
	bio = btrfs_io_bio_alloc(bio_max_len >> PAGE_SHIFT ?: 1);
	bio->bi_iter.bi_size = 0;
	bio_set_dev(bio, stripe->dev->bdev);
	bio->bi_iter.bi_sector = disk_start >> 9;

	bio_add_page(bio, page, PAGE_SIZE, 0);
	bio_list_add(bio_list, bio);
	return 0;
}

/*
 * while we're doing the read/modify/write cycle, we could
 * have errors in reading pages off the disk.  This checks
 * for errors and if we're not able to read the page it'll
 * trigger parity reconstruction.  The rmw will be finished
 * after we've reconstructed the failed stripes
 */
static void validate_rbio_for_rmw(struct btrfs_raid_bio *rbio)
{
	if (rbio->faila >= 0 || rbio->failb >= 0) {
		BUG_ON(rbio->faila == rbio->real_stripes - 1);
		__raid56_parity_recover(rbio);
	} else {
		finish_rmw(rbio);
	}
}

/*
 * helper function to walk our bio list and populate the bio_pages array with
 * the result.  This seems expensive, but it is faster than constantly
 * searching through the bio list as we setup the IO in finish_rmw or stripe
 * reconstruction.
 *
 * This must be called before you trust the answers from page_in_rbio
 */
static void index_rbio_pages(struct btrfs_raid_bio *rbio)
{
	struct bio *bio;
	u64 start;
	unsigned long stripe_offset;
	unsigned long page_index;

	spin_lock_irq(&rbio->bio_list_lock);
	bio_list_for_each(bio, &rbio->bio_list) {
		struct bio_vec bvec;
		struct bvec_iter iter;
		int i = 0;

		start = (u64)bio->bi_iter.bi_sector << 9;
		stripe_offset = start - rbio->bbio->raid_map[0];
		page_index = stripe_offset >> PAGE_SHIFT;

		if (bio_flagged(bio, BIO_CLONED))
			bio->bi_iter = btrfs_io_bio(bio)->iter;

		bio_for_each_segment(bvec, bio, iter) {
			rbio->bio_pages[page_index + i] = bvec.bv_page;
			i++;
		}
	}
	spin_unlock_irq(&rbio->bio_list_lock);
}

/*
 * this is called from one of two situations.  We either
 * have a full stripe from the higher layers, or we've read all
 * the missing bits off disk.
 *
 * This will calculate the parity and then send down any
 * changed blocks.
 */
static noinline void finish_rmw(struct btrfs_raid_bio *rbio)
{
	struct btrfs_bio *bbio = rbio->bbio;
	void **pointers = rbio->finish_pointers;
	int nr_data = rbio->nr_data;
	int stripe;
	int pagenr;
	int p_stripe = -1;
	int q_stripe = -1;
	struct bio_list bio_list;
	struct bio *bio;
	int ret;

	bio_list_init(&bio_list);

	if (rbio->real_stripes - rbio->nr_data == 1) {
		p_stripe = rbio->real_stripes - 1;
	} else if (rbio->real_stripes - rbio->nr_data == 2) {
		p_stripe = rbio->real_stripes - 2;
		q_stripe = rbio->real_stripes - 1;
	} else {
		BUG();
	}

	/* at this point we either have a full stripe,
	 * or we've read the full stripe from the drive.
	 * recalculate the parity and write the new results.
	 *
	 * We're not allowed to add any new bios to the
	 * bio list here, anyone else that wants to
	 * change this stripe needs to do their own rmw.
	 */
	spin_lock_irq(&rbio->bio_list_lock);
	set_bit(RBIO_RMW_LOCKED_BIT, &rbio->flags);
	spin_unlock_irq(&rbio->bio_list_lock);

	atomic_set(&rbio->error, 0);

	/*
	 * now that we've set rmw_locked, run through the
	 * bio list one last time and map the page pointers
	 *
	 * We don't cache full rbios because we're assuming
	 * the higher layers are unlikely to use this area of
	 * the disk again soon.  If they do use it again,
	 * hopefully they will send another full bio.
	 */
	index_rbio_pages(rbio);
	if (!rbio_is_full(rbio))
		cache_rbio_pages(rbio);
	else
		clear_bit(RBIO_CACHE_READY_BIT, &rbio->flags);

	for (pagenr = 0; pagenr < rbio->stripe_npages; pagenr++) {
		struct page *p;
		/* first collect one page from each data stripe */
		for (stripe = 0; stripe < nr_data; stripe++) {
			p = page_in_rbio(rbio, stripe, pagenr, 0);
			pointers[stripe] = kmap(p);
		}

		/* then add the parity stripe */
		p = rbio_pstripe_page(rbio, pagenr);
		SetPageUptodate(p);
		pointers[stripe++] = kmap(p);

		if (q_stripe != -1) {

			/*
			 * raid6, add the qstripe and call the
			 * library function to fill in our p/q
			 */
			p = rbio_qstripe_page(rbio, pagenr);
			SetPageUptodate(p);
			pointers[stripe++] = kmap(p);

			raid6_call.gen_syndrome(rbio->real_stripes, PAGE_SIZE,
						pointers);
		} else {
			/* raid5 */
			copy_page(pointers[nr_data], pointers[0]);
			run_xor(pointers + 1, nr_data - 1, PAGE_SIZE);
		}


		for (stripe = 0; stripe < rbio->real_stripes; stripe++)
			kunmap(page_in_rbio(rbio, stripe, pagenr, 0));
	}

	/*
	 * time to start writing.  Make bios for everything from the
	 * higher layers (the bio_list in our rbio) and our p/q.  Ignore
	 * everything else.
	 */
	for (stripe = 0; stripe < rbio->real_stripes; stripe++) {
		for (pagenr = 0; pagenr < rbio->stripe_npages; pagenr++) {
			struct page *page;
			if (stripe < rbio->nr_data) {
				page = page_in_rbio(rbio, stripe, pagenr, 1);
				if (!page)
					continue;
			} else {
			       page = rbio_stripe_page(rbio, stripe, pagenr);
			}

			ret = rbio_add_io_page(rbio, &bio_list,
				       page, stripe, pagenr, rbio->stripe_len);
			if (ret)
				goto cleanup;
		}
	}

	if (likely(!bbio->num_tgtdevs))
		goto write_data;

	for (stripe = 0; stripe < rbio->real_stripes; stripe++) {
		if (!bbio->tgtdev_map[stripe])
			continue;

		for (pagenr = 0; pagenr < rbio->stripe_npages; pagenr++) {
			struct page *page;
			if (stripe < rbio->nr_data) {
				page = page_in_rbio(rbio, stripe, pagenr, 1);
				if (!page)
					continue;
			} else {
			       page = rbio_stripe_page(rbio, stripe, pagenr);
			}

			ret = rbio_add_io_page(rbio, &bio_list, page,
					       rbio->bbio->tgtdev_map[stripe],
					       pagenr, rbio->stripe_len);
			if (ret)
				goto cleanup;
		}
	}

write_data:
	atomic_set(&rbio->stripes_pending, bio_list_size(&bio_list));
	BUG_ON(atomic_read(&rbio->stripes_pending) == 0);

	while (1) {
		bio = bio_list_pop(&bio_list);
		if (!bio)
			break;

		bio->bi_private = rbio;
		bio->bi_end_io = raid_write_end_io;
		bio->bi_opf = REQ_OP_WRITE;

		submit_bio(bio);
	}
	return;

cleanup:
	rbio_orig_end_io(rbio, BLK_STS_IOERR);

	while ((bio = bio_list_pop(&bio_list)))
		bio_put(bio);
}

/*
 * helper to find the stripe number for a given bio.  Used to figure out which
 * stripe has failed.  This expects the bio to correspond to a physical disk,
 * so it looks up based on physical sector numbers.
 */
static int find_bio_stripe(struct btrfs_raid_bio *rbio,
			   struct bio *bio)
{
	u64 physical = bio->bi_iter.bi_sector;
	u64 stripe_start;
	int i;
	struct btrfs_bio_stripe *stripe;

	physical <<= 9;

	for (i = 0; i < rbio->bbio->num_stripes; i++) {
		stripe = &rbio->bbio->stripes[i];
		stripe_start = stripe->physical;
		if (physical >= stripe_start &&
		    physical < stripe_start + rbio->stripe_len &&
		    stripe->dev->bdev &&
		    bio->bi_disk == stripe->dev->bdev->bd_disk &&
		    bio->bi_partno == stripe->dev->bdev->bd_partno) {
			return i;
		}
	}
	return -1;
}

/*
 * helper to find the stripe number for a given
 * bio (before mapping).  Used to figure out which stripe has
 * failed.  This looks up based on logical block numbers.
 */
static int find_logical_bio_stripe(struct btrfs_raid_bio *rbio,
				   struct bio *bio)
{
	u64 logical = bio->bi_iter.bi_sector;
	u64 stripe_start;
	int i;

	logical <<= 9;

	for (i = 0; i < rbio->nr_data; i++) {
		stripe_start = rbio->bbio->raid_map[i];
		if (logical >= stripe_start &&
		    logical < stripe_start + rbio->stripe_len) {
			return i;
		}
	}
	return -1;
}

/*
 * returns -EIO if we had too many failures
 */
static int fail_rbio_index(struct btrfs_raid_bio *rbio, int failed)
{
	unsigned long flags;
	int ret = 0;

	spin_lock_irqsave(&rbio->bio_list_lock, flags);

	/* we already know this stripe is bad, move on */
	if (rbio->faila == failed || rbio->failb == failed)
		goto out;

	if (rbio->faila == -1) {
		/* first failure on this rbio */
		rbio->faila = failed;
		atomic_inc(&rbio->error);
	} else if (rbio->failb == -1) {
		/* second failure on this rbio */
		rbio->failb = failed;
		atomic_inc(&rbio->error);
	} else {
		ret = -EIO;
	}
out:
	spin_unlock_irqrestore(&rbio->bio_list_lock, flags);

	return ret;
}

/*
 * helper to fail a stripe based on a physical disk
 * bio.
 */
static int fail_bio_stripe(struct btrfs_raid_bio *rbio,
			   struct bio *bio)
{
	int failed = find_bio_stripe(rbio, bio);

	if (failed < 0)
		return -EIO;

	return fail_rbio_index(rbio, failed);
}

/*
 * this sets each page in the bio uptodate.  It should only be used on private
 * rbio pages, nothing that comes in from the higher layers
 */
static void set_bio_pages_uptodate(struct bio *bio)
{
	struct bio_vec *bvec;
<<<<<<< HEAD
	int i;
=======
>>>>>>> 0ecfebd2
	struct bvec_iter_all iter_all;

	ASSERT(!bio_flagged(bio, BIO_CLONED));

<<<<<<< HEAD
	bio_for_each_segment_all(bvec, bio, i, iter_all)
=======
	bio_for_each_segment_all(bvec, bio, iter_all)
>>>>>>> 0ecfebd2
		SetPageUptodate(bvec->bv_page);
}

/*
 * end io for the read phase of the rmw cycle.  All the bios here are physical
 * stripe bios we've read from the disk so we can recalculate the parity of the
 * stripe.
 *
 * This will usually kick off finish_rmw once all the bios are read in, but it
 * may trigger parity reconstruction if we had any errors along the way
 */
static void raid_rmw_end_io(struct bio *bio)
{
	struct btrfs_raid_bio *rbio = bio->bi_private;

	if (bio->bi_status)
		fail_bio_stripe(rbio, bio);
	else
		set_bio_pages_uptodate(bio);

	bio_put(bio);

	if (!atomic_dec_and_test(&rbio->stripes_pending))
		return;

	if (atomic_read(&rbio->error) > rbio->bbio->max_errors)
		goto cleanup;

	/*
	 * this will normally call finish_rmw to start our write
	 * but if there are any failed stripes we'll reconstruct
	 * from parity first
	 */
	validate_rbio_for_rmw(rbio);
	return;

cleanup:

	rbio_orig_end_io(rbio, BLK_STS_IOERR);
}

/*
 * the stripe must be locked by the caller.  It will
 * unlock after all the writes are done
 */
static int raid56_rmw_stripe(struct btrfs_raid_bio *rbio)
{
	int bios_to_read = 0;
	struct bio_list bio_list;
	int ret;
	int pagenr;
	int stripe;
	struct bio *bio;

	bio_list_init(&bio_list);

	ret = alloc_rbio_pages(rbio);
	if (ret)
		goto cleanup;

	index_rbio_pages(rbio);

	atomic_set(&rbio->error, 0);
	/*
	 * build a list of bios to read all the missing parts of this
	 * stripe
	 */
	for (stripe = 0; stripe < rbio->nr_data; stripe++) {
		for (pagenr = 0; pagenr < rbio->stripe_npages; pagenr++) {
			struct page *page;
			/*
			 * we want to find all the pages missing from
			 * the rbio and read them from the disk.  If
			 * page_in_rbio finds a page in the bio list
			 * we don't need to read it off the stripe.
			 */
			page = page_in_rbio(rbio, stripe, pagenr, 1);
			if (page)
				continue;

			page = rbio_stripe_page(rbio, stripe, pagenr);
			/*
			 * the bio cache may have handed us an uptodate
			 * page.  If so, be happy and use it
			 */
			if (PageUptodate(page))
				continue;

			ret = rbio_add_io_page(rbio, &bio_list, page,
				       stripe, pagenr, rbio->stripe_len);
			if (ret)
				goto cleanup;
		}
	}

	bios_to_read = bio_list_size(&bio_list);
	if (!bios_to_read) {
		/*
		 * this can happen if others have merged with
		 * us, it means there is nothing left to read.
		 * But if there are missing devices it may not be
		 * safe to do the full stripe write yet.
		 */
		goto finish;
	}

	/*
	 * the bbio may be freed once we submit the last bio.  Make sure
	 * not to touch it after that
	 */
	atomic_set(&rbio->stripes_pending, bios_to_read);
	while (1) {
		bio = bio_list_pop(&bio_list);
		if (!bio)
			break;

		bio->bi_private = rbio;
		bio->bi_end_io = raid_rmw_end_io;
		bio->bi_opf = REQ_OP_READ;

		btrfs_bio_wq_end_io(rbio->fs_info, bio, BTRFS_WQ_ENDIO_RAID56);

		submit_bio(bio);
	}
	/* the actual write will happen once the reads are done */
	return 0;

cleanup:
	rbio_orig_end_io(rbio, BLK_STS_IOERR);

	while ((bio = bio_list_pop(&bio_list)))
		bio_put(bio);

	return -EIO;

finish:
	validate_rbio_for_rmw(rbio);
	return 0;
}

/*
 * if the upper layers pass in a full stripe, we thank them by only allocating
 * enough pages to hold the parity, and sending it all down quickly.
 */
static int full_stripe_write(struct btrfs_raid_bio *rbio)
{
	int ret;

	ret = alloc_rbio_parity_pages(rbio);
	if (ret) {
		__free_raid_bio(rbio);
		return ret;
	}

	ret = lock_stripe_add(rbio);
	if (ret == 0)
		finish_rmw(rbio);
	return 0;
}

/*
 * partial stripe writes get handed over to async helpers.
 * We're really hoping to merge a few more writes into this
 * rbio before calculating new parity
 */
static int partial_stripe_write(struct btrfs_raid_bio *rbio)
{
	int ret;

	ret = lock_stripe_add(rbio);
	if (ret == 0)
		start_async_work(rbio, rmw_work);
	return 0;
}

/*
 * sometimes while we were reading from the drive to
 * recalculate parity, enough new bios come into create
 * a full stripe.  So we do a check here to see if we can
 * go directly to finish_rmw
 */
static int __raid56_parity_write(struct btrfs_raid_bio *rbio)
{
	/* head off into rmw land if we don't have a full stripe */
	if (!rbio_is_full(rbio))
		return partial_stripe_write(rbio);
	return full_stripe_write(rbio);
}

/*
 * We use plugging call backs to collect full stripes.
 * Any time we get a partial stripe write while plugged
 * we collect it into a list.  When the unplug comes down,
 * we sort the list by logical block number and merge
 * everything we can into the same rbios
 */
struct btrfs_plug_cb {
	struct blk_plug_cb cb;
	struct btrfs_fs_info *info;
	struct list_head rbio_list;
	struct btrfs_work work;
};

/*
 * rbios on the plug list are sorted for easier merging.
 */
static int plug_cmp(void *priv, struct list_head *a, struct list_head *b)
{
	struct btrfs_raid_bio *ra = container_of(a, struct btrfs_raid_bio,
						 plug_list);
	struct btrfs_raid_bio *rb = container_of(b, struct btrfs_raid_bio,
						 plug_list);
	u64 a_sector = ra->bio_list.head->bi_iter.bi_sector;
	u64 b_sector = rb->bio_list.head->bi_iter.bi_sector;

	if (a_sector < b_sector)
		return -1;
	if (a_sector > b_sector)
		return 1;
	return 0;
}

static void run_plug(struct btrfs_plug_cb *plug)
{
	struct btrfs_raid_bio *cur;
	struct btrfs_raid_bio *last = NULL;

	/*
	 * sort our plug list then try to merge
	 * everything we can in hopes of creating full
	 * stripes.
	 */
	list_sort(NULL, &plug->rbio_list, plug_cmp);
	while (!list_empty(&plug->rbio_list)) {
		cur = list_entry(plug->rbio_list.next,
				 struct btrfs_raid_bio, plug_list);
		list_del_init(&cur->plug_list);

		if (rbio_is_full(cur)) {
			int ret;

			/* we have a full stripe, send it down */
			ret = full_stripe_write(cur);
			BUG_ON(ret);
			continue;
		}
		if (last) {
			if (rbio_can_merge(last, cur)) {
				merge_rbio(last, cur);
				__free_raid_bio(cur);
				continue;

			}
			__raid56_parity_write(last);
		}
		last = cur;
	}
	if (last) {
		__raid56_parity_write(last);
	}
	kfree(plug);
}

/*
 * if the unplug comes from schedule, we have to push the
 * work off to a helper thread
 */
static void unplug_work(struct btrfs_work *work)
{
	struct btrfs_plug_cb *plug;
	plug = container_of(work, struct btrfs_plug_cb, work);
	run_plug(plug);
}

static void btrfs_raid_unplug(struct blk_plug_cb *cb, bool from_schedule)
{
	struct btrfs_plug_cb *plug;
	plug = container_of(cb, struct btrfs_plug_cb, cb);

	if (from_schedule) {
		btrfs_init_work(&plug->work, btrfs_rmw_helper,
				unplug_work, NULL, NULL);
		btrfs_queue_work(plug->info->rmw_workers,
				 &plug->work);
		return;
	}
	run_plug(plug);
}

/*
 * our main entry point for writes from the rest of the FS.
 */
int raid56_parity_write(struct btrfs_fs_info *fs_info, struct bio *bio,
			struct btrfs_bio *bbio, u64 stripe_len)
{
	struct btrfs_raid_bio *rbio;
	struct btrfs_plug_cb *plug = NULL;
	struct blk_plug_cb *cb;
	int ret;

	rbio = alloc_rbio(fs_info, bbio, stripe_len);
	if (IS_ERR(rbio)) {
		btrfs_put_bbio(bbio);
		return PTR_ERR(rbio);
	}
	bio_list_add(&rbio->bio_list, bio);
	rbio->bio_list_bytes = bio->bi_iter.bi_size;
	rbio->operation = BTRFS_RBIO_WRITE;

	btrfs_bio_counter_inc_noblocked(fs_info);
	rbio->generic_bio_cnt = 1;

	/*
	 * don't plug on full rbios, just get them out the door
	 * as quickly as we can
	 */
	if (rbio_is_full(rbio)) {
		ret = full_stripe_write(rbio);
		if (ret)
			btrfs_bio_counter_dec(fs_info);
		return ret;
	}

	cb = blk_check_plugged(btrfs_raid_unplug, fs_info, sizeof(*plug));
	if (cb) {
		plug = container_of(cb, struct btrfs_plug_cb, cb);
		if (!plug->info) {
			plug->info = fs_info;
			INIT_LIST_HEAD(&plug->rbio_list);
		}
		list_add_tail(&rbio->plug_list, &plug->rbio_list);
		ret = 0;
	} else {
		ret = __raid56_parity_write(rbio);
		if (ret)
			btrfs_bio_counter_dec(fs_info);
	}
	return ret;
}

/*
 * all parity reconstruction happens here.  We've read in everything
 * we can find from the drives and this does the heavy lifting of
 * sorting the good from the bad.
 */
static void __raid_recover_end_io(struct btrfs_raid_bio *rbio)
{
	int pagenr, stripe;
	void **pointers;
	int faila = -1, failb = -1;
	struct page *page;
	blk_status_t err;
	int i;

	pointers = kcalloc(rbio->real_stripes, sizeof(void *), GFP_NOFS);
	if (!pointers) {
		err = BLK_STS_RESOURCE;
		goto cleanup_io;
	}

	faila = rbio->faila;
	failb = rbio->failb;

	if (rbio->operation == BTRFS_RBIO_READ_REBUILD ||
	    rbio->operation == BTRFS_RBIO_REBUILD_MISSING) {
		spin_lock_irq(&rbio->bio_list_lock);
		set_bit(RBIO_RMW_LOCKED_BIT, &rbio->flags);
		spin_unlock_irq(&rbio->bio_list_lock);
	}

	index_rbio_pages(rbio);

	for (pagenr = 0; pagenr < rbio->stripe_npages; pagenr++) {
		/*
		 * Now we just use bitmap to mark the horizontal stripes in
		 * which we have data when doing parity scrub.
		 */
		if (rbio->operation == BTRFS_RBIO_PARITY_SCRUB &&
		    !test_bit(pagenr, rbio->dbitmap))
			continue;

		/* setup our array of pointers with pages
		 * from each stripe
		 */
		for (stripe = 0; stripe < rbio->real_stripes; stripe++) {
			/*
			 * if we're rebuilding a read, we have to use
			 * pages from the bio list
			 */
			if ((rbio->operation == BTRFS_RBIO_READ_REBUILD ||
			     rbio->operation == BTRFS_RBIO_REBUILD_MISSING) &&
			    (stripe == faila || stripe == failb)) {
				page = page_in_rbio(rbio, stripe, pagenr, 0);
			} else {
				page = rbio_stripe_page(rbio, stripe, pagenr);
			}
			pointers[stripe] = kmap(page);
		}

		/* all raid6 handling here */
		if (rbio->bbio->map_type & BTRFS_BLOCK_GROUP_RAID6) {
			/*
			 * single failure, rebuild from parity raid5
			 * style
			 */
			if (failb < 0) {
				if (faila == rbio->nr_data) {
					/*
					 * Just the P stripe has failed, without
					 * a bad data or Q stripe.
					 * TODO, we should redo the xor here.
					 */
					err = BLK_STS_IOERR;
					goto cleanup;
				}
				/*
				 * a single failure in raid6 is rebuilt
				 * in the pstripe code below
				 */
				goto pstripe;
			}

			/* make sure our ps and qs are in order */
			if (faila > failb) {
				int tmp = failb;
				failb = faila;
				faila = tmp;
			}

			/* if the q stripe is failed, do a pstripe reconstruction
			 * from the xors.
			 * If both the q stripe and the P stripe are failed, we're
			 * here due to a crc mismatch and we can't give them the
			 * data they want
			 */
			if (rbio->bbio->raid_map[failb] == RAID6_Q_STRIPE) {
				if (rbio->bbio->raid_map[faila] ==
				    RAID5_P_STRIPE) {
					err = BLK_STS_IOERR;
					goto cleanup;
				}
				/*
				 * otherwise we have one bad data stripe and
				 * a good P stripe.  raid5!
				 */
				goto pstripe;
			}

			if (rbio->bbio->raid_map[failb] == RAID5_P_STRIPE) {
				raid6_datap_recov(rbio->real_stripes,
						  PAGE_SIZE, faila, pointers);
			} else {
				raid6_2data_recov(rbio->real_stripes,
						  PAGE_SIZE, faila, failb,
						  pointers);
			}
		} else {
			void *p;

			/* rebuild from P stripe here (raid5 or raid6) */
			BUG_ON(failb != -1);
pstripe:
			/* Copy parity block into failed block to start with */
			copy_page(pointers[faila], pointers[rbio->nr_data]);

			/* rearrange the pointer array */
			p = pointers[faila];
			for (stripe = faila; stripe < rbio->nr_data - 1; stripe++)
				pointers[stripe] = pointers[stripe + 1];
			pointers[rbio->nr_data - 1] = p;

			/* xor in the rest */
			run_xor(pointers, rbio->nr_data - 1, PAGE_SIZE);
		}
		/* if we're doing this rebuild as part of an rmw, go through
		 * and set all of our private rbio pages in the
		 * failed stripes as uptodate.  This way finish_rmw will
		 * know they can be trusted.  If this was a read reconstruction,
		 * other endio functions will fiddle the uptodate bits
		 */
		if (rbio->operation == BTRFS_RBIO_WRITE) {
			for (i = 0;  i < rbio->stripe_npages; i++) {
				if (faila != -1) {
					page = rbio_stripe_page(rbio, faila, i);
					SetPageUptodate(page);
				}
				if (failb != -1) {
					page = rbio_stripe_page(rbio, failb, i);
					SetPageUptodate(page);
				}
			}
		}
		for (stripe = 0; stripe < rbio->real_stripes; stripe++) {
			/*
			 * if we're rebuilding a read, we have to use
			 * pages from the bio list
			 */
			if ((rbio->operation == BTRFS_RBIO_READ_REBUILD ||
			     rbio->operation == BTRFS_RBIO_REBUILD_MISSING) &&
			    (stripe == faila || stripe == failb)) {
				page = page_in_rbio(rbio, stripe, pagenr, 0);
			} else {
				page = rbio_stripe_page(rbio, stripe, pagenr);
			}
			kunmap(page);
		}
	}

	err = BLK_STS_OK;
cleanup:
	kfree(pointers);

cleanup_io:
	/*
	 * Similar to READ_REBUILD, REBUILD_MISSING at this point also has a
	 * valid rbio which is consistent with ondisk content, thus such a
	 * valid rbio can be cached to avoid further disk reads.
	 */
	if (rbio->operation == BTRFS_RBIO_READ_REBUILD ||
	    rbio->operation == BTRFS_RBIO_REBUILD_MISSING) {
		/*
		 * - In case of two failures, where rbio->failb != -1:
		 *
		 *   Do not cache this rbio since the above read reconstruction
		 *   (raid6_datap_recov() or raid6_2data_recov()) may have
		 *   changed some content of stripes which are not identical to
		 *   on-disk content any more, otherwise, a later write/recover
		 *   may steal stripe_pages from this rbio and end up with
		 *   corruptions or rebuild failures.
		 *
		 * - In case of single failure, where rbio->failb == -1:
		 *
		 *   Cache this rbio iff the above read reconstruction is
		 *   executed without problems.
		 */
		if (err == BLK_STS_OK && rbio->failb < 0)
			cache_rbio_pages(rbio);
		else
			clear_bit(RBIO_CACHE_READY_BIT, &rbio->flags);

		rbio_orig_end_io(rbio, err);
	} else if (err == BLK_STS_OK) {
		rbio->faila = -1;
		rbio->failb = -1;

		if (rbio->operation == BTRFS_RBIO_WRITE)
			finish_rmw(rbio);
		else if (rbio->operation == BTRFS_RBIO_PARITY_SCRUB)
			finish_parity_scrub(rbio, 0);
		else
			BUG();
	} else {
		rbio_orig_end_io(rbio, err);
	}
}

/*
 * This is called only for stripes we've read from disk to
 * reconstruct the parity.
 */
static void raid_recover_end_io(struct bio *bio)
{
	struct btrfs_raid_bio *rbio = bio->bi_private;

	/*
	 * we only read stripe pages off the disk, set them
	 * up to date if there were no errors
	 */
	if (bio->bi_status)
		fail_bio_stripe(rbio, bio);
	else
		set_bio_pages_uptodate(bio);
	bio_put(bio);

	if (!atomic_dec_and_test(&rbio->stripes_pending))
		return;

	if (atomic_read(&rbio->error) > rbio->bbio->max_errors)
		rbio_orig_end_io(rbio, BLK_STS_IOERR);
	else
		__raid_recover_end_io(rbio);
}

/*
 * reads everything we need off the disk to reconstruct
 * the parity. endio handlers trigger final reconstruction
 * when the IO is done.
 *
 * This is used both for reads from the higher layers and for
 * parity construction required to finish a rmw cycle.
 */
static int __raid56_parity_recover(struct btrfs_raid_bio *rbio)
{
	int bios_to_read = 0;
	struct bio_list bio_list;
	int ret;
	int pagenr;
	int stripe;
	struct bio *bio;

	bio_list_init(&bio_list);

	ret = alloc_rbio_pages(rbio);
	if (ret)
		goto cleanup;

	atomic_set(&rbio->error, 0);

	/*
	 * read everything that hasn't failed.  Thanks to the
	 * stripe cache, it is possible that some or all of these
	 * pages are going to be uptodate.
	 */
	for (stripe = 0; stripe < rbio->real_stripes; stripe++) {
		if (rbio->faila == stripe || rbio->failb == stripe) {
			atomic_inc(&rbio->error);
			continue;
		}

		for (pagenr = 0; pagenr < rbio->stripe_npages; pagenr++) {
			struct page *p;

			/*
			 * the rmw code may have already read this
			 * page in
			 */
			p = rbio_stripe_page(rbio, stripe, pagenr);
			if (PageUptodate(p))
				continue;

			ret = rbio_add_io_page(rbio, &bio_list,
				       rbio_stripe_page(rbio, stripe, pagenr),
				       stripe, pagenr, rbio->stripe_len);
			if (ret < 0)
				goto cleanup;
		}
	}

	bios_to_read = bio_list_size(&bio_list);
	if (!bios_to_read) {
		/*
		 * we might have no bios to read just because the pages
		 * were up to date, or we might have no bios to read because
		 * the devices were gone.
		 */
		if (atomic_read(&rbio->error) <= rbio->bbio->max_errors) {
			__raid_recover_end_io(rbio);
			goto out;
		} else {
			goto cleanup;
		}
	}

	/*
	 * the bbio may be freed once we submit the last bio.  Make sure
	 * not to touch it after that
	 */
	atomic_set(&rbio->stripes_pending, bios_to_read);
	while (1) {
		bio = bio_list_pop(&bio_list);
		if (!bio)
			break;

		bio->bi_private = rbio;
		bio->bi_end_io = raid_recover_end_io;
		bio->bi_opf = REQ_OP_READ;

		btrfs_bio_wq_end_io(rbio->fs_info, bio, BTRFS_WQ_ENDIO_RAID56);

		submit_bio(bio);
	}
out:
	return 0;

cleanup:
	if (rbio->operation == BTRFS_RBIO_READ_REBUILD ||
	    rbio->operation == BTRFS_RBIO_REBUILD_MISSING)
		rbio_orig_end_io(rbio, BLK_STS_IOERR);

	while ((bio = bio_list_pop(&bio_list)))
		bio_put(bio);

	return -EIO;
}

/*
 * the main entry point for reads from the higher layers.  This
 * is really only called when the normal read path had a failure,
 * so we assume the bio they send down corresponds to a failed part
 * of the drive.
 */
int raid56_parity_recover(struct btrfs_fs_info *fs_info, struct bio *bio,
			  struct btrfs_bio *bbio, u64 stripe_len,
			  int mirror_num, int generic_io)
{
	struct btrfs_raid_bio *rbio;
	int ret;

	if (generic_io) {
		ASSERT(bbio->mirror_num == mirror_num);
		btrfs_io_bio(bio)->mirror_num = mirror_num;
	}

	rbio = alloc_rbio(fs_info, bbio, stripe_len);
	if (IS_ERR(rbio)) {
		if (generic_io)
			btrfs_put_bbio(bbio);
		return PTR_ERR(rbio);
	}

	rbio->operation = BTRFS_RBIO_READ_REBUILD;
	bio_list_add(&rbio->bio_list, bio);
	rbio->bio_list_bytes = bio->bi_iter.bi_size;

	rbio->faila = find_logical_bio_stripe(rbio, bio);
	if (rbio->faila == -1) {
		btrfs_warn(fs_info,
	"%s could not find the bad stripe in raid56 so that we cannot recover any more (bio has logical %llu len %llu, bbio has map_type %llu)",
			   __func__, (u64)bio->bi_iter.bi_sector << 9,
			   (u64)bio->bi_iter.bi_size, bbio->map_type);
		if (generic_io)
			btrfs_put_bbio(bbio);
		kfree(rbio);
		return -EIO;
	}

	if (generic_io) {
		btrfs_bio_counter_inc_noblocked(fs_info);
		rbio->generic_bio_cnt = 1;
	} else {
		btrfs_get_bbio(bbio);
	}

	/*
	 * Loop retry:
	 * for 'mirror == 2', reconstruct from all other stripes.
	 * for 'mirror_num > 2', select a stripe to fail on every retry.
	 */
	if (mirror_num > 2) {
		/*
		 * 'mirror == 3' is to fail the p stripe and
		 * reconstruct from the q stripe.  'mirror > 3' is to
		 * fail a data stripe and reconstruct from p+q stripe.
		 */
		rbio->failb = rbio->real_stripes - (mirror_num - 1);
		ASSERT(rbio->failb > 0);
		if (rbio->failb <= rbio->faila)
			rbio->failb--;
	}

	ret = lock_stripe_add(rbio);

	/*
	 * __raid56_parity_recover will end the bio with
	 * any errors it hits.  We don't want to return
	 * its error value up the stack because our caller
	 * will end up calling bio_endio with any nonzero
	 * return
	 */
	if (ret == 0)
		__raid56_parity_recover(rbio);
	/*
	 * our rbio has been added to the list of
	 * rbios that will be handled after the
	 * currently lock owner is done
	 */
	return 0;

}

static void rmw_work(struct btrfs_work *work)
{
	struct btrfs_raid_bio *rbio;

	rbio = container_of(work, struct btrfs_raid_bio, work);
	raid56_rmw_stripe(rbio);
}

static void read_rebuild_work(struct btrfs_work *work)
{
	struct btrfs_raid_bio *rbio;

	rbio = container_of(work, struct btrfs_raid_bio, work);
	__raid56_parity_recover(rbio);
}

/*
 * The following code is used to scrub/replace the parity stripe
 *
 * Caller must have already increased bio_counter for getting @bbio.
 *
 * Note: We need make sure all the pages that add into the scrub/replace
 * raid bio are correct and not be changed during the scrub/replace. That
 * is those pages just hold metadata or file data with checksum.
 */

struct btrfs_raid_bio *
raid56_parity_alloc_scrub_rbio(struct btrfs_fs_info *fs_info, struct bio *bio,
			       struct btrfs_bio *bbio, u64 stripe_len,
			       struct btrfs_device *scrub_dev,
			       unsigned long *dbitmap, int stripe_nsectors)
{
	struct btrfs_raid_bio *rbio;
	int i;

	rbio = alloc_rbio(fs_info, bbio, stripe_len);
	if (IS_ERR(rbio))
		return NULL;
	bio_list_add(&rbio->bio_list, bio);
	/*
	 * This is a special bio which is used to hold the completion handler
	 * and make the scrub rbio is similar to the other types
	 */
	ASSERT(!bio->bi_iter.bi_size);
	rbio->operation = BTRFS_RBIO_PARITY_SCRUB;

	/*
	 * After mapping bbio with BTRFS_MAP_WRITE, parities have been sorted
	 * to the end position, so this search can start from the first parity
	 * stripe.
	 */
	for (i = rbio->nr_data; i < rbio->real_stripes; i++) {
		if (bbio->stripes[i].dev == scrub_dev) {
			rbio->scrubp = i;
			break;
		}
	}
	ASSERT(i < rbio->real_stripes);

	/* Now we just support the sectorsize equals to page size */
	ASSERT(fs_info->sectorsize == PAGE_SIZE);
	ASSERT(rbio->stripe_npages == stripe_nsectors);
	bitmap_copy(rbio->dbitmap, dbitmap, stripe_nsectors);

	/*
	 * We have already increased bio_counter when getting bbio, record it
	 * so we can free it at rbio_orig_end_io().
	 */
	rbio->generic_bio_cnt = 1;

	return rbio;
}

/* Used for both parity scrub and missing. */
void raid56_add_scrub_pages(struct btrfs_raid_bio *rbio, struct page *page,
			    u64 logical)
{
	int stripe_offset;
	int index;

	ASSERT(logical >= rbio->bbio->raid_map[0]);
	ASSERT(logical + PAGE_SIZE <= rbio->bbio->raid_map[0] +
				rbio->stripe_len * rbio->nr_data);
	stripe_offset = (int)(logical - rbio->bbio->raid_map[0]);
	index = stripe_offset >> PAGE_SHIFT;
	rbio->bio_pages[index] = page;
}

/*
 * We just scrub the parity that we have correct data on the same horizontal,
 * so we needn't allocate all pages for all the stripes.
 */
static int alloc_rbio_essential_pages(struct btrfs_raid_bio *rbio)
{
	int i;
	int bit;
	int index;
	struct page *page;

	for_each_set_bit(bit, rbio->dbitmap, rbio->stripe_npages) {
		for (i = 0; i < rbio->real_stripes; i++) {
			index = i * rbio->stripe_npages + bit;
			if (rbio->stripe_pages[index])
				continue;

			page = alloc_page(GFP_NOFS | __GFP_HIGHMEM);
			if (!page)
				return -ENOMEM;
			rbio->stripe_pages[index] = page;
		}
	}
	return 0;
}

static noinline void finish_parity_scrub(struct btrfs_raid_bio *rbio,
					 int need_check)
{
	struct btrfs_bio *bbio = rbio->bbio;
	void **pointers = rbio->finish_pointers;
	unsigned long *pbitmap = rbio->finish_pbitmap;
	int nr_data = rbio->nr_data;
	int stripe;
	int pagenr;
	int p_stripe = -1;
	int q_stripe = -1;
	struct page *p_page = NULL;
	struct page *q_page = NULL;
	struct bio_list bio_list;
	struct bio *bio;
	int is_replace = 0;
	int ret;

	bio_list_init(&bio_list);

	if (rbio->real_stripes - rbio->nr_data == 1) {
		p_stripe = rbio->real_stripes - 1;
	} else if (rbio->real_stripes - rbio->nr_data == 2) {
		p_stripe = rbio->real_stripes - 2;
		q_stripe = rbio->real_stripes - 1;
	} else {
		BUG();
	}

	if (bbio->num_tgtdevs && bbio->tgtdev_map[rbio->scrubp]) {
		is_replace = 1;
		bitmap_copy(pbitmap, rbio->dbitmap, rbio->stripe_npages);
	}

	/*
	 * Because the higher layers(scrubber) are unlikely to
	 * use this area of the disk again soon, so don't cache
	 * it.
	 */
	clear_bit(RBIO_CACHE_READY_BIT, &rbio->flags);

	if (!need_check)
		goto writeback;

	p_page = alloc_page(GFP_NOFS | __GFP_HIGHMEM);
	if (!p_page)
		goto cleanup;
	SetPageUptodate(p_page);

	if (q_stripe != -1) {
		q_page = alloc_page(GFP_NOFS | __GFP_HIGHMEM);
		if (!q_page) {
			__free_page(p_page);
			goto cleanup;
		}
		SetPageUptodate(q_page);
	}

	atomic_set(&rbio->error, 0);

	for_each_set_bit(pagenr, rbio->dbitmap, rbio->stripe_npages) {
		struct page *p;
		void *parity;
		/* first collect one page from each data stripe */
		for (stripe = 0; stripe < nr_data; stripe++) {
			p = page_in_rbio(rbio, stripe, pagenr, 0);
			pointers[stripe] = kmap(p);
		}

		/* then add the parity stripe */
		pointers[stripe++] = kmap(p_page);

		if (q_stripe != -1) {

			/*
			 * raid6, add the qstripe and call the
			 * library function to fill in our p/q
			 */
			pointers[stripe++] = kmap(q_page);

			raid6_call.gen_syndrome(rbio->real_stripes, PAGE_SIZE,
						pointers);
		} else {
			/* raid5 */
			copy_page(pointers[nr_data], pointers[0]);
			run_xor(pointers + 1, nr_data - 1, PAGE_SIZE);
		}

		/* Check scrubbing parity and repair it */
		p = rbio_stripe_page(rbio, rbio->scrubp, pagenr);
		parity = kmap(p);
		if (memcmp(parity, pointers[rbio->scrubp], PAGE_SIZE))
			copy_page(parity, pointers[rbio->scrubp]);
		else
			/* Parity is right, needn't writeback */
			bitmap_clear(rbio->dbitmap, pagenr, 1);
		kunmap(p);

		for (stripe = 0; stripe < nr_data; stripe++)
			kunmap(page_in_rbio(rbio, stripe, pagenr, 0));
		kunmap(p_page);
	}

	__free_page(p_page);
	if (q_page)
		__free_page(q_page);

writeback:
	/*
	 * time to start writing.  Make bios for everything from the
	 * higher layers (the bio_list in our rbio) and our p/q.  Ignore
	 * everything else.
	 */
	for_each_set_bit(pagenr, rbio->dbitmap, rbio->stripe_npages) {
		struct page *page;

		page = rbio_stripe_page(rbio, rbio->scrubp, pagenr);
		ret = rbio_add_io_page(rbio, &bio_list,
			       page, rbio->scrubp, pagenr, rbio->stripe_len);
		if (ret)
			goto cleanup;
	}

	if (!is_replace)
		goto submit_write;

	for_each_set_bit(pagenr, pbitmap, rbio->stripe_npages) {
		struct page *page;

		page = rbio_stripe_page(rbio, rbio->scrubp, pagenr);
		ret = rbio_add_io_page(rbio, &bio_list, page,
				       bbio->tgtdev_map[rbio->scrubp],
				       pagenr, rbio->stripe_len);
		if (ret)
			goto cleanup;
	}

submit_write:
	nr_data = bio_list_size(&bio_list);
	if (!nr_data) {
		/* Every parity is right */
		rbio_orig_end_io(rbio, BLK_STS_OK);
		return;
	}

	atomic_set(&rbio->stripes_pending, nr_data);

	while (1) {
		bio = bio_list_pop(&bio_list);
		if (!bio)
			break;

		bio->bi_private = rbio;
		bio->bi_end_io = raid_write_end_io;
		bio->bi_opf = REQ_OP_WRITE;

		submit_bio(bio);
	}
	return;

cleanup:
	rbio_orig_end_io(rbio, BLK_STS_IOERR);

	while ((bio = bio_list_pop(&bio_list)))
		bio_put(bio);
}

static inline int is_data_stripe(struct btrfs_raid_bio *rbio, int stripe)
{
	if (stripe >= 0 && stripe < rbio->nr_data)
		return 1;
	return 0;
}

/*
 * While we're doing the parity check and repair, we could have errors
 * in reading pages off the disk.  This checks for errors and if we're
 * not able to read the page it'll trigger parity reconstruction.  The
 * parity scrub will be finished after we've reconstructed the failed
 * stripes
 */
static void validate_rbio_for_parity_scrub(struct btrfs_raid_bio *rbio)
{
	if (atomic_read(&rbio->error) > rbio->bbio->max_errors)
		goto cleanup;

	if (rbio->faila >= 0 || rbio->failb >= 0) {
		int dfail = 0, failp = -1;

		if (is_data_stripe(rbio, rbio->faila))
			dfail++;
		else if (is_parity_stripe(rbio->faila))
			failp = rbio->faila;

		if (is_data_stripe(rbio, rbio->failb))
			dfail++;
		else if (is_parity_stripe(rbio->failb))
			failp = rbio->failb;

		/*
		 * Because we can not use a scrubbing parity to repair
		 * the data, so the capability of the repair is declined.
		 * (In the case of RAID5, we can not repair anything)
		 */
		if (dfail > rbio->bbio->max_errors - 1)
			goto cleanup;

		/*
		 * If all data is good, only parity is correctly, just
		 * repair the parity.
		 */
		if (dfail == 0) {
			finish_parity_scrub(rbio, 0);
			return;
		}

		/*
		 * Here means we got one corrupted data stripe and one
		 * corrupted parity on RAID6, if the corrupted parity
		 * is scrubbing parity, luckily, use the other one to repair
		 * the data, or we can not repair the data stripe.
		 */
		if (failp != rbio->scrubp)
			goto cleanup;

		__raid_recover_end_io(rbio);
	} else {
		finish_parity_scrub(rbio, 1);
	}
	return;

cleanup:
	rbio_orig_end_io(rbio, BLK_STS_IOERR);
}

/*
 * end io for the read phase of the rmw cycle.  All the bios here are physical
 * stripe bios we've read from the disk so we can recalculate the parity of the
 * stripe.
 *
 * This will usually kick off finish_rmw once all the bios are read in, but it
 * may trigger parity reconstruction if we had any errors along the way
 */
static void raid56_parity_scrub_end_io(struct bio *bio)
{
	struct btrfs_raid_bio *rbio = bio->bi_private;

	if (bio->bi_status)
		fail_bio_stripe(rbio, bio);
	else
		set_bio_pages_uptodate(bio);

	bio_put(bio);

	if (!atomic_dec_and_test(&rbio->stripes_pending))
		return;

	/*
	 * this will normally call finish_rmw to start our write
	 * but if there are any failed stripes we'll reconstruct
	 * from parity first
	 */
	validate_rbio_for_parity_scrub(rbio);
}

static void raid56_parity_scrub_stripe(struct btrfs_raid_bio *rbio)
{
	int bios_to_read = 0;
	struct bio_list bio_list;
	int ret;
	int pagenr;
	int stripe;
	struct bio *bio;

	bio_list_init(&bio_list);

	ret = alloc_rbio_essential_pages(rbio);
	if (ret)
		goto cleanup;

	atomic_set(&rbio->error, 0);
	/*
	 * build a list of bios to read all the missing parts of this
	 * stripe
	 */
	for (stripe = 0; stripe < rbio->real_stripes; stripe++) {
		for_each_set_bit(pagenr, rbio->dbitmap, rbio->stripe_npages) {
			struct page *page;
			/*
			 * we want to find all the pages missing from
			 * the rbio and read them from the disk.  If
			 * page_in_rbio finds a page in the bio list
			 * we don't need to read it off the stripe.
			 */
			page = page_in_rbio(rbio, stripe, pagenr, 1);
			if (page)
				continue;

			page = rbio_stripe_page(rbio, stripe, pagenr);
			/*
			 * the bio cache may have handed us an uptodate
			 * page.  If so, be happy and use it
			 */
			if (PageUptodate(page))
				continue;

			ret = rbio_add_io_page(rbio, &bio_list, page,
				       stripe, pagenr, rbio->stripe_len);
			if (ret)
				goto cleanup;
		}
	}

	bios_to_read = bio_list_size(&bio_list);
	if (!bios_to_read) {
		/*
		 * this can happen if others have merged with
		 * us, it means there is nothing left to read.
		 * But if there are missing devices it may not be
		 * safe to do the full stripe write yet.
		 */
		goto finish;
	}

	/*
	 * the bbio may be freed once we submit the last bio.  Make sure
	 * not to touch it after that
	 */
	atomic_set(&rbio->stripes_pending, bios_to_read);
	while (1) {
		bio = bio_list_pop(&bio_list);
		if (!bio)
			break;

		bio->bi_private = rbio;
		bio->bi_end_io = raid56_parity_scrub_end_io;
		bio->bi_opf = REQ_OP_READ;

		btrfs_bio_wq_end_io(rbio->fs_info, bio, BTRFS_WQ_ENDIO_RAID56);

		submit_bio(bio);
	}
	/* the actual write will happen once the reads are done */
	return;

cleanup:
	rbio_orig_end_io(rbio, BLK_STS_IOERR);

	while ((bio = bio_list_pop(&bio_list)))
		bio_put(bio);

	return;

finish:
	validate_rbio_for_parity_scrub(rbio);
}

static void scrub_parity_work(struct btrfs_work *work)
{
	struct btrfs_raid_bio *rbio;

	rbio = container_of(work, struct btrfs_raid_bio, work);
	raid56_parity_scrub_stripe(rbio);
}

void raid56_parity_submit_scrub_rbio(struct btrfs_raid_bio *rbio)
{
	if (!lock_stripe_add(rbio))
		start_async_work(rbio, scrub_parity_work);
}

/* The following code is used for dev replace of a missing RAID 5/6 device. */

struct btrfs_raid_bio *
raid56_alloc_missing_rbio(struct btrfs_fs_info *fs_info, struct bio *bio,
			  struct btrfs_bio *bbio, u64 length)
{
	struct btrfs_raid_bio *rbio;

	rbio = alloc_rbio(fs_info, bbio, length);
	if (IS_ERR(rbio))
		return NULL;

	rbio->operation = BTRFS_RBIO_REBUILD_MISSING;
	bio_list_add(&rbio->bio_list, bio);
	/*
	 * This is a special bio which is used to hold the completion handler
	 * and make the scrub rbio is similar to the other types
	 */
	ASSERT(!bio->bi_iter.bi_size);

	rbio->faila = find_logical_bio_stripe(rbio, bio);
	if (rbio->faila == -1) {
		BUG();
		kfree(rbio);
		return NULL;
	}

	/*
	 * When we get bbio, we have already increased bio_counter, record it
	 * so we can free it at rbio_orig_end_io()
	 */
	rbio->generic_bio_cnt = 1;

	return rbio;
}

void raid56_submit_missing_rbio(struct btrfs_raid_bio *rbio)
{
	if (!lock_stripe_add(rbio))
		start_async_work(rbio, read_rebuild_work);
}<|MERGE_RESOLUTION|>--- conflicted
+++ resolved
@@ -1442,19 +1442,11 @@
 static void set_bio_pages_uptodate(struct bio *bio)
 {
 	struct bio_vec *bvec;
-<<<<<<< HEAD
-	int i;
-=======
->>>>>>> 0ecfebd2
 	struct bvec_iter_all iter_all;
 
 	ASSERT(!bio_flagged(bio, BIO_CLONED));
 
-<<<<<<< HEAD
-	bio_for_each_segment_all(bvec, bio, i, iter_all)
-=======
 	bio_for_each_segment_all(bvec, bio, iter_all)
->>>>>>> 0ecfebd2
 		SetPageUptodate(bvec->bv_page);
 }
 
