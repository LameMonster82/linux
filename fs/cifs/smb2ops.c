// SPDX-License-Identifier: GPL-2.0
/*
 *  SMB2 version specific operations
 *
 *  Copyright (c) 2012, Jeff Layton <jlayton@redhat.com>
 */

#include <linux/pagemap.h>
#include <linux/vfs.h>
#include <linux/falloc.h>
#include <linux/scatterlist.h>
#include <linux/uuid.h>
#include <linux/sort.h>
#include <crypto/aead.h>
#include <linux/fiemap.h>
#include "cifsfs.h"
#include "cifsglob.h"
#include "smb2pdu.h"
#include "smb2proto.h"
#include "cifsproto.h"
#include "cifs_debug.h"
#include "cifs_unicode.h"
#include "smb2status.h"
#include "smb2glob.h"
#include "cifs_ioctl.h"
#include "smbdirect.h"
#include "fs_context.h"

/* Change credits for different ops and return the total number of credits */
static int
change_conf(struct TCP_Server_Info *server)
{
	server->credits += server->echo_credits + server->oplock_credits;
	server->oplock_credits = server->echo_credits = 0;
	switch (server->credits) {
	case 0:
		return 0;
	case 1:
		server->echoes = false;
		server->oplocks = false;
		break;
	case 2:
		server->echoes = true;
		server->oplocks = false;
		server->echo_credits = 1;
		break;
	default:
		server->echoes = true;
		if (enable_oplocks) {
			server->oplocks = true;
			server->oplock_credits = 1;
		} else
			server->oplocks = false;

		server->echo_credits = 1;
	}
	server->credits -= server->echo_credits + server->oplock_credits;
	return server->credits + server->echo_credits + server->oplock_credits;
}

static void
smb2_add_credits(struct TCP_Server_Info *server,
		 const struct cifs_credits *credits, const int optype)
{
	int *val, rc = -1;
	int scredits, in_flight;
	unsigned int add = credits->value;
	unsigned int instance = credits->instance;
	bool reconnect_detected = false;
	bool reconnect_with_invalid_credits = false;

	spin_lock(&server->req_lock);
	val = server->ops->get_credits_field(server, optype);

	/* eg found case where write overlapping reconnect messed up credits */
	if (((optype & CIFS_OP_MASK) == CIFS_NEG_OP) && (*val != 0))
		reconnect_with_invalid_credits = true;

	if ((instance == 0) || (instance == server->reconnect_instance))
		*val += add;
	else
		reconnect_detected = true;

	if (*val > 65000) {
		*val = 65000; /* Don't get near 64K credits, avoid srv bugs */
		pr_warn_once("server overflowed SMB3 credits\n");
	}
	server->in_flight--;
	if (server->in_flight == 0 &&
	   ((optype & CIFS_OP_MASK) != CIFS_NEG_OP) &&
	   ((optype & CIFS_OP_MASK) != CIFS_SESS_OP))
		rc = change_conf(server);
	/*
	 * Sometimes server returns 0 credits on oplock break ack - we need to
	 * rebalance credits in this case.
	 */
	else if (server->in_flight > 0 && server->oplock_credits == 0 &&
		 server->oplocks) {
		if (server->credits > 1) {
			server->credits--;
			server->oplock_credits++;
		}
	}
	scredits = *val;
	in_flight = server->in_flight;
	spin_unlock(&server->req_lock);
	wake_up(&server->request_q);

	if (reconnect_detected) {
		trace_smb3_reconnect_detected(server->CurrentMid,
			server->conn_id, server->hostname, scredits, add, in_flight);

		cifs_dbg(FYI, "trying to put %d credits from the old server instance %d\n",
			 add, instance);
	}

	if (reconnect_with_invalid_credits) {
		trace_smb3_reconnect_with_invalid_credits(server->CurrentMid,
			server->conn_id, server->hostname, scredits, add, in_flight);
		cifs_dbg(FYI, "Negotiate operation when server credits is non-zero. Optype: %d, server credits: %d, credits added: %d\n",
			 optype, scredits, add);
	}

	if (server->tcpStatus == CifsNeedReconnect
	    || server->tcpStatus == CifsExiting)
		return;

	switch (rc) {
	case -1:
		/* change_conf hasn't been executed */
		break;
	case 0:
		cifs_server_dbg(VFS, "Possible client or server bug - zero credits\n");
		break;
	case 1:
		cifs_server_dbg(VFS, "disabling echoes and oplocks\n");
		break;
	case 2:
		cifs_dbg(FYI, "disabling oplocks\n");
		break;
	default:
		/* change_conf rebalanced credits for different types */
		break;
	}

	trace_smb3_add_credits(server->CurrentMid,
			server->conn_id, server->hostname, scredits, add, in_flight);
	cifs_dbg(FYI, "%s: added %u credits total=%d\n", __func__, add, scredits);
}

static void
smb2_set_credits(struct TCP_Server_Info *server, const int val)
{
	int scredits, in_flight;

	spin_lock(&server->req_lock);
	server->credits = val;
	if (val == 1)
		server->reconnect_instance++;
	scredits = server->credits;
	in_flight = server->in_flight;
	spin_unlock(&server->req_lock);

	trace_smb3_set_credits(server->CurrentMid,
			server->conn_id, server->hostname, scredits, val, in_flight);
	cifs_dbg(FYI, "%s: set %u credits\n", __func__, val);

	/* don't log while holding the lock */
	if (val == 1)
		cifs_dbg(FYI, "set credits to 1 due to smb2 reconnect\n");
}

static int *
smb2_get_credits_field(struct TCP_Server_Info *server, const int optype)
{
	switch (optype) {
	case CIFS_ECHO_OP:
		return &server->echo_credits;
	case CIFS_OBREAK_OP:
		return &server->oplock_credits;
	default:
		return &server->credits;
	}
}

static unsigned int
smb2_get_credits(struct mid_q_entry *mid)
{
	return mid->credits_received;
}

static int
smb2_wait_mtu_credits(struct TCP_Server_Info *server, unsigned int size,
		      unsigned int *num, struct cifs_credits *credits)
{
	int rc = 0;
	unsigned int scredits, in_flight;

	spin_lock(&server->req_lock);
	while (1) {
		if (server->credits <= 0) {
			spin_unlock(&server->req_lock);
			cifs_num_waiters_inc(server);
			rc = wait_event_killable(server->request_q,
				has_credits(server, &server->credits, 1));
			cifs_num_waiters_dec(server);
			if (rc)
				return rc;
			spin_lock(&server->req_lock);
		} else {
			if (server->tcpStatus == CifsExiting) {
				spin_unlock(&server->req_lock);
				return -ENOENT;
			}

			scredits = server->credits;
			/* can deadlock with reopen */
			if (scredits <= 8) {
				*num = SMB2_MAX_BUFFER_SIZE;
				credits->value = 0;
				credits->instance = 0;
				break;
			}

			/* leave some credits for reopen and other ops */
			scredits -= 8;
			*num = min_t(unsigned int, size,
				     scredits * SMB2_MAX_BUFFER_SIZE);

			credits->value =
				DIV_ROUND_UP(*num, SMB2_MAX_BUFFER_SIZE);
			credits->instance = server->reconnect_instance;
			server->credits -= credits->value;
			server->in_flight++;
			if (server->in_flight > server->max_in_flight)
				server->max_in_flight = server->in_flight;
			break;
		}
	}
	scredits = server->credits;
	in_flight = server->in_flight;
	spin_unlock(&server->req_lock);

	trace_smb3_add_credits(server->CurrentMid,
			server->conn_id, server->hostname, scredits, -(credits->value), in_flight);
	cifs_dbg(FYI, "%s: removed %u credits total=%d\n",
			__func__, credits->value, scredits);

	return rc;
}

static int
smb2_adjust_credits(struct TCP_Server_Info *server,
		    struct cifs_credits *credits,
		    const unsigned int payload_size)
{
	int new_val = DIV_ROUND_UP(payload_size, SMB2_MAX_BUFFER_SIZE);
	int scredits, in_flight;

	if (!credits->value || credits->value == new_val)
		return 0;

	if (credits->value < new_val) {
		trace_smb3_too_many_credits(server->CurrentMid,
				server->conn_id, server->hostname, 0, credits->value - new_val, 0);
		cifs_server_dbg(VFS, "request has less credits (%d) than required (%d)",
				credits->value, new_val);

		return -ENOTSUPP;
	}

	spin_lock(&server->req_lock);

	if (server->reconnect_instance != credits->instance) {
		scredits = server->credits;
		in_flight = server->in_flight;
		spin_unlock(&server->req_lock);

		trace_smb3_reconnect_detected(server->CurrentMid,
			server->conn_id, server->hostname, scredits,
			credits->value - new_val, in_flight);
		cifs_server_dbg(VFS, "trying to return %d credits to old session\n",
			 credits->value - new_val);
		return -EAGAIN;
	}

	server->credits += credits->value - new_val;
	scredits = server->credits;
	in_flight = server->in_flight;
	spin_unlock(&server->req_lock);
	wake_up(&server->request_q);

	trace_smb3_add_credits(server->CurrentMid,
			server->conn_id, server->hostname, scredits,
			credits->value - new_val, in_flight);
	cifs_dbg(FYI, "%s: adjust added %u credits total=%d\n",
			__func__, credits->value - new_val, scredits);

	credits->value = new_val;

	return 0;
}

static __u64
smb2_get_next_mid(struct TCP_Server_Info *server)
{
	__u64 mid;
	/* for SMB2 we need the current value */
	spin_lock(&GlobalMid_Lock);
	mid = server->CurrentMid++;
	spin_unlock(&GlobalMid_Lock);
	return mid;
}

static void
smb2_revert_current_mid(struct TCP_Server_Info *server, const unsigned int val)
{
	spin_lock(&GlobalMid_Lock);
	if (server->CurrentMid >= val)
		server->CurrentMid -= val;
	spin_unlock(&GlobalMid_Lock);
}

static struct mid_q_entry *
__smb2_find_mid(struct TCP_Server_Info *server, char *buf, bool dequeue)
{
	struct mid_q_entry *mid;
	struct smb2_hdr *shdr = (struct smb2_hdr *)buf;
	__u64 wire_mid = le64_to_cpu(shdr->MessageId);

	if (shdr->ProtocolId == SMB2_TRANSFORM_PROTO_NUM) {
		cifs_server_dbg(VFS, "Encrypted frame parsing not supported yet\n");
		return NULL;
	}

	spin_lock(&GlobalMid_Lock);
	list_for_each_entry(mid, &server->pending_mid_q, qhead) {
		if ((mid->mid == wire_mid) &&
		    (mid->mid_state == MID_REQUEST_SUBMITTED) &&
		    (mid->command == shdr->Command)) {
			kref_get(&mid->refcount);
			if (dequeue) {
				list_del_init(&mid->qhead);
				mid->mid_flags |= MID_DELETED;
			}
			spin_unlock(&GlobalMid_Lock);
			return mid;
		}
	}
	spin_unlock(&GlobalMid_Lock);
	return NULL;
}

static struct mid_q_entry *
smb2_find_mid(struct TCP_Server_Info *server, char *buf)
{
	return __smb2_find_mid(server, buf, false);
}

static struct mid_q_entry *
smb2_find_dequeue_mid(struct TCP_Server_Info *server, char *buf)
{
	return __smb2_find_mid(server, buf, true);
}

static void
smb2_dump_detail(void *buf, struct TCP_Server_Info *server)
{
#ifdef CONFIG_CIFS_DEBUG2
	struct smb2_hdr *shdr = (struct smb2_hdr *)buf;

	cifs_server_dbg(VFS, "Cmd: %d Err: 0x%x Flags: 0x%x Mid: %llu Pid: %d\n",
		 shdr->Command, shdr->Status, shdr->Flags, shdr->MessageId,
		 shdr->Id.SyncId.ProcessId);
	cifs_server_dbg(VFS, "smb buf %p len %u\n", buf,
		 server->ops->calc_smb_size(buf, server));
#endif
}

static bool
smb2_need_neg(struct TCP_Server_Info *server)
{
	return server->max_read == 0;
}

static int
smb2_negotiate(const unsigned int xid, struct cifs_ses *ses)
{
	int rc;

	spin_lock(&GlobalMid_Lock);
	cifs_ses_server(ses)->CurrentMid = 0;
	spin_unlock(&GlobalMid_Lock);
	rc = SMB2_negotiate(xid, ses);
	/* BB we probably don't need to retry with modern servers */
	if (rc == -EAGAIN)
		rc = -EHOSTDOWN;
	return rc;
}

static unsigned int
smb2_negotiate_wsize(struct cifs_tcon *tcon, struct smb3_fs_context *ctx)
{
	struct TCP_Server_Info *server = tcon->ses->server;
	unsigned int wsize;

	/* start with specified wsize, or default */
	wsize = ctx->wsize ? ctx->wsize : CIFS_DEFAULT_IOSIZE;
	wsize = min_t(unsigned int, wsize, server->max_write);
	if (!(server->capabilities & SMB2_GLOBAL_CAP_LARGE_MTU))
		wsize = min_t(unsigned int, wsize, SMB2_MAX_BUFFER_SIZE);

	return wsize;
}

static unsigned int
smb3_negotiate_wsize(struct cifs_tcon *tcon, struct smb3_fs_context *ctx)
{
	struct TCP_Server_Info *server = tcon->ses->server;
	unsigned int wsize;

	/* start with specified wsize, or default */
	wsize = ctx->wsize ? ctx->wsize : SMB3_DEFAULT_IOSIZE;
	wsize = min_t(unsigned int, wsize, server->max_write);
#ifdef CONFIG_CIFS_SMB_DIRECT
	if (server->rdma) {
		if (server->sign)
			/*
			 * Account for SMB2 data transfer packet header and
			 * possible encryption header
			 */
			wsize = min_t(unsigned int,
				wsize,
				server->smbd_conn->max_fragmented_send_size -
					SMB2_READWRITE_PDU_HEADER_SIZE -
					sizeof(struct smb2_transform_hdr));
		else
			wsize = min_t(unsigned int,
				wsize, server->smbd_conn->max_readwrite_size);
	}
#endif
	if (!(server->capabilities & SMB2_GLOBAL_CAP_LARGE_MTU))
		wsize = min_t(unsigned int, wsize, SMB2_MAX_BUFFER_SIZE);

	return wsize;
}

static unsigned int
smb2_negotiate_rsize(struct cifs_tcon *tcon, struct smb3_fs_context *ctx)
{
	struct TCP_Server_Info *server = tcon->ses->server;
	unsigned int rsize;

	/* start with specified rsize, or default */
	rsize = ctx->rsize ? ctx->rsize : CIFS_DEFAULT_IOSIZE;
	rsize = min_t(unsigned int, rsize, server->max_read);

	if (!(server->capabilities & SMB2_GLOBAL_CAP_LARGE_MTU))
		rsize = min_t(unsigned int, rsize, SMB2_MAX_BUFFER_SIZE);

	return rsize;
}

static unsigned int
smb3_negotiate_rsize(struct cifs_tcon *tcon, struct smb3_fs_context *ctx)
{
	struct TCP_Server_Info *server = tcon->ses->server;
	unsigned int rsize;

	/* start with specified rsize, or default */
	rsize = ctx->rsize ? ctx->rsize : SMB3_DEFAULT_IOSIZE;
	rsize = min_t(unsigned int, rsize, server->max_read);
#ifdef CONFIG_CIFS_SMB_DIRECT
	if (server->rdma) {
		if (server->sign)
			/*
			 * Account for SMB2 data transfer packet header and
			 * possible encryption header
			 */
			rsize = min_t(unsigned int,
				rsize,
				server->smbd_conn->max_fragmented_recv_size -
					SMB2_READWRITE_PDU_HEADER_SIZE -
					sizeof(struct smb2_transform_hdr));
		else
			rsize = min_t(unsigned int,
				rsize, server->smbd_conn->max_readwrite_size);
	}
#endif

	if (!(server->capabilities & SMB2_GLOBAL_CAP_LARGE_MTU))
		rsize = min_t(unsigned int, rsize, SMB2_MAX_BUFFER_SIZE);

	return rsize;
}

static int
parse_server_interfaces(struct network_interface_info_ioctl_rsp *buf,
			size_t buf_len,
			struct cifs_server_iface **iface_list,
			size_t *iface_count)
{
	struct network_interface_info_ioctl_rsp *p;
	struct sockaddr_in *addr4;
	struct sockaddr_in6 *addr6;
	struct iface_info_ipv4 *p4;
	struct iface_info_ipv6 *p6;
	struct cifs_server_iface *info;
	ssize_t bytes_left;
	size_t next = 0;
	int nb_iface = 0;
	int rc = 0;

	*iface_list = NULL;
	*iface_count = 0;

	/*
	 * Fist pass: count and sanity check
	 */

	bytes_left = buf_len;
	p = buf;
	while (bytes_left >= sizeof(*p)) {
		nb_iface++;
		next = le32_to_cpu(p->Next);
		if (!next) {
			bytes_left -= sizeof(*p);
			break;
		}
		p = (struct network_interface_info_ioctl_rsp *)((u8 *)p+next);
		bytes_left -= next;
	}

	if (!nb_iface) {
		cifs_dbg(VFS, "%s: malformed interface info\n", __func__);
		rc = -EINVAL;
		goto out;
	}

	/* Azure rounds the buffer size up 8, to a 16 byte boundary */
	if ((bytes_left > 8) || p->Next)
		cifs_dbg(VFS, "%s: incomplete interface info\n", __func__);


	/*
	 * Second pass: extract info to internal structure
	 */

	*iface_list = kcalloc(nb_iface, sizeof(**iface_list), GFP_KERNEL);
	if (!*iface_list) {
		rc = -ENOMEM;
		goto out;
	}

	info = *iface_list;
	bytes_left = buf_len;
	p = buf;
	while (bytes_left >= sizeof(*p)) {
		info->speed = le64_to_cpu(p->LinkSpeed);
		info->rdma_capable = le32_to_cpu(p->Capability & RDMA_CAPABLE) ? 1 : 0;
		info->rss_capable = le32_to_cpu(p->Capability & RSS_CAPABLE) ? 1 : 0;

		cifs_dbg(FYI, "%s: adding iface %zu\n", __func__, *iface_count);
		cifs_dbg(FYI, "%s: speed %zu bps\n", __func__, info->speed);
		cifs_dbg(FYI, "%s: capabilities 0x%08x\n", __func__,
			 le32_to_cpu(p->Capability));

		switch (p->Family) {
		/*
		 * The kernel and wire socket structures have the same
		 * layout and use network byte order but make the
		 * conversion explicit in case either one changes.
		 */
		case INTERNETWORK:
			addr4 = (struct sockaddr_in *)&info->sockaddr;
			p4 = (struct iface_info_ipv4 *)p->Buffer;
			addr4->sin_family = AF_INET;
			memcpy(&addr4->sin_addr, &p4->IPv4Address, 4);

			/* [MS-SMB2] 2.2.32.5.1.1 Clients MUST ignore these */
			addr4->sin_port = cpu_to_be16(CIFS_PORT);

			cifs_dbg(FYI, "%s: ipv4 %pI4\n", __func__,
				 &addr4->sin_addr);
			break;
		case INTERNETWORKV6:
			addr6 =	(struct sockaddr_in6 *)&info->sockaddr;
			p6 = (struct iface_info_ipv6 *)p->Buffer;
			addr6->sin6_family = AF_INET6;
			memcpy(&addr6->sin6_addr, &p6->IPv6Address, 16);

			/* [MS-SMB2] 2.2.32.5.1.2 Clients MUST ignore these */
			addr6->sin6_flowinfo = 0;
			addr6->sin6_scope_id = 0;
			addr6->sin6_port = cpu_to_be16(CIFS_PORT);

			cifs_dbg(FYI, "%s: ipv6 %pI6\n", __func__,
				 &addr6->sin6_addr);
			break;
		default:
			cifs_dbg(VFS,
				 "%s: skipping unsupported socket family\n",
				 __func__);
			goto next_iface;
		}

		(*iface_count)++;
		info++;
next_iface:
		next = le32_to_cpu(p->Next);
		if (!next)
			break;
		p = (struct network_interface_info_ioctl_rsp *)((u8 *)p+next);
		bytes_left -= next;
	}

	if (!*iface_count) {
		rc = -EINVAL;
		goto out;
	}

out:
	if (rc) {
		kfree(*iface_list);
		*iface_count = 0;
		*iface_list = NULL;
	}
	return rc;
}

static int compare_iface(const void *ia, const void *ib)
{
	const struct cifs_server_iface *a = (struct cifs_server_iface *)ia;
	const struct cifs_server_iface *b = (struct cifs_server_iface *)ib;

	return a->speed == b->speed ? 0 : (a->speed > b->speed ? -1 : 1);
}

static int
SMB3_request_interfaces(const unsigned int xid, struct cifs_tcon *tcon)
{
	int rc;
	unsigned int ret_data_len = 0;
	struct network_interface_info_ioctl_rsp *out_buf = NULL;
	struct cifs_server_iface *iface_list;
	size_t iface_count;
	struct cifs_ses *ses = tcon->ses;

	rc = SMB2_ioctl(xid, tcon, NO_FILE_ID, NO_FILE_ID,
			FSCTL_QUERY_NETWORK_INTERFACE_INFO, true /* is_fsctl */,
			NULL /* no data input */, 0 /* no data input */,
			CIFSMaxBufSize, (char **)&out_buf, &ret_data_len);
	if (rc == -EOPNOTSUPP) {
		cifs_dbg(FYI,
			 "server does not support query network interfaces\n");
		goto out;
	} else if (rc != 0) {
		cifs_tcon_dbg(VFS, "error %d on ioctl to get interface list\n", rc);
		goto out;
	}

	rc = parse_server_interfaces(out_buf, ret_data_len,
				     &iface_list, &iface_count);
	if (rc)
		goto out;

	/* sort interfaces from fastest to slowest */
	sort(iface_list, iface_count, sizeof(*iface_list), compare_iface, NULL);

	spin_lock(&ses->iface_lock);
	kfree(ses->iface_list);
	ses->iface_list = iface_list;
	ses->iface_count = iface_count;
	ses->iface_last_update = jiffies;
	spin_unlock(&ses->iface_lock);

out:
	kfree(out_buf);
	return rc;
}

static void
smb2_close_cached_fid(struct kref *ref)
{
	struct cached_fid *cfid = container_of(ref, struct cached_fid,
					       refcount);

	if (cfid->is_valid) {
		cifs_dbg(FYI, "clear cached root file handle\n");
		SMB2_close(0, cfid->tcon, cfid->fid->persistent_fid,
			   cfid->fid->volatile_fid);
	}

	/*
	 * We only check validity above to send SMB2_close,
	 * but we still need to invalidate these entries
	 * when this function is called
	 */
	cfid->is_valid = false;
	cfid->file_all_info_is_valid = false;
	cfid->has_lease = false;
	if (cfid->dentry) {
		dput(cfid->dentry);
		cfid->dentry = NULL;
	}
}

void close_cached_dir(struct cached_fid *cfid)
{
	mutex_lock(&cfid->fid_mutex);
	kref_put(&cfid->refcount, smb2_close_cached_fid);
	mutex_unlock(&cfid->fid_mutex);
}

void close_cached_dir_lease_locked(struct cached_fid *cfid)
{
	if (cfid->has_lease) {
		cfid->has_lease = false;
		kref_put(&cfid->refcount, smb2_close_cached_fid);
	}
}

void close_cached_dir_lease(struct cached_fid *cfid)
{
	mutex_lock(&cfid->fid_mutex);
	close_cached_dir_lease_locked(cfid);
	mutex_unlock(&cfid->fid_mutex);
}

void
smb2_cached_lease_break(struct work_struct *work)
{
	struct cached_fid *cfid = container_of(work,
				struct cached_fid, lease_break);

	close_cached_dir_lease(cfid);
}

/*
 * Open the and cache a directory handle.
 * Only supported for the root handle.
 */
int open_cached_dir(unsigned int xid, struct cifs_tcon *tcon,
		const char *path,
		struct cifs_sb_info *cifs_sb,
		struct cached_fid **cfid)
{
	struct cifs_ses *ses = tcon->ses;
	struct TCP_Server_Info *server = ses->server;
	struct cifs_open_parms oparms;
	struct smb2_create_rsp *o_rsp = NULL;
	struct smb2_query_info_rsp *qi_rsp = NULL;
	int resp_buftype[2];
	struct smb_rqst rqst[2];
	struct kvec rsp_iov[2];
	struct kvec open_iov[SMB2_CREATE_IOV_SIZE];
	struct kvec qi_iov[1];
	int rc, flags = 0;
	__le16 utf16_path = 0; /* Null - since an open of top of share */
	u8 oplock = SMB2_OPLOCK_LEVEL_II;
	struct cifs_fid *pfid;
	struct dentry *dentry;

	if (tcon->nohandlecache)
		return -ENOTSUPP;

	if (cifs_sb->root == NULL)
		return -ENOENT;

	if (strlen(path))
		return -ENOENT;

	dentry = cifs_sb->root;

	mutex_lock(&tcon->crfid.fid_mutex);
	if (tcon->crfid.is_valid) {
		cifs_dbg(FYI, "found a cached root file handle\n");
		*cfid = &tcon->crfid;
		kref_get(&tcon->crfid.refcount);
		mutex_unlock(&tcon->crfid.fid_mutex);
		return 0;
	}

	/*
	 * We do not hold the lock for the open because in case
	 * SMB2_open needs to reconnect, it will end up calling
	 * cifs_mark_open_files_invalid() which takes the lock again
	 * thus causing a deadlock
	 */

	mutex_unlock(&tcon->crfid.fid_mutex);

	if (smb3_encryption_required(tcon))
		flags |= CIFS_TRANSFORM_REQ;

	if (!server->ops->new_lease_key)
		return -EIO;

	pfid = tcon->crfid.fid;
	server->ops->new_lease_key(pfid);

	memset(rqst, 0, sizeof(rqst));
	resp_buftype[0] = resp_buftype[1] = CIFS_NO_BUFFER;
	memset(rsp_iov, 0, sizeof(rsp_iov));

	/* Open */
	memset(&open_iov, 0, sizeof(open_iov));
	rqst[0].rq_iov = open_iov;
	rqst[0].rq_nvec = SMB2_CREATE_IOV_SIZE;

	oparms.tcon = tcon;
	oparms.create_options = cifs_create_options(cifs_sb, 0);
	oparms.desired_access = FILE_READ_ATTRIBUTES;
	oparms.disposition = FILE_OPEN;
	oparms.fid = pfid;
	oparms.reconnect = false;

	rc = SMB2_open_init(tcon, server,
			    &rqst[0], &oplock, &oparms, &utf16_path);
	if (rc)
		goto oshr_free;
	smb2_set_next_command(tcon, &rqst[0]);

	memset(&qi_iov, 0, sizeof(qi_iov));
	rqst[1].rq_iov = qi_iov;
	rqst[1].rq_nvec = 1;

	rc = SMB2_query_info_init(tcon, server,
				  &rqst[1], COMPOUND_FID,
				  COMPOUND_FID, FILE_ALL_INFORMATION,
				  SMB2_O_INFO_FILE, 0,
				  sizeof(struct smb2_file_all_info) +
				  PATH_MAX * 2, 0, NULL);
	if (rc)
		goto oshr_free;

	smb2_set_related(&rqst[1]);

	rc = compound_send_recv(xid, ses, server,
				flags, 2, rqst,
				resp_buftype, rsp_iov);
	mutex_lock(&tcon->crfid.fid_mutex);

	/*
	 * Now we need to check again as the cached root might have
	 * been successfully re-opened from a concurrent process
	 */

	if (tcon->crfid.is_valid) {
		/* work was already done */

		/* stash fids for close() later */
		struct cifs_fid fid = {
			.persistent_fid = pfid->persistent_fid,
			.volatile_fid = pfid->volatile_fid,
		};

		/*
		 * caller expects this func to set the fid in crfid to valid
		 * cached root, so increment the refcount.
		 */
		kref_get(&tcon->crfid.refcount);

		mutex_unlock(&tcon->crfid.fid_mutex);

		if (rc == 0) {
			/* close extra handle outside of crit sec */
			SMB2_close(xid, tcon, fid.persistent_fid, fid.volatile_fid);
		}
		rc = 0;
		goto oshr_free;
	}

	/* Cached root is still invalid, continue normaly */

	if (rc) {
		if (rc == -EREMCHG) {
			tcon->need_reconnect = true;
			pr_warn_once("server share %s deleted\n",
				     tcon->treeName);
		}
		goto oshr_exit;
	}

	atomic_inc(&tcon->num_remote_opens);

	o_rsp = (struct smb2_create_rsp *)rsp_iov[0].iov_base;
	oparms.fid->persistent_fid = le64_to_cpu(o_rsp->PersistentFileId);
	oparms.fid->volatile_fid = le64_to_cpu(o_rsp->VolatileFileId);
#ifdef CONFIG_CIFS_DEBUG2
	oparms.fid->mid = le64_to_cpu(o_rsp->hdr.MessageId);
#endif /* CIFS_DEBUG2 */

	tcon->crfid.tcon = tcon;
	tcon->crfid.is_valid = true;
	tcon->crfid.dentry = dentry;
	dget(dentry);
	kref_init(&tcon->crfid.refcount);

	/* BB TBD check to see if oplock level check can be removed below */
	if (o_rsp->OplockLevel == SMB2_OPLOCK_LEVEL_LEASE) {
		/*
		 * See commit 2f94a3125b87. Increment the refcount when we
		 * get a lease for root, release it if lease break occurs
		 */
		kref_get(&tcon->crfid.refcount);
		tcon->crfid.has_lease = true;
		smb2_parse_contexts(server, o_rsp,
				&oparms.fid->epoch,
				    oparms.fid->lease_key, &oplock,
				    NULL, NULL);
	} else
		goto oshr_exit;

	qi_rsp = (struct smb2_query_info_rsp *)rsp_iov[1].iov_base;
	if (le32_to_cpu(qi_rsp->OutputBufferLength) < sizeof(struct smb2_file_all_info))
		goto oshr_exit;
	if (!smb2_validate_and_copy_iov(
				le16_to_cpu(qi_rsp->OutputBufferOffset),
				sizeof(struct smb2_file_all_info),
				&rsp_iov[1], sizeof(struct smb2_file_all_info),
				(char *)&tcon->crfid.file_all_info))
		tcon->crfid.file_all_info_is_valid = true;
	tcon->crfid.time = jiffies;


oshr_exit:
	mutex_unlock(&tcon->crfid.fid_mutex);
oshr_free:
	SMB2_open_free(&rqst[0]);
	SMB2_query_info_free(&rqst[1]);
	free_rsp_buf(resp_buftype[0], rsp_iov[0].iov_base);
	free_rsp_buf(resp_buftype[1], rsp_iov[1].iov_base);
	if (rc == 0)
		*cfid = &tcon->crfid;
	return rc;
}

int open_cached_dir_by_dentry(struct cifs_tcon *tcon,
			      struct dentry *dentry,
			      struct cached_fid **cfid)
{
	mutex_lock(&tcon->crfid.fid_mutex);
	if (tcon->crfid.dentry == dentry) {
		cifs_dbg(FYI, "found a cached root file handle by dentry\n");
		*cfid = &tcon->crfid;
		kref_get(&tcon->crfid.refcount);
		mutex_unlock(&tcon->crfid.fid_mutex);
		return 0;
	}
	mutex_unlock(&tcon->crfid.fid_mutex);
	return -ENOENT;
}

static void
smb3_qfs_tcon(const unsigned int xid, struct cifs_tcon *tcon,
	      struct cifs_sb_info *cifs_sb)
{
	int rc;
	__le16 srch_path = 0; /* Null - open root of share */
	u8 oplock = SMB2_OPLOCK_LEVEL_NONE;
	struct cifs_open_parms oparms;
	struct cifs_fid fid;
	struct cached_fid *cfid = NULL;

	oparms.tcon = tcon;
	oparms.desired_access = FILE_READ_ATTRIBUTES;
	oparms.disposition = FILE_OPEN;
	oparms.create_options = cifs_create_options(cifs_sb, 0);
	oparms.fid = &fid;
	oparms.reconnect = false;

	rc = open_cached_dir(xid, tcon, "", cifs_sb, &cfid);
	if (rc == 0)
		memcpy(&fid, cfid->fid, sizeof(struct cifs_fid));
	else
		rc = SMB2_open(xid, &oparms, &srch_path, &oplock, NULL, NULL,
			       NULL, NULL);
	if (rc)
		return;

	SMB3_request_interfaces(xid, tcon);

	SMB2_QFS_attr(xid, tcon, fid.persistent_fid, fid.volatile_fid,
			FS_ATTRIBUTE_INFORMATION);
	SMB2_QFS_attr(xid, tcon, fid.persistent_fid, fid.volatile_fid,
			FS_DEVICE_INFORMATION);
	SMB2_QFS_attr(xid, tcon, fid.persistent_fid, fid.volatile_fid,
			FS_VOLUME_INFORMATION);
	SMB2_QFS_attr(xid, tcon, fid.persistent_fid, fid.volatile_fid,
			FS_SECTOR_SIZE_INFORMATION); /* SMB3 specific */
	if (cfid == NULL)
		SMB2_close(xid, tcon, fid.persistent_fid, fid.volatile_fid);
	else
		close_cached_dir(cfid);
}

static void
smb2_qfs_tcon(const unsigned int xid, struct cifs_tcon *tcon,
	      struct cifs_sb_info *cifs_sb)
{
	int rc;
	__le16 srch_path = 0; /* Null - open root of share */
	u8 oplock = SMB2_OPLOCK_LEVEL_NONE;
	struct cifs_open_parms oparms;
	struct cifs_fid fid;

	oparms.tcon = tcon;
	oparms.desired_access = FILE_READ_ATTRIBUTES;
	oparms.disposition = FILE_OPEN;
	oparms.create_options = cifs_create_options(cifs_sb, 0);
	oparms.fid = &fid;
	oparms.reconnect = false;

	rc = SMB2_open(xid, &oparms, &srch_path, &oplock, NULL, NULL,
		       NULL, NULL);
	if (rc)
		return;

	SMB2_QFS_attr(xid, tcon, fid.persistent_fid, fid.volatile_fid,
			FS_ATTRIBUTE_INFORMATION);
	SMB2_QFS_attr(xid, tcon, fid.persistent_fid, fid.volatile_fid,
			FS_DEVICE_INFORMATION);
	SMB2_close(xid, tcon, fid.persistent_fid, fid.volatile_fid);
}

static int
smb2_is_path_accessible(const unsigned int xid, struct cifs_tcon *tcon,
			struct cifs_sb_info *cifs_sb, const char *full_path)
{
	int rc;
	__le16 *utf16_path;
	__u8 oplock = SMB2_OPLOCK_LEVEL_NONE;
	struct cifs_open_parms oparms;
	struct cifs_fid fid;

	if ((*full_path == 0) && tcon->crfid.is_valid)
		return 0;

	utf16_path = cifs_convert_path_to_utf16(full_path, cifs_sb);
	if (!utf16_path)
		return -ENOMEM;

	oparms.tcon = tcon;
	oparms.desired_access = FILE_READ_ATTRIBUTES;
	oparms.disposition = FILE_OPEN;
	oparms.create_options = cifs_create_options(cifs_sb, 0);
	oparms.fid = &fid;
	oparms.reconnect = false;

	rc = SMB2_open(xid, &oparms, utf16_path, &oplock, NULL, NULL, NULL,
		       NULL);
	if (rc) {
		kfree(utf16_path);
		return rc;
	}

	rc = SMB2_close(xid, tcon, fid.persistent_fid, fid.volatile_fid);
	kfree(utf16_path);
	return rc;
}

static int
smb2_get_srv_inum(const unsigned int xid, struct cifs_tcon *tcon,
		  struct cifs_sb_info *cifs_sb, const char *full_path,
		  u64 *uniqueid, FILE_ALL_INFO *data)
{
	*uniqueid = le64_to_cpu(data->IndexNumber);
	return 0;
}

static int
smb2_query_file_info(const unsigned int xid, struct cifs_tcon *tcon,
		     struct cifs_fid *fid, FILE_ALL_INFO *data)
{
	int rc;
	struct smb2_file_all_info *smb2_data;

	smb2_data = kzalloc(sizeof(struct smb2_file_all_info) + PATH_MAX * 2,
			    GFP_KERNEL);
	if (smb2_data == NULL)
		return -ENOMEM;

	rc = SMB2_query_info(xid, tcon, fid->persistent_fid, fid->volatile_fid,
			     smb2_data);
	if (!rc)
		move_smb2_info_to_cifs(data, smb2_data);
	kfree(smb2_data);
	return rc;
}

#ifdef CONFIG_CIFS_XATTR
static ssize_t
move_smb2_ea_to_cifs(char *dst, size_t dst_size,
		     struct smb2_file_full_ea_info *src, size_t src_size,
		     const unsigned char *ea_name)
{
	int rc = 0;
	unsigned int ea_name_len = ea_name ? strlen(ea_name) : 0;
	char *name, *value;
	size_t buf_size = dst_size;
	size_t name_len, value_len, user_name_len;

	while (src_size > 0) {
		name = &src->ea_data[0];
		name_len = (size_t)src->ea_name_length;
		value = &src->ea_data[src->ea_name_length + 1];
		value_len = (size_t)le16_to_cpu(src->ea_value_length);

		if (name_len == 0)
			break;

		if (src_size < 8 + name_len + 1 + value_len) {
			cifs_dbg(FYI, "EA entry goes beyond length of list\n");
			rc = -EIO;
			goto out;
		}

		if (ea_name) {
			if (ea_name_len == name_len &&
			    memcmp(ea_name, name, name_len) == 0) {
				rc = value_len;
				if (dst_size == 0)
					goto out;
				if (dst_size < value_len) {
					rc = -ERANGE;
					goto out;
				}
				memcpy(dst, value, value_len);
				goto out;
			}
		} else {
			/* 'user.' plus a terminating null */
			user_name_len = 5 + 1 + name_len;

			if (buf_size == 0) {
				/* skip copy - calc size only */
				rc += user_name_len;
			} else if (dst_size >= user_name_len) {
				dst_size -= user_name_len;
				memcpy(dst, "user.", 5);
				dst += 5;
				memcpy(dst, src->ea_data, name_len);
				dst += name_len;
				*dst = 0;
				++dst;
				rc += user_name_len;
			} else {
				/* stop before overrun buffer */
				rc = -ERANGE;
				break;
			}
		}

		if (!src->next_entry_offset)
			break;

		if (src_size < le32_to_cpu(src->next_entry_offset)) {
			/* stop before overrun buffer */
			rc = -ERANGE;
			break;
		}
		src_size -= le32_to_cpu(src->next_entry_offset);
		src = (void *)((char *)src +
			       le32_to_cpu(src->next_entry_offset));
	}

	/* didn't find the named attribute */
	if (ea_name)
		rc = -ENODATA;

out:
	return (ssize_t)rc;
}

static ssize_t
smb2_query_eas(const unsigned int xid, struct cifs_tcon *tcon,
	       const unsigned char *path, const unsigned char *ea_name,
	       char *ea_data, size_t buf_size,
	       struct cifs_sb_info *cifs_sb)
{
	int rc;
	__le16 *utf16_path;
	struct kvec rsp_iov = {NULL, 0};
	int buftype = CIFS_NO_BUFFER;
	struct smb2_query_info_rsp *rsp;
	struct smb2_file_full_ea_info *info = NULL;

	utf16_path = cifs_convert_path_to_utf16(path, cifs_sb);
	if (!utf16_path)
		return -ENOMEM;

	rc = smb2_query_info_compound(xid, tcon, utf16_path,
				      FILE_READ_EA,
				      FILE_FULL_EA_INFORMATION,
				      SMB2_O_INFO_FILE,
				      CIFSMaxBufSize -
				      MAX_SMB2_CREATE_RESPONSE_SIZE -
				      MAX_SMB2_CLOSE_RESPONSE_SIZE,
				      &rsp_iov, &buftype, cifs_sb);
	if (rc) {
		/*
		 * If ea_name is NULL (listxattr) and there are no EAs,
		 * return 0 as it's not an error. Otherwise, the specified
		 * ea_name was not found.
		 */
		if (!ea_name && rc == -ENODATA)
			rc = 0;
		goto qeas_exit;
	}

	rsp = (struct smb2_query_info_rsp *)rsp_iov.iov_base;
	rc = smb2_validate_iov(le16_to_cpu(rsp->OutputBufferOffset),
			       le32_to_cpu(rsp->OutputBufferLength),
			       &rsp_iov,
			       sizeof(struct smb2_file_full_ea_info));
	if (rc)
		goto qeas_exit;

	info = (struct smb2_file_full_ea_info *)(
			le16_to_cpu(rsp->OutputBufferOffset) + (char *)rsp);
	rc = move_smb2_ea_to_cifs(ea_data, buf_size, info,
			le32_to_cpu(rsp->OutputBufferLength), ea_name);

 qeas_exit:
	kfree(utf16_path);
	free_rsp_buf(buftype, rsp_iov.iov_base);
	return rc;
}


static int
smb2_set_ea(const unsigned int xid, struct cifs_tcon *tcon,
	    const char *path, const char *ea_name, const void *ea_value,
	    const __u16 ea_value_len, const struct nls_table *nls_codepage,
	    struct cifs_sb_info *cifs_sb)
{
	struct cifs_ses *ses = tcon->ses;
	struct TCP_Server_Info *server = cifs_pick_channel(ses);
	__le16 *utf16_path = NULL;
	int ea_name_len = strlen(ea_name);
	int flags = CIFS_CP_CREATE_CLOSE_OP;
	int len;
	struct smb_rqst rqst[3];
	int resp_buftype[3];
	struct kvec rsp_iov[3];
	struct kvec open_iov[SMB2_CREATE_IOV_SIZE];
	struct cifs_open_parms oparms;
	__u8 oplock = SMB2_OPLOCK_LEVEL_NONE;
	struct cifs_fid fid;
	struct kvec si_iov[SMB2_SET_INFO_IOV_SIZE];
	unsigned int size[1];
	void *data[1];
	struct smb2_file_full_ea_info *ea = NULL;
	struct kvec close_iov[1];
	struct smb2_query_info_rsp *rsp;
	int rc, used_len = 0;

	if (smb3_encryption_required(tcon))
		flags |= CIFS_TRANSFORM_REQ;

	if (ea_name_len > 255)
		return -EINVAL;

	utf16_path = cifs_convert_path_to_utf16(path, cifs_sb);
	if (!utf16_path)
		return -ENOMEM;

	memset(rqst, 0, sizeof(rqst));
	resp_buftype[0] = resp_buftype[1] = resp_buftype[2] = CIFS_NO_BUFFER;
	memset(rsp_iov, 0, sizeof(rsp_iov));

	if (ses->server->ops->query_all_EAs) {
		if (!ea_value) {
			rc = ses->server->ops->query_all_EAs(xid, tcon, path,
							     ea_name, NULL, 0,
							     cifs_sb);
			if (rc == -ENODATA)
				goto sea_exit;
		} else {
			/* If we are adding a attribute we should first check
			 * if there will be enough space available to store
			 * the new EA. If not we should not add it since we
			 * would not be able to even read the EAs back.
			 */
			rc = smb2_query_info_compound(xid, tcon, utf16_path,
				      FILE_READ_EA,
				      FILE_FULL_EA_INFORMATION,
				      SMB2_O_INFO_FILE,
				      CIFSMaxBufSize -
				      MAX_SMB2_CREATE_RESPONSE_SIZE -
				      MAX_SMB2_CLOSE_RESPONSE_SIZE,
				      &rsp_iov[1], &resp_buftype[1], cifs_sb);
			if (rc == 0) {
				rsp = (struct smb2_query_info_rsp *)rsp_iov[1].iov_base;
				used_len = le32_to_cpu(rsp->OutputBufferLength);
			}
			free_rsp_buf(resp_buftype[1], rsp_iov[1].iov_base);
			resp_buftype[1] = CIFS_NO_BUFFER;
			memset(&rsp_iov[1], 0, sizeof(rsp_iov[1]));
			rc = 0;

			/* Use a fudge factor of 256 bytes in case we collide
			 * with a different set_EAs command.
			 */
			if(CIFSMaxBufSize - MAX_SMB2_CREATE_RESPONSE_SIZE -
			   MAX_SMB2_CLOSE_RESPONSE_SIZE - 256 <
			   used_len + ea_name_len + ea_value_len + 1) {
				rc = -ENOSPC;
				goto sea_exit;
			}
		}
	}

	/* Open */
	memset(&open_iov, 0, sizeof(open_iov));
	rqst[0].rq_iov = open_iov;
	rqst[0].rq_nvec = SMB2_CREATE_IOV_SIZE;

	memset(&oparms, 0, sizeof(oparms));
	oparms.tcon = tcon;
	oparms.desired_access = FILE_WRITE_EA;
	oparms.disposition = FILE_OPEN;
	oparms.create_options = cifs_create_options(cifs_sb, 0);
	oparms.fid = &fid;
	oparms.reconnect = false;

	rc = SMB2_open_init(tcon, server,
			    &rqst[0], &oplock, &oparms, utf16_path);
	if (rc)
		goto sea_exit;
	smb2_set_next_command(tcon, &rqst[0]);


	/* Set Info */
	memset(&si_iov, 0, sizeof(si_iov));
	rqst[1].rq_iov = si_iov;
	rqst[1].rq_nvec = 1;

	len = sizeof(*ea) + ea_name_len + ea_value_len + 1;
	ea = kzalloc(len, GFP_KERNEL);
	if (ea == NULL) {
		rc = -ENOMEM;
		goto sea_exit;
	}

	ea->ea_name_length = ea_name_len;
	ea->ea_value_length = cpu_to_le16(ea_value_len);
	memcpy(ea->ea_data, ea_name, ea_name_len + 1);
	memcpy(ea->ea_data + ea_name_len + 1, ea_value, ea_value_len);

	size[0] = len;
	data[0] = ea;

	rc = SMB2_set_info_init(tcon, server,
				&rqst[1], COMPOUND_FID,
				COMPOUND_FID, current->tgid,
				FILE_FULL_EA_INFORMATION,
				SMB2_O_INFO_FILE, 0, data, size);
	smb2_set_next_command(tcon, &rqst[1]);
	smb2_set_related(&rqst[1]);


	/* Close */
	memset(&close_iov, 0, sizeof(close_iov));
	rqst[2].rq_iov = close_iov;
	rqst[2].rq_nvec = 1;
	rc = SMB2_close_init(tcon, server,
			     &rqst[2], COMPOUND_FID, COMPOUND_FID, false);
	smb2_set_related(&rqst[2]);

	rc = compound_send_recv(xid, ses, server,
				flags, 3, rqst,
				resp_buftype, rsp_iov);
	/* no need to bump num_remote_opens because handle immediately closed */

 sea_exit:
	kfree(ea);
	kfree(utf16_path);
	SMB2_open_free(&rqst[0]);
	SMB2_set_info_free(&rqst[1]);
	SMB2_close_free(&rqst[2]);
	free_rsp_buf(resp_buftype[0], rsp_iov[0].iov_base);
	free_rsp_buf(resp_buftype[1], rsp_iov[1].iov_base);
	free_rsp_buf(resp_buftype[2], rsp_iov[2].iov_base);
	return rc;
}
#endif

static bool
smb2_can_echo(struct TCP_Server_Info *server)
{
	return server->echoes;
}

static void
smb2_clear_stats(struct cifs_tcon *tcon)
{
	int i;

	for (i = 0; i < NUMBER_OF_SMB2_COMMANDS; i++) {
		atomic_set(&tcon->stats.smb2_stats.smb2_com_sent[i], 0);
		atomic_set(&tcon->stats.smb2_stats.smb2_com_failed[i], 0);
	}
}

static void
smb2_dump_share_caps(struct seq_file *m, struct cifs_tcon *tcon)
{
	seq_puts(m, "\n\tShare Capabilities:");
	if (tcon->capabilities & SMB2_SHARE_CAP_DFS)
		seq_puts(m, " DFS,");
	if (tcon->capabilities & SMB2_SHARE_CAP_CONTINUOUS_AVAILABILITY)
		seq_puts(m, " CONTINUOUS AVAILABILITY,");
	if (tcon->capabilities & SMB2_SHARE_CAP_SCALEOUT)
		seq_puts(m, " SCALEOUT,");
	if (tcon->capabilities & SMB2_SHARE_CAP_CLUSTER)
		seq_puts(m, " CLUSTER,");
	if (tcon->capabilities & SMB2_SHARE_CAP_ASYMMETRIC)
		seq_puts(m, " ASYMMETRIC,");
	if (tcon->capabilities == 0)
		seq_puts(m, " None");
	if (tcon->ss_flags & SSINFO_FLAGS_ALIGNED_DEVICE)
		seq_puts(m, " Aligned,");
	if (tcon->ss_flags & SSINFO_FLAGS_PARTITION_ALIGNED_ON_DEVICE)
		seq_puts(m, " Partition Aligned,");
	if (tcon->ss_flags & SSINFO_FLAGS_NO_SEEK_PENALTY)
		seq_puts(m, " SSD,");
	if (tcon->ss_flags & SSINFO_FLAGS_TRIM_ENABLED)
		seq_puts(m, " TRIM-support,");

	seq_printf(m, "\tShare Flags: 0x%x", tcon->share_flags);
	seq_printf(m, "\n\ttid: 0x%x", tcon->tid);
	if (tcon->perf_sector_size)
		seq_printf(m, "\tOptimal sector size: 0x%x",
			   tcon->perf_sector_size);
	seq_printf(m, "\tMaximal Access: 0x%x", tcon->maximal_access);
}

static void
smb2_print_stats(struct seq_file *m, struct cifs_tcon *tcon)
{
	atomic_t *sent = tcon->stats.smb2_stats.smb2_com_sent;
	atomic_t *failed = tcon->stats.smb2_stats.smb2_com_failed;

	/*
	 *  Can't display SMB2_NEGOTIATE, SESSION_SETUP, LOGOFF, CANCEL and ECHO
	 *  totals (requests sent) since those SMBs are per-session not per tcon
	 */
	seq_printf(m, "\nBytes read: %llu  Bytes written: %llu",
		   (long long)(tcon->bytes_read),
		   (long long)(tcon->bytes_written));
	seq_printf(m, "\nOpen files: %d total (local), %d open on server",
		   atomic_read(&tcon->num_local_opens),
		   atomic_read(&tcon->num_remote_opens));
	seq_printf(m, "\nTreeConnects: %d total %d failed",
		   atomic_read(&sent[SMB2_TREE_CONNECT_HE]),
		   atomic_read(&failed[SMB2_TREE_CONNECT_HE]));
	seq_printf(m, "\nTreeDisconnects: %d total %d failed",
		   atomic_read(&sent[SMB2_TREE_DISCONNECT_HE]),
		   atomic_read(&failed[SMB2_TREE_DISCONNECT_HE]));
	seq_printf(m, "\nCreates: %d total %d failed",
		   atomic_read(&sent[SMB2_CREATE_HE]),
		   atomic_read(&failed[SMB2_CREATE_HE]));
	seq_printf(m, "\nCloses: %d total %d failed",
		   atomic_read(&sent[SMB2_CLOSE_HE]),
		   atomic_read(&failed[SMB2_CLOSE_HE]));
	seq_printf(m, "\nFlushes: %d total %d failed",
		   atomic_read(&sent[SMB2_FLUSH_HE]),
		   atomic_read(&failed[SMB2_FLUSH_HE]));
	seq_printf(m, "\nReads: %d total %d failed",
		   atomic_read(&sent[SMB2_READ_HE]),
		   atomic_read(&failed[SMB2_READ_HE]));
	seq_printf(m, "\nWrites: %d total %d failed",
		   atomic_read(&sent[SMB2_WRITE_HE]),
		   atomic_read(&failed[SMB2_WRITE_HE]));
	seq_printf(m, "\nLocks: %d total %d failed",
		   atomic_read(&sent[SMB2_LOCK_HE]),
		   atomic_read(&failed[SMB2_LOCK_HE]));
	seq_printf(m, "\nIOCTLs: %d total %d failed",
		   atomic_read(&sent[SMB2_IOCTL_HE]),
		   atomic_read(&failed[SMB2_IOCTL_HE]));
	seq_printf(m, "\nQueryDirectories: %d total %d failed",
		   atomic_read(&sent[SMB2_QUERY_DIRECTORY_HE]),
		   atomic_read(&failed[SMB2_QUERY_DIRECTORY_HE]));
	seq_printf(m, "\nChangeNotifies: %d total %d failed",
		   atomic_read(&sent[SMB2_CHANGE_NOTIFY_HE]),
		   atomic_read(&failed[SMB2_CHANGE_NOTIFY_HE]));
	seq_printf(m, "\nQueryInfos: %d total %d failed",
		   atomic_read(&sent[SMB2_QUERY_INFO_HE]),
		   atomic_read(&failed[SMB2_QUERY_INFO_HE]));
	seq_printf(m, "\nSetInfos: %d total %d failed",
		   atomic_read(&sent[SMB2_SET_INFO_HE]),
		   atomic_read(&failed[SMB2_SET_INFO_HE]));
	seq_printf(m, "\nOplockBreaks: %d sent %d failed",
		   atomic_read(&sent[SMB2_OPLOCK_BREAK_HE]),
		   atomic_read(&failed[SMB2_OPLOCK_BREAK_HE]));
}

static void
smb2_set_fid(struct cifsFileInfo *cfile, struct cifs_fid *fid, __u32 oplock)
{
	struct cifsInodeInfo *cinode = CIFS_I(d_inode(cfile->dentry));
	struct TCP_Server_Info *server = tlink_tcon(cfile->tlink)->ses->server;

	cfile->fid.persistent_fid = fid->persistent_fid;
	cfile->fid.volatile_fid = fid->volatile_fid;
	cfile->fid.access = fid->access;
#ifdef CONFIG_CIFS_DEBUG2
	cfile->fid.mid = fid->mid;
#endif /* CIFS_DEBUG2 */
	server->ops->set_oplock_level(cinode, oplock, fid->epoch,
				      &fid->purge_cache);
	cinode->can_cache_brlcks = CIFS_CACHE_WRITE(cinode);
	memcpy(cfile->fid.create_guid, fid->create_guid, 16);
}

static void
smb2_close_file(const unsigned int xid, struct cifs_tcon *tcon,
		struct cifs_fid *fid)
{
	SMB2_close(xid, tcon, fid->persistent_fid, fid->volatile_fid);
}

static void
smb2_close_getattr(const unsigned int xid, struct cifs_tcon *tcon,
		   struct cifsFileInfo *cfile)
{
	struct smb2_file_network_open_info file_inf;
	struct inode *inode;
	int rc;

	rc = __SMB2_close(xid, tcon, cfile->fid.persistent_fid,
		   cfile->fid.volatile_fid, &file_inf);
	if (rc)
		return;

	inode = d_inode(cfile->dentry);

	spin_lock(&inode->i_lock);
	CIFS_I(inode)->time = jiffies;

	/* Creation time should not need to be updated on close */
	if (file_inf.LastWriteTime)
		inode->i_mtime = cifs_NTtimeToUnix(file_inf.LastWriteTime);
	if (file_inf.ChangeTime)
		inode->i_ctime = cifs_NTtimeToUnix(file_inf.ChangeTime);
	if (file_inf.LastAccessTime)
		inode->i_atime = cifs_NTtimeToUnix(file_inf.LastAccessTime);

	/*
	 * i_blocks is not related to (i_size / i_blksize),
	 * but instead 512 byte (2**9) size is required for
	 * calculating num blocks.
	 */
	if (le64_to_cpu(file_inf.AllocationSize) > 4096)
		inode->i_blocks =
			(512 - 1 + le64_to_cpu(file_inf.AllocationSize)) >> 9;

	/* End of file and Attributes should not have to be updated on close */
	spin_unlock(&inode->i_lock);
}

static int
SMB2_request_res_key(const unsigned int xid, struct cifs_tcon *tcon,
		     u64 persistent_fid, u64 volatile_fid,
		     struct copychunk_ioctl *pcchunk)
{
	int rc;
	unsigned int ret_data_len;
	struct resume_key_req *res_key;

	rc = SMB2_ioctl(xid, tcon, persistent_fid, volatile_fid,
			FSCTL_SRV_REQUEST_RESUME_KEY, true /* is_fsctl */,
			NULL, 0 /* no input */, CIFSMaxBufSize,
			(char **)&res_key, &ret_data_len);

	if (rc == -EOPNOTSUPP) {
		pr_warn_once("Server share %s does not support copy range\n", tcon->treeName);
		goto req_res_key_exit;
	} else if (rc) {
		cifs_tcon_dbg(VFS, "refcpy ioctl error %d getting resume key\n", rc);
		goto req_res_key_exit;
	}
	if (ret_data_len < sizeof(struct resume_key_req)) {
		cifs_tcon_dbg(VFS, "Invalid refcopy resume key length\n");
		rc = -EINVAL;
		goto req_res_key_exit;
	}
	memcpy(pcchunk->SourceKey, res_key->ResumeKey, COPY_CHUNK_RES_KEY_SIZE);

req_res_key_exit:
	kfree(res_key);
	return rc;
}

struct iqi_vars {
	struct smb_rqst rqst[3];
	struct kvec rsp_iov[3];
	struct kvec open_iov[SMB2_CREATE_IOV_SIZE];
	struct kvec qi_iov[1];
	struct kvec io_iov[SMB2_IOCTL_IOV_SIZE];
	struct kvec si_iov[SMB2_SET_INFO_IOV_SIZE];
	struct kvec close_iov[1];
};

static int
smb2_ioctl_query_info(const unsigned int xid,
		      struct cifs_tcon *tcon,
		      struct cifs_sb_info *cifs_sb,
		      __le16 *path, int is_dir,
		      unsigned long p)
{
	struct iqi_vars *vars;
	struct smb_rqst *rqst;
	struct kvec *rsp_iov;
	struct cifs_ses *ses = tcon->ses;
	struct TCP_Server_Info *server = cifs_pick_channel(ses);
	char __user *arg = (char __user *)p;
	struct smb_query_info qi;
	struct smb_query_info __user *pqi;
	int rc = 0;
	int flags = CIFS_CP_CREATE_CLOSE_OP;
	struct smb2_query_info_rsp *qi_rsp = NULL;
	struct smb2_ioctl_rsp *io_rsp = NULL;
	void *buffer = NULL;
	int resp_buftype[3];
	struct cifs_open_parms oparms;
	u8 oplock = SMB2_OPLOCK_LEVEL_NONE;
	struct cifs_fid fid;
	unsigned int size[2];
	void *data[2];
	int create_options = is_dir ? CREATE_NOT_FILE : CREATE_NOT_DIR;

	vars = kzalloc(sizeof(*vars), GFP_ATOMIC);
	if (vars == NULL)
		return -ENOMEM;
	rqst = &vars->rqst[0];
	rsp_iov = &vars->rsp_iov[0];

	resp_buftype[0] = resp_buftype[1] = resp_buftype[2] = CIFS_NO_BUFFER;

	if (copy_from_user(&qi, arg, sizeof(struct smb_query_info)))
		goto e_fault;

	if (qi.output_buffer_length > 1024) {
		kfree(vars);
		return -EINVAL;
	}

	if (!ses || !server) {
		kfree(vars);
		return -EIO;
	}

	if (smb3_encryption_required(tcon))
		flags |= CIFS_TRANSFORM_REQ;

	buffer = memdup_user(arg + sizeof(struct smb_query_info),
			     qi.output_buffer_length);
	if (IS_ERR(buffer)) {
		kfree(vars);
		return PTR_ERR(buffer);
	}

	/* Open */
	rqst[0].rq_iov = &vars->open_iov[0];
	rqst[0].rq_nvec = SMB2_CREATE_IOV_SIZE;

	memset(&oparms, 0, sizeof(oparms));
	oparms.tcon = tcon;
	oparms.disposition = FILE_OPEN;
	oparms.create_options = cifs_create_options(cifs_sb, create_options);
	oparms.fid = &fid;
	oparms.reconnect = false;

	if (qi.flags & PASSTHRU_FSCTL) {
		switch (qi.info_type & FSCTL_DEVICE_ACCESS_MASK) {
		case FSCTL_DEVICE_ACCESS_FILE_READ_WRITE_ACCESS:
			oparms.desired_access = FILE_READ_DATA | FILE_WRITE_DATA | FILE_READ_ATTRIBUTES | SYNCHRONIZE;
			break;
		case FSCTL_DEVICE_ACCESS_FILE_ANY_ACCESS:
			oparms.desired_access = GENERIC_ALL;
			break;
		case FSCTL_DEVICE_ACCESS_FILE_READ_ACCESS:
			oparms.desired_access = GENERIC_READ;
			break;
		case FSCTL_DEVICE_ACCESS_FILE_WRITE_ACCESS:
			oparms.desired_access = GENERIC_WRITE;
			break;
		}
	} else if (qi.flags & PASSTHRU_SET_INFO) {
		oparms.desired_access = GENERIC_WRITE;
	} else {
		oparms.desired_access = FILE_READ_ATTRIBUTES | READ_CONTROL;
	}

	rc = SMB2_open_init(tcon, server,
			    &rqst[0], &oplock, &oparms, path);
	if (rc)
		goto iqinf_exit;
	smb2_set_next_command(tcon, &rqst[0]);

	/* Query */
	if (qi.flags & PASSTHRU_FSCTL) {
		/* Can eventually relax perm check since server enforces too */
		if (!capable(CAP_SYS_ADMIN))
			rc = -EPERM;
		else  {
			rqst[1].rq_iov = &vars->io_iov[0];
			rqst[1].rq_nvec = SMB2_IOCTL_IOV_SIZE;

			rc = SMB2_ioctl_init(tcon, server,
					     &rqst[1],
					     COMPOUND_FID, COMPOUND_FID,
					     qi.info_type, true, buffer,
					     qi.output_buffer_length,
					     CIFSMaxBufSize -
					     MAX_SMB2_CREATE_RESPONSE_SIZE -
					     MAX_SMB2_CLOSE_RESPONSE_SIZE);
		}
	} else if (qi.flags == PASSTHRU_SET_INFO) {
		/* Can eventually relax perm check since server enforces too */
		if (!capable(CAP_SYS_ADMIN))
			rc = -EPERM;
		else  {
			rqst[1].rq_iov = &vars->si_iov[0];
			rqst[1].rq_nvec = 1;

			size[0] = 8;
			data[0] = buffer;

			rc = SMB2_set_info_init(tcon, server,
					&rqst[1],
					COMPOUND_FID, COMPOUND_FID,
					current->tgid,
					FILE_END_OF_FILE_INFORMATION,
					SMB2_O_INFO_FILE, 0, data, size);
		}
	} else if (qi.flags == PASSTHRU_QUERY_INFO) {
		rqst[1].rq_iov = &vars->qi_iov[0];
		rqst[1].rq_nvec = 1;

		rc = SMB2_query_info_init(tcon, server,
				  &rqst[1], COMPOUND_FID,
				  COMPOUND_FID, qi.file_info_class,
				  qi.info_type, qi.additional_information,
				  qi.input_buffer_length,
				  qi.output_buffer_length, buffer);
	} else { /* unknown flags */
		cifs_tcon_dbg(VFS, "Invalid passthru query flags: 0x%x\n",
			      qi.flags);
		rc = -EINVAL;
	}

	if (rc)
		goto iqinf_exit;
	smb2_set_next_command(tcon, &rqst[1]);
	smb2_set_related(&rqst[1]);

	/* Close */
	rqst[2].rq_iov = &vars->close_iov[0];
	rqst[2].rq_nvec = 1;

	rc = SMB2_close_init(tcon, server,
			     &rqst[2], COMPOUND_FID, COMPOUND_FID, false);
	if (rc)
		goto iqinf_exit;
	smb2_set_related(&rqst[2]);

	rc = compound_send_recv(xid, ses, server,
				flags, 3, rqst,
				resp_buftype, rsp_iov);
	if (rc)
		goto iqinf_exit;

	/* No need to bump num_remote_opens since handle immediately closed */
	if (qi.flags & PASSTHRU_FSCTL) {
		pqi = (struct smb_query_info __user *)arg;
		io_rsp = (struct smb2_ioctl_rsp *)rsp_iov[1].iov_base;
		if (le32_to_cpu(io_rsp->OutputCount) < qi.input_buffer_length)
			qi.input_buffer_length = le32_to_cpu(io_rsp->OutputCount);
		if (qi.input_buffer_length > 0 &&
		    le32_to_cpu(io_rsp->OutputOffset) + qi.input_buffer_length
		    > rsp_iov[1].iov_len)
			goto e_fault;

		if (copy_to_user(&pqi->input_buffer_length,
				 &qi.input_buffer_length,
				 sizeof(qi.input_buffer_length)))
			goto e_fault;

		if (copy_to_user((void __user *)pqi + sizeof(struct smb_query_info),
				 (const void *)io_rsp + le32_to_cpu(io_rsp->OutputOffset),
				 qi.input_buffer_length))
			goto e_fault;
	} else {
		pqi = (struct smb_query_info __user *)arg;
		qi_rsp = (struct smb2_query_info_rsp *)rsp_iov[1].iov_base;
		if (le32_to_cpu(qi_rsp->OutputBufferLength) < qi.input_buffer_length)
			qi.input_buffer_length = le32_to_cpu(qi_rsp->OutputBufferLength);
		if (copy_to_user(&pqi->input_buffer_length,
				 &qi.input_buffer_length,
				 sizeof(qi.input_buffer_length)))
			goto e_fault;

		if (copy_to_user(pqi + 1, qi_rsp->Buffer,
				 qi.input_buffer_length))
			goto e_fault;
	}

 iqinf_exit:
	cifs_small_buf_release(rqst[0].rq_iov[0].iov_base);
	cifs_small_buf_release(rqst[1].rq_iov[0].iov_base);
	cifs_small_buf_release(rqst[2].rq_iov[0].iov_base);
	free_rsp_buf(resp_buftype[0], rsp_iov[0].iov_base);
	free_rsp_buf(resp_buftype[1], rsp_iov[1].iov_base);
	free_rsp_buf(resp_buftype[2], rsp_iov[2].iov_base);
	kfree(vars);
	kfree(buffer);
	return rc;

e_fault:
	rc = -EFAULT;
	goto iqinf_exit;
}

static ssize_t
smb2_copychunk_range(const unsigned int xid,
			struct cifsFileInfo *srcfile,
			struct cifsFileInfo *trgtfile, u64 src_off,
			u64 len, u64 dest_off)
{
	int rc;
	unsigned int ret_data_len;
	struct copychunk_ioctl *pcchunk;
	struct copychunk_ioctl_rsp *retbuf = NULL;
	struct cifs_tcon *tcon;
	int chunks_copied = 0;
	bool chunk_sizes_updated = false;
	ssize_t bytes_written, total_bytes_written = 0;

	pcchunk = kmalloc(sizeof(struct copychunk_ioctl), GFP_KERNEL);

	if (pcchunk == NULL)
		return -ENOMEM;

	cifs_dbg(FYI, "%s: about to call request res key\n", __func__);
	/* Request a key from the server to identify the source of the copy */
	rc = SMB2_request_res_key(xid, tlink_tcon(srcfile->tlink),
				srcfile->fid.persistent_fid,
				srcfile->fid.volatile_fid, pcchunk);

	/* Note: request_res_key sets res_key null only if rc !=0 */
	if (rc)
		goto cchunk_out;

	/* For now array only one chunk long, will make more flexible later */
	pcchunk->ChunkCount = cpu_to_le32(1);
	pcchunk->Reserved = 0;
	pcchunk->Reserved2 = 0;

	tcon = tlink_tcon(trgtfile->tlink);

	while (len > 0) {
		pcchunk->SourceOffset = cpu_to_le64(src_off);
		pcchunk->TargetOffset = cpu_to_le64(dest_off);
		pcchunk->Length =
			cpu_to_le32(min_t(u32, len, tcon->max_bytes_chunk));

		/* Request server copy to target from src identified by key */
		kfree(retbuf);
		retbuf = NULL;
		rc = SMB2_ioctl(xid, tcon, trgtfile->fid.persistent_fid,
			trgtfile->fid.volatile_fid, FSCTL_SRV_COPYCHUNK_WRITE,
			true /* is_fsctl */, (char *)pcchunk,
			sizeof(struct copychunk_ioctl),	CIFSMaxBufSize,
			(char **)&retbuf, &ret_data_len);
		if (rc == 0) {
			if (ret_data_len !=
					sizeof(struct copychunk_ioctl_rsp)) {
				cifs_tcon_dbg(VFS, "Invalid cchunk response size\n");
				rc = -EIO;
				goto cchunk_out;
			}
			if (retbuf->TotalBytesWritten == 0) {
				cifs_dbg(FYI, "no bytes copied\n");
				rc = -EIO;
				goto cchunk_out;
			}
			/*
			 * Check if server claimed to write more than we asked
			 */
			if (le32_to_cpu(retbuf->TotalBytesWritten) >
			    le32_to_cpu(pcchunk->Length)) {
				cifs_tcon_dbg(VFS, "Invalid copy chunk response\n");
				rc = -EIO;
				goto cchunk_out;
			}
			if (le32_to_cpu(retbuf->ChunksWritten) != 1) {
				cifs_tcon_dbg(VFS, "Invalid num chunks written\n");
				rc = -EIO;
				goto cchunk_out;
			}
			chunks_copied++;

			bytes_written = le32_to_cpu(retbuf->TotalBytesWritten);
			src_off += bytes_written;
			dest_off += bytes_written;
			len -= bytes_written;
			total_bytes_written += bytes_written;

			cifs_dbg(FYI, "Chunks %d PartialChunk %d Total %zu\n",
				le32_to_cpu(retbuf->ChunksWritten),
				le32_to_cpu(retbuf->ChunkBytesWritten),
				bytes_written);
		} else if (rc == -EINVAL) {
			if (ret_data_len != sizeof(struct copychunk_ioctl_rsp))
				goto cchunk_out;

			cifs_dbg(FYI, "MaxChunks %d BytesChunk %d MaxCopy %d\n",
				le32_to_cpu(retbuf->ChunksWritten),
				le32_to_cpu(retbuf->ChunkBytesWritten),
				le32_to_cpu(retbuf->TotalBytesWritten));

			/*
			 * Check if this is the first request using these sizes,
			 * (ie check if copy succeed once with original sizes
			 * and check if the server gave us different sizes after
			 * we already updated max sizes on previous request).
			 * if not then why is the server returning an error now
			 */
			if ((chunks_copied != 0) || chunk_sizes_updated)
				goto cchunk_out;

			/* Check that server is not asking us to grow size */
			if (le32_to_cpu(retbuf->ChunkBytesWritten) <
					tcon->max_bytes_chunk)
				tcon->max_bytes_chunk =
					le32_to_cpu(retbuf->ChunkBytesWritten);
			else
				goto cchunk_out; /* server gave us bogus size */

			/* No need to change MaxChunks since already set to 1 */
			chunk_sizes_updated = true;
		} else
			goto cchunk_out;
	}

cchunk_out:
	kfree(pcchunk);
	kfree(retbuf);
	if (rc)
		return rc;
	else
		return total_bytes_written;
}

static int
smb2_flush_file(const unsigned int xid, struct cifs_tcon *tcon,
		struct cifs_fid *fid)
{
	return SMB2_flush(xid, tcon, fid->persistent_fid, fid->volatile_fid);
}

static unsigned int
smb2_read_data_offset(char *buf)
{
	struct smb2_read_rsp *rsp = (struct smb2_read_rsp *)buf;

	return rsp->DataOffset;
}

static unsigned int
smb2_read_data_length(char *buf, bool in_remaining)
{
	struct smb2_read_rsp *rsp = (struct smb2_read_rsp *)buf;

	if (in_remaining)
		return le32_to_cpu(rsp->DataRemaining);

	return le32_to_cpu(rsp->DataLength);
}


static int
smb2_sync_read(const unsigned int xid, struct cifs_fid *pfid,
	       struct cifs_io_parms *parms, unsigned int *bytes_read,
	       char **buf, int *buf_type)
{
	parms->persistent_fid = pfid->persistent_fid;
	parms->volatile_fid = pfid->volatile_fid;
	return SMB2_read(xid, parms, bytes_read, buf, buf_type);
}

static int
smb2_sync_write(const unsigned int xid, struct cifs_fid *pfid,
		struct cifs_io_parms *parms, unsigned int *written,
		struct kvec *iov, unsigned long nr_segs)
{

	parms->persistent_fid = pfid->persistent_fid;
	parms->volatile_fid = pfid->volatile_fid;
	return SMB2_write(xid, parms, written, iov, nr_segs);
}

/* Set or clear the SPARSE_FILE attribute based on value passed in setsparse */
static bool smb2_set_sparse(const unsigned int xid, struct cifs_tcon *tcon,
		struct cifsFileInfo *cfile, struct inode *inode, __u8 setsparse)
{
	struct cifsInodeInfo *cifsi;
	int rc;

	cifsi = CIFS_I(inode);

	/* if file already sparse don't bother setting sparse again */
	if ((cifsi->cifsAttrs & FILE_ATTRIBUTE_SPARSE_FILE) && setsparse)
		return true; /* already sparse */

	if (!(cifsi->cifsAttrs & FILE_ATTRIBUTE_SPARSE_FILE) && !setsparse)
		return true; /* already not sparse */

	/*
	 * Can't check for sparse support on share the usual way via the
	 * FS attribute info (FILE_SUPPORTS_SPARSE_FILES) on the share
	 * since Samba server doesn't set the flag on the share, yet
	 * supports the set sparse FSCTL and returns sparse correctly
	 * in the file attributes. If we fail setting sparse though we
	 * mark that server does not support sparse files for this share
	 * to avoid repeatedly sending the unsupported fsctl to server
	 * if the file is repeatedly extended.
	 */
	if (tcon->broken_sparse_sup)
		return false;

	rc = SMB2_ioctl(xid, tcon, cfile->fid.persistent_fid,
			cfile->fid.volatile_fid, FSCTL_SET_SPARSE,
			true /* is_fctl */,
			&setsparse, 1, CIFSMaxBufSize, NULL, NULL);
	if (rc) {
		tcon->broken_sparse_sup = true;
		cifs_dbg(FYI, "set sparse rc = %d\n", rc);
		return false;
	}

	if (setsparse)
		cifsi->cifsAttrs |= FILE_ATTRIBUTE_SPARSE_FILE;
	else
		cifsi->cifsAttrs &= (~FILE_ATTRIBUTE_SPARSE_FILE);

	return true;
}

static int
smb2_set_file_size(const unsigned int xid, struct cifs_tcon *tcon,
		   struct cifsFileInfo *cfile, __u64 size, bool set_alloc)
{
	__le64 eof = cpu_to_le64(size);
	struct inode *inode;

	/*
	 * If extending file more than one page make sparse. Many Linux fs
	 * make files sparse by default when extending via ftruncate
	 */
	inode = d_inode(cfile->dentry);

	if (!set_alloc && (size > inode->i_size + 8192)) {
		__u8 set_sparse = 1;

		/* whether set sparse succeeds or not, extend the file */
		smb2_set_sparse(xid, tcon, cfile, inode, set_sparse);
	}

	return SMB2_set_eof(xid, tcon, cfile->fid.persistent_fid,
			    cfile->fid.volatile_fid, cfile->pid, &eof);
}

static int
smb2_duplicate_extents(const unsigned int xid,
			struct cifsFileInfo *srcfile,
			struct cifsFileInfo *trgtfile, u64 src_off,
			u64 len, u64 dest_off)
{
	int rc;
	unsigned int ret_data_len;
	struct inode *inode;
	struct duplicate_extents_to_file dup_ext_buf;
	struct cifs_tcon *tcon = tlink_tcon(trgtfile->tlink);

	/* server fileays advertise duplicate extent support with this flag */
	if ((le32_to_cpu(tcon->fsAttrInfo.Attributes) &
	     FILE_SUPPORTS_BLOCK_REFCOUNTING) == 0)
		return -EOPNOTSUPP;

	dup_ext_buf.VolatileFileHandle = srcfile->fid.volatile_fid;
	dup_ext_buf.PersistentFileHandle = srcfile->fid.persistent_fid;
	dup_ext_buf.SourceFileOffset = cpu_to_le64(src_off);
	dup_ext_buf.TargetFileOffset = cpu_to_le64(dest_off);
	dup_ext_buf.ByteCount = cpu_to_le64(len);
	cifs_dbg(FYI, "Duplicate extents: src off %lld dst off %lld len %lld\n",
		src_off, dest_off, len);

	inode = d_inode(trgtfile->dentry);
	if (inode->i_size < dest_off + len) {
		rc = smb2_set_file_size(xid, tcon, trgtfile, dest_off + len, false);
		if (rc)
			goto duplicate_extents_out;

		/*
		 * Although also could set plausible allocation size (i_blocks)
		 * here in addition to setting the file size, in reflink
		 * it is likely that the target file is sparse. Its allocation
		 * size will be queried on next revalidate, but it is important
		 * to make sure that file's cached size is updated immediately
		 */
		cifs_setsize(inode, dest_off + len);
	}
	rc = SMB2_ioctl(xid, tcon, trgtfile->fid.persistent_fid,
			trgtfile->fid.volatile_fid,
			FSCTL_DUPLICATE_EXTENTS_TO_FILE,
			true /* is_fsctl */,
			(char *)&dup_ext_buf,
			sizeof(struct duplicate_extents_to_file),
			CIFSMaxBufSize, NULL,
			&ret_data_len);

	if (ret_data_len > 0)
		cifs_dbg(FYI, "Non-zero response length in duplicate extents\n");

duplicate_extents_out:
	return rc;
}

static int
smb2_set_compression(const unsigned int xid, struct cifs_tcon *tcon,
		   struct cifsFileInfo *cfile)
{
	return SMB2_set_compression(xid, tcon, cfile->fid.persistent_fid,
			    cfile->fid.volatile_fid);
}

static int
smb3_set_integrity(const unsigned int xid, struct cifs_tcon *tcon,
		   struct cifsFileInfo *cfile)
{
	struct fsctl_set_integrity_information_req integr_info;
	unsigned int ret_data_len;

	integr_info.ChecksumAlgorithm = cpu_to_le16(CHECKSUM_TYPE_UNCHANGED);
	integr_info.Flags = 0;
	integr_info.Reserved = 0;

	return SMB2_ioctl(xid, tcon, cfile->fid.persistent_fid,
			cfile->fid.volatile_fid,
			FSCTL_SET_INTEGRITY_INFORMATION,
			true /* is_fsctl */,
			(char *)&integr_info,
			sizeof(struct fsctl_set_integrity_information_req),
			CIFSMaxBufSize, NULL,
			&ret_data_len);

}

/* GMT Token is @GMT-YYYY.MM.DD-HH.MM.SS Unicode which is 48 bytes + null */
#define GMT_TOKEN_SIZE 50

#define MIN_SNAPSHOT_ARRAY_SIZE 16 /* See MS-SMB2 section 3.3.5.15.1 */

/*
 * Input buffer contains (empty) struct smb_snapshot array with size filled in
 * For output see struct SRV_SNAPSHOT_ARRAY in MS-SMB2 section 2.2.32.2
 */
static int
smb3_enum_snapshots(const unsigned int xid, struct cifs_tcon *tcon,
		   struct cifsFileInfo *cfile, void __user *ioc_buf)
{
	char *retbuf = NULL;
	unsigned int ret_data_len = 0;
	int rc;
	u32 max_response_size;
	struct smb_snapshot_array snapshot_in;

	/*
	 * On the first query to enumerate the list of snapshots available
	 * for this volume the buffer begins with 0 (number of snapshots
	 * which can be returned is zero since at that point we do not know
	 * how big the buffer needs to be). On the second query,
	 * it (ret_data_len) is set to number of snapshots so we can
	 * know to set the maximum response size larger (see below).
	 */
	if (get_user(ret_data_len, (unsigned int __user *)ioc_buf))
		return -EFAULT;

	/*
	 * Note that for snapshot queries that servers like Azure expect that
	 * the first query be minimal size (and just used to get the number/size
	 * of previous versions) so response size must be specified as EXACTLY
	 * sizeof(struct snapshot_array) which is 16 when rounded up to multiple
	 * of eight bytes.
	 */
	if (ret_data_len == 0)
		max_response_size = MIN_SNAPSHOT_ARRAY_SIZE;
	else
		max_response_size = CIFSMaxBufSize;

	rc = SMB2_ioctl(xid, tcon, cfile->fid.persistent_fid,
			cfile->fid.volatile_fid,
			FSCTL_SRV_ENUMERATE_SNAPSHOTS,
			true /* is_fsctl */,
			NULL, 0 /* no input data */, max_response_size,
			(char **)&retbuf,
			&ret_data_len);
	cifs_dbg(FYI, "enum snaphots ioctl returned %d and ret buflen is %d\n",
			rc, ret_data_len);
	if (rc)
		return rc;

	if (ret_data_len && (ioc_buf != NULL) && (retbuf != NULL)) {
		/* Fixup buffer */
		if (copy_from_user(&snapshot_in, ioc_buf,
		    sizeof(struct smb_snapshot_array))) {
			rc = -EFAULT;
			kfree(retbuf);
			return rc;
		}

		/*
		 * Check for min size, ie not large enough to fit even one GMT
		 * token (snapshot).  On the first ioctl some users may pass in
		 * smaller size (or zero) to simply get the size of the array
		 * so the user space caller can allocate sufficient memory
		 * and retry the ioctl again with larger array size sufficient
		 * to hold all of the snapshot GMT tokens on the second try.
		 */
		if (snapshot_in.snapshot_array_size < GMT_TOKEN_SIZE)
			ret_data_len = sizeof(struct smb_snapshot_array);

		/*
		 * We return struct SRV_SNAPSHOT_ARRAY, followed by
		 * the snapshot array (of 50 byte GMT tokens) each
		 * representing an available previous version of the data
		 */
		if (ret_data_len > (snapshot_in.snapshot_array_size +
					sizeof(struct smb_snapshot_array)))
			ret_data_len = snapshot_in.snapshot_array_size +
					sizeof(struct smb_snapshot_array);

		if (copy_to_user(ioc_buf, retbuf, ret_data_len))
			rc = -EFAULT;
	}

	kfree(retbuf);
	return rc;
}



static int
smb3_notify(const unsigned int xid, struct file *pfile,
	    void __user *ioc_buf)
{
	struct smb3_notify notify;
	struct dentry *dentry = pfile->f_path.dentry;
	struct inode *inode = file_inode(pfile);
	struct cifs_sb_info *cifs_sb = CIFS_SB(inode->i_sb);
	struct cifs_open_parms oparms;
	struct cifs_fid fid;
	struct cifs_tcon *tcon;
	const unsigned char *path;
	void *page = alloc_dentry_path();
	__le16 *utf16_path = NULL;
	u8 oplock = SMB2_OPLOCK_LEVEL_NONE;
	int rc = 0;

	path = build_path_from_dentry(dentry, page);
	if (IS_ERR(path)) {
		rc = PTR_ERR(path);
		goto notify_exit;
	}

	utf16_path = cifs_convert_path_to_utf16(path, cifs_sb);
	if (utf16_path == NULL) {
		rc = -ENOMEM;
		goto notify_exit;
	}

	if (copy_from_user(&notify, ioc_buf, sizeof(struct smb3_notify))) {
		rc = -EFAULT;
		goto notify_exit;
	}

	tcon = cifs_sb_master_tcon(cifs_sb);
	oparms.tcon = tcon;
	oparms.desired_access = FILE_READ_ATTRIBUTES | FILE_READ_DATA;
	oparms.disposition = FILE_OPEN;
	oparms.create_options = cifs_create_options(cifs_sb, 0);
	oparms.fid = &fid;
	oparms.reconnect = false;

	rc = SMB2_open(xid, &oparms, utf16_path, &oplock, NULL, NULL, NULL,
		       NULL);
	if (rc)
		goto notify_exit;

	rc = SMB2_change_notify(xid, tcon, fid.persistent_fid, fid.volatile_fid,
				notify.watch_tree, notify.completion_filter);

	SMB2_close(xid, tcon, fid.persistent_fid, fid.volatile_fid);

	cifs_dbg(FYI, "change notify for path %s rc %d\n", path, rc);

notify_exit:
	free_dentry_path(page);
	kfree(utf16_path);
	return rc;
}

static int
smb2_query_dir_first(const unsigned int xid, struct cifs_tcon *tcon,
		     const char *path, struct cifs_sb_info *cifs_sb,
		     struct cifs_fid *fid, __u16 search_flags,
		     struct cifs_search_info *srch_inf)
{
	__le16 *utf16_path;
	struct smb_rqst rqst[2];
	struct kvec rsp_iov[2];
	int resp_buftype[2];
	struct kvec open_iov[SMB2_CREATE_IOV_SIZE];
	struct kvec qd_iov[SMB2_QUERY_DIRECTORY_IOV_SIZE];
	int rc, flags = 0;
	u8 oplock = SMB2_OPLOCK_LEVEL_NONE;
	struct cifs_open_parms oparms;
	struct smb2_query_directory_rsp *qd_rsp = NULL;
	struct smb2_create_rsp *op_rsp = NULL;
	struct TCP_Server_Info *server = cifs_pick_channel(tcon->ses);
	int retry_count = 0;

	utf16_path = cifs_convert_path_to_utf16(path, cifs_sb);
	if (!utf16_path)
		return -ENOMEM;

	if (smb3_encryption_required(tcon))
		flags |= CIFS_TRANSFORM_REQ;

	memset(rqst, 0, sizeof(rqst));
	resp_buftype[0] = resp_buftype[1] = CIFS_NO_BUFFER;
	memset(rsp_iov, 0, sizeof(rsp_iov));

	/* Open */
	memset(&open_iov, 0, sizeof(open_iov));
	rqst[0].rq_iov = open_iov;
	rqst[0].rq_nvec = SMB2_CREATE_IOV_SIZE;

	oparms.tcon = tcon;
	oparms.desired_access = FILE_READ_ATTRIBUTES | FILE_READ_DATA;
	oparms.disposition = FILE_OPEN;
	oparms.create_options = cifs_create_options(cifs_sb, 0);
	oparms.fid = fid;
	oparms.reconnect = false;

	rc = SMB2_open_init(tcon, server,
			    &rqst[0], &oplock, &oparms, utf16_path);
	if (rc)
		goto qdf_free;
	smb2_set_next_command(tcon, &rqst[0]);

	/* Query directory */
	srch_inf->entries_in_buffer = 0;
	srch_inf->index_of_last_entry = 2;

	memset(&qd_iov, 0, sizeof(qd_iov));
	rqst[1].rq_iov = qd_iov;
	rqst[1].rq_nvec = SMB2_QUERY_DIRECTORY_IOV_SIZE;

	rc = SMB2_query_directory_init(xid, tcon, server,
				       &rqst[1],
				       COMPOUND_FID, COMPOUND_FID,
				       0, srch_inf->info_level);
	if (rc)
		goto qdf_free;

	smb2_set_related(&rqst[1]);

again:
	rc = compound_send_recv(xid, tcon->ses, server,
				flags, 2, rqst,
				resp_buftype, rsp_iov);

	if (rc == -EAGAIN && retry_count++ < 10)
		goto again;

	/* If the open failed there is nothing to do */
	op_rsp = (struct smb2_create_rsp *)rsp_iov[0].iov_base;
	if (op_rsp == NULL || op_rsp->hdr.Status != STATUS_SUCCESS) {
		cifs_dbg(FYI, "query_dir_first: open failed rc=%d\n", rc);
		goto qdf_free;
	}
	fid->persistent_fid = le64_to_cpu(op_rsp->PersistentFileId);
	fid->volatile_fid = le64_to_cpu(op_rsp->VolatileFileId);

	/* Anything else than ENODATA means a genuine error */
	if (rc && rc != -ENODATA) {
		SMB2_close(xid, tcon, fid->persistent_fid, fid->volatile_fid);
		cifs_dbg(FYI, "query_dir_first: query directory failed rc=%d\n", rc);
		trace_smb3_query_dir_err(xid, fid->persistent_fid,
					 tcon->tid, tcon->ses->Suid, 0, 0, rc);
		goto qdf_free;
	}

	atomic_inc(&tcon->num_remote_opens);

	qd_rsp = (struct smb2_query_directory_rsp *)rsp_iov[1].iov_base;
	if (qd_rsp->hdr.Status == STATUS_NO_MORE_FILES) {
		trace_smb3_query_dir_done(xid, fid->persistent_fid,
					  tcon->tid, tcon->ses->Suid, 0, 0);
		srch_inf->endOfSearch = true;
		rc = 0;
		goto qdf_free;
	}

	rc = smb2_parse_query_directory(tcon, &rsp_iov[1], resp_buftype[1],
					srch_inf);
	if (rc) {
		trace_smb3_query_dir_err(xid, fid->persistent_fid, tcon->tid,
			tcon->ses->Suid, 0, 0, rc);
		goto qdf_free;
	}
	resp_buftype[1] = CIFS_NO_BUFFER;

	trace_smb3_query_dir_done(xid, fid->persistent_fid, tcon->tid,
			tcon->ses->Suid, 0, srch_inf->entries_in_buffer);

 qdf_free:
	kfree(utf16_path);
	SMB2_open_free(&rqst[0]);
	SMB2_query_directory_free(&rqst[1]);
	free_rsp_buf(resp_buftype[0], rsp_iov[0].iov_base);
	free_rsp_buf(resp_buftype[1], rsp_iov[1].iov_base);
	return rc;
}

static int
smb2_query_dir_next(const unsigned int xid, struct cifs_tcon *tcon,
		    struct cifs_fid *fid, __u16 search_flags,
		    struct cifs_search_info *srch_inf)
{
	return SMB2_query_directory(xid, tcon, fid->persistent_fid,
				    fid->volatile_fid, 0, srch_inf);
}

static int
smb2_close_dir(const unsigned int xid, struct cifs_tcon *tcon,
	       struct cifs_fid *fid)
{
	return SMB2_close(xid, tcon, fid->persistent_fid, fid->volatile_fid);
}

/*
 * If we negotiate SMB2 protocol and get STATUS_PENDING - update
 * the number of credits and return true. Otherwise - return false.
 */
static bool
smb2_is_status_pending(char *buf, struct TCP_Server_Info *server)
{
	struct smb2_hdr *shdr = (struct smb2_hdr *)buf;
	int scredits, in_flight;

	if (shdr->Status != STATUS_PENDING)
		return false;

	if (shdr->CreditRequest) {
		spin_lock(&server->req_lock);
		server->credits += le16_to_cpu(shdr->CreditRequest);
		scredits = server->credits;
		in_flight = server->in_flight;
		spin_unlock(&server->req_lock);
		wake_up(&server->request_q);

		trace_smb3_add_credits(server->CurrentMid,
				server->conn_id, server->hostname, scredits,
				le16_to_cpu(shdr->CreditRequest), in_flight);
		cifs_dbg(FYI, "%s: status pending add %u credits total=%d\n",
				__func__, le16_to_cpu(shdr->CreditRequest), scredits);
	}

	return true;
}

static bool
smb2_is_session_expired(char *buf)
{
	struct smb2_hdr *shdr = (struct smb2_hdr *)buf;

	if (shdr->Status != STATUS_NETWORK_SESSION_EXPIRED &&
	    shdr->Status != STATUS_USER_SESSION_DELETED)
		return false;

	trace_smb3_ses_expired(le32_to_cpu(shdr->Id.SyncId.TreeId),
			       le64_to_cpu(shdr->SessionId),
			       le16_to_cpu(shdr->Command),
			       le64_to_cpu(shdr->MessageId));
	cifs_dbg(FYI, "Session expired or deleted\n");

	return true;
}

static bool
smb2_is_status_io_timeout(char *buf)
{
	struct smb2_hdr *shdr = (struct smb2_hdr *)buf;

	if (shdr->Status == STATUS_IO_TIMEOUT)
		return true;
	else
		return false;
}

static void
smb2_is_network_name_deleted(char *buf, struct TCP_Server_Info *server)
{
	struct smb2_hdr *shdr = (struct smb2_hdr *)buf;
	struct list_head *tmp, *tmp1;
	struct cifs_ses *ses;
	struct cifs_tcon *tcon;

	if (shdr->Status != STATUS_NETWORK_NAME_DELETED)
		return;

	spin_lock(&cifs_tcp_ses_lock);
	list_for_each(tmp, &server->smb_ses_list) {
		ses = list_entry(tmp, struct cifs_ses, smb_ses_list);
		list_for_each(tmp1, &ses->tcon_list) {
			tcon = list_entry(tmp1, struct cifs_tcon, tcon_list);
			if (tcon->tid == le32_to_cpu(shdr->Id.SyncId.TreeId)) {
				tcon->need_reconnect = true;
				spin_unlock(&cifs_tcp_ses_lock);
				pr_warn_once("Server share %s deleted.\n",
					     tcon->treeName);
				return;
			}
		}
	}
	spin_unlock(&cifs_tcp_ses_lock);
}

static int
smb2_oplock_response(struct cifs_tcon *tcon, struct cifs_fid *fid,
		     struct cifsInodeInfo *cinode)
{
	if (tcon->ses->server->capabilities & SMB2_GLOBAL_CAP_LEASING)
		return SMB2_lease_break(0, tcon, cinode->lease_key,
					smb2_get_lease_state(cinode));

	return SMB2_oplock_break(0, tcon, fid->persistent_fid,
				 fid->volatile_fid,
				 CIFS_CACHE_READ(cinode) ? 1 : 0);
}

void
smb2_set_related(struct smb_rqst *rqst)
{
	struct smb2_hdr *shdr;

	shdr = (struct smb2_hdr *)(rqst->rq_iov[0].iov_base);
	if (shdr == NULL) {
		cifs_dbg(FYI, "shdr NULL in smb2_set_related\n");
		return;
	}
	shdr->Flags |= SMB2_FLAGS_RELATED_OPERATIONS;
}

char smb2_padding[7] = {0, 0, 0, 0, 0, 0, 0};

void
smb2_set_next_command(struct cifs_tcon *tcon, struct smb_rqst *rqst)
{
	struct smb2_hdr *shdr;
	struct cifs_ses *ses = tcon->ses;
	struct TCP_Server_Info *server = ses->server;
	unsigned long len = smb_rqst_len(server, rqst);
	int i, num_padding;

	shdr = (struct smb2_hdr *)(rqst->rq_iov[0].iov_base);
	if (shdr == NULL) {
		cifs_dbg(FYI, "shdr NULL in smb2_set_next_command\n");
		return;
	}

	/* SMB headers in a compound are 8 byte aligned. */

	/* No padding needed */
	if (!(len & 7))
		goto finished;

	num_padding = 8 - (len & 7);
	if (!smb3_encryption_required(tcon)) {
		/*
		 * If we do not have encryption then we can just add an extra
		 * iov for the padding.
		 */
		rqst->rq_iov[rqst->rq_nvec].iov_base = smb2_padding;
		rqst->rq_iov[rqst->rq_nvec].iov_len = num_padding;
		rqst->rq_nvec++;
		len += num_padding;
	} else {
		/*
		 * We can not add a small padding iov for the encryption case
		 * because the encryption framework can not handle the padding
		 * iovs.
		 * We have to flatten this into a single buffer and add
		 * the padding to it.
		 */
		for (i = 1; i < rqst->rq_nvec; i++) {
			memcpy(rqst->rq_iov[0].iov_base +
			       rqst->rq_iov[0].iov_len,
			       rqst->rq_iov[i].iov_base,
			       rqst->rq_iov[i].iov_len);
			rqst->rq_iov[0].iov_len += rqst->rq_iov[i].iov_len;
		}
		memset(rqst->rq_iov[0].iov_base + rqst->rq_iov[0].iov_len,
		       0, num_padding);
		rqst->rq_iov[0].iov_len += num_padding;
		len += num_padding;
		rqst->rq_nvec = 1;
	}

 finished:
	shdr->NextCommand = cpu_to_le32(len);
}

/*
 * Passes the query info response back to the caller on success.
 * Caller need to free this with free_rsp_buf().
 */
int
smb2_query_info_compound(const unsigned int xid, struct cifs_tcon *tcon,
			 __le16 *utf16_path, u32 desired_access,
			 u32 class, u32 type, u32 output_len,
			 struct kvec *rsp, int *buftype,
			 struct cifs_sb_info *cifs_sb)
{
	struct cifs_ses *ses = tcon->ses;
	struct TCP_Server_Info *server = cifs_pick_channel(ses);
	int flags = CIFS_CP_CREATE_CLOSE_OP;
	struct smb_rqst rqst[3];
	int resp_buftype[3];
	struct kvec rsp_iov[3];
	struct kvec open_iov[SMB2_CREATE_IOV_SIZE];
	struct kvec qi_iov[1];
	struct kvec close_iov[1];
	u8 oplock = SMB2_OPLOCK_LEVEL_NONE;
	struct cifs_open_parms oparms;
	struct cifs_fid fid;
	int rc;

	if (smb3_encryption_required(tcon))
		flags |= CIFS_TRANSFORM_REQ;

	memset(rqst, 0, sizeof(rqst));
	resp_buftype[0] = resp_buftype[1] = resp_buftype[2] = CIFS_NO_BUFFER;
	memset(rsp_iov, 0, sizeof(rsp_iov));

	memset(&open_iov, 0, sizeof(open_iov));
	rqst[0].rq_iov = open_iov;
	rqst[0].rq_nvec = SMB2_CREATE_IOV_SIZE;

	oparms.tcon = tcon;
	oparms.desired_access = desired_access;
	oparms.disposition = FILE_OPEN;
	oparms.create_options = cifs_create_options(cifs_sb, 0);
	oparms.fid = &fid;
	oparms.reconnect = false;

	rc = SMB2_open_init(tcon, server,
			    &rqst[0], &oplock, &oparms, utf16_path);
	if (rc)
		goto qic_exit;
	smb2_set_next_command(tcon, &rqst[0]);

	memset(&qi_iov, 0, sizeof(qi_iov));
	rqst[1].rq_iov = qi_iov;
	rqst[1].rq_nvec = 1;

	rc = SMB2_query_info_init(tcon, server,
				  &rqst[1], COMPOUND_FID, COMPOUND_FID,
				  class, type, 0,
				  output_len, 0,
				  NULL);
	if (rc)
		goto qic_exit;
	smb2_set_next_command(tcon, &rqst[1]);
	smb2_set_related(&rqst[1]);

	memset(&close_iov, 0, sizeof(close_iov));
	rqst[2].rq_iov = close_iov;
	rqst[2].rq_nvec = 1;

	rc = SMB2_close_init(tcon, server,
			     &rqst[2], COMPOUND_FID, COMPOUND_FID, false);
	if (rc)
		goto qic_exit;
	smb2_set_related(&rqst[2]);

	rc = compound_send_recv(xid, ses, server,
				flags, 3, rqst,
				resp_buftype, rsp_iov);
	if (rc) {
		free_rsp_buf(resp_buftype[1], rsp_iov[1].iov_base);
		if (rc == -EREMCHG) {
			tcon->need_reconnect = true;
			pr_warn_once("server share %s deleted\n",
				     tcon->treeName);
		}
		goto qic_exit;
	}
	*rsp = rsp_iov[1];
	*buftype = resp_buftype[1];

 qic_exit:
	SMB2_open_free(&rqst[0]);
	SMB2_query_info_free(&rqst[1]);
	SMB2_close_free(&rqst[2]);
	free_rsp_buf(resp_buftype[0], rsp_iov[0].iov_base);
	free_rsp_buf(resp_buftype[2], rsp_iov[2].iov_base);
	return rc;
}

static int
smb2_queryfs(const unsigned int xid, struct cifs_tcon *tcon,
	     struct cifs_sb_info *cifs_sb, struct kstatfs *buf)
{
	struct smb2_query_info_rsp *rsp;
	struct smb2_fs_full_size_info *info = NULL;
	__le16 utf16_path = 0; /* Null - open root of share */
	struct kvec rsp_iov = {NULL, 0};
	int buftype = CIFS_NO_BUFFER;
	int rc;


	rc = smb2_query_info_compound(xid, tcon, &utf16_path,
				      FILE_READ_ATTRIBUTES,
				      FS_FULL_SIZE_INFORMATION,
				      SMB2_O_INFO_FILESYSTEM,
				      sizeof(struct smb2_fs_full_size_info),
				      &rsp_iov, &buftype, cifs_sb);
	if (rc)
		goto qfs_exit;

	rsp = (struct smb2_query_info_rsp *)rsp_iov.iov_base;
	buf->f_type = SMB2_MAGIC_NUMBER;
	info = (struct smb2_fs_full_size_info *)(
		le16_to_cpu(rsp->OutputBufferOffset) + (char *)rsp);
	rc = smb2_validate_iov(le16_to_cpu(rsp->OutputBufferOffset),
			       le32_to_cpu(rsp->OutputBufferLength),
			       &rsp_iov,
			       sizeof(struct smb2_fs_full_size_info));
	if (!rc)
		smb2_copy_fs_info_to_kstatfs(info, buf);

qfs_exit:
	free_rsp_buf(buftype, rsp_iov.iov_base);
	return rc;
}

static int
smb311_queryfs(const unsigned int xid, struct cifs_tcon *tcon,
	       struct cifs_sb_info *cifs_sb, struct kstatfs *buf)
{
	int rc;
	__le16 srch_path = 0; /* Null - open root of share */
	u8 oplock = SMB2_OPLOCK_LEVEL_NONE;
	struct cifs_open_parms oparms;
	struct cifs_fid fid;

	if (!tcon->posix_extensions)
		return smb2_queryfs(xid, tcon, cifs_sb, buf);

	oparms.tcon = tcon;
	oparms.desired_access = FILE_READ_ATTRIBUTES;
	oparms.disposition = FILE_OPEN;
	oparms.create_options = cifs_create_options(cifs_sb, 0);
	oparms.fid = &fid;
	oparms.reconnect = false;

	rc = SMB2_open(xid, &oparms, &srch_path, &oplock, NULL, NULL,
		       NULL, NULL);
	if (rc)
		return rc;

	rc = SMB311_posix_qfs_info(xid, tcon, fid.persistent_fid,
				   fid.volatile_fid, buf);
	buf->f_type = SMB2_MAGIC_NUMBER;
	SMB2_close(xid, tcon, fid.persistent_fid, fid.volatile_fid);
	return rc;
}

static bool
smb2_compare_fids(struct cifsFileInfo *ob1, struct cifsFileInfo *ob2)
{
	return ob1->fid.persistent_fid == ob2->fid.persistent_fid &&
	       ob1->fid.volatile_fid == ob2->fid.volatile_fid;
}

static int
smb2_mand_lock(const unsigned int xid, struct cifsFileInfo *cfile, __u64 offset,
	       __u64 length, __u32 type, int lock, int unlock, bool wait)
{
	if (unlock && !lock)
		type = SMB2_LOCKFLAG_UNLOCK;
	return SMB2_lock(xid, tlink_tcon(cfile->tlink),
			 cfile->fid.persistent_fid, cfile->fid.volatile_fid,
			 current->tgid, length, offset, type, wait);
}

static void
smb2_get_lease_key(struct inode *inode, struct cifs_fid *fid)
{
	memcpy(fid->lease_key, CIFS_I(inode)->lease_key, SMB2_LEASE_KEY_SIZE);
}

static void
smb2_set_lease_key(struct inode *inode, struct cifs_fid *fid)
{
	memcpy(CIFS_I(inode)->lease_key, fid->lease_key, SMB2_LEASE_KEY_SIZE);
}

static void
smb2_new_lease_key(struct cifs_fid *fid)
{
	generate_random_uuid(fid->lease_key);
}

static int
smb2_get_dfs_refer(const unsigned int xid, struct cifs_ses *ses,
		   const char *search_name,
		   struct dfs_info3_param **target_nodes,
		   unsigned int *num_of_nodes,
		   const struct nls_table *nls_codepage, int remap)
{
	int rc;
	__le16 *utf16_path = NULL;
	int utf16_path_len = 0;
	struct cifs_tcon *tcon;
	struct fsctl_get_dfs_referral_req *dfs_req = NULL;
	struct get_dfs_referral_rsp *dfs_rsp = NULL;
	u32 dfs_req_size = 0, dfs_rsp_size = 0;
	int retry_count = 0;

	cifs_dbg(FYI, "%s: path: %s\n", __func__, search_name);

	/*
	 * Try to use the IPC tcon, otherwise just use any
	 */
	tcon = ses->tcon_ipc;
	if (tcon == NULL) {
		spin_lock(&cifs_tcp_ses_lock);
		tcon = list_first_entry_or_null(&ses->tcon_list,
						struct cifs_tcon,
						tcon_list);
		if (tcon)
			tcon->tc_count++;
		spin_unlock(&cifs_tcp_ses_lock);
	}

	if (tcon == NULL) {
		cifs_dbg(VFS, "session %p has no tcon available for a dfs referral request\n",
			 ses);
		rc = -ENOTCONN;
		goto out;
	}

	utf16_path = cifs_strndup_to_utf16(search_name, PATH_MAX,
					   &utf16_path_len,
					   nls_codepage, remap);
	if (!utf16_path) {
		rc = -ENOMEM;
		goto out;
	}

	dfs_req_size = sizeof(*dfs_req) + utf16_path_len;
	dfs_req = kzalloc(dfs_req_size, GFP_KERNEL);
	if (!dfs_req) {
		rc = -ENOMEM;
		goto out;
	}

	/* Highest DFS referral version understood */
	dfs_req->MaxReferralLevel = DFS_VERSION;

	/* Path to resolve in an UTF-16 null-terminated string */
	memcpy(dfs_req->RequestFileName, utf16_path, utf16_path_len);

	do {
		rc = SMB2_ioctl(xid, tcon, NO_FILE_ID, NO_FILE_ID,
				FSCTL_DFS_GET_REFERRALS,
				true /* is_fsctl */,
				(char *)dfs_req, dfs_req_size, CIFSMaxBufSize,
				(char **)&dfs_rsp, &dfs_rsp_size);
		if (!is_retryable_error(rc))
			break;
		usleep_range(512, 2048);
	} while (++retry_count < 5);

	if (rc) {
		if (!is_retryable_error(rc) && rc != -ENOENT && rc != -EOPNOTSUPP)
			cifs_tcon_dbg(VFS, "%s: ioctl error: rc=%d\n", __func__, rc);
		goto out;
	}

	rc = parse_dfs_referrals(dfs_rsp, dfs_rsp_size,
				 num_of_nodes, target_nodes,
				 nls_codepage, remap, search_name,
				 true /* is_unicode */);
	if (rc) {
		cifs_tcon_dbg(VFS, "parse error in %s rc=%d\n", __func__, rc);
		goto out;
	}

 out:
	if (tcon && !tcon->ipc) {
		/* ipc tcons are not refcounted */
		spin_lock(&cifs_tcp_ses_lock);
		tcon->tc_count--;
		/* tc_count can never go negative */
		WARN_ON(tcon->tc_count < 0);
		spin_unlock(&cifs_tcp_ses_lock);
	}
	kfree(utf16_path);
	kfree(dfs_req);
	kfree(dfs_rsp);
	return rc;
}

static int
parse_reparse_posix(struct reparse_posix_data *symlink_buf,
		      u32 plen, char **target_path,
		      struct cifs_sb_info *cifs_sb)
{
	unsigned int len;

	/* See MS-FSCC 2.1.2.6 for the 'NFS' style reparse tags */
	len = le16_to_cpu(symlink_buf->ReparseDataLength);

	if (le64_to_cpu(symlink_buf->InodeType) != NFS_SPECFILE_LNK) {
		cifs_dbg(VFS, "%lld not a supported symlink type\n",
			le64_to_cpu(symlink_buf->InodeType));
		return -EOPNOTSUPP;
	}

	*target_path = cifs_strndup_from_utf16(
				symlink_buf->PathBuffer,
				len, true, cifs_sb->local_nls);
	if (!(*target_path))
		return -ENOMEM;

	convert_delimiter(*target_path, '/');
	cifs_dbg(FYI, "%s: target path: %s\n", __func__, *target_path);

	return 0;
}

static int
parse_reparse_symlink(struct reparse_symlink_data_buffer *symlink_buf,
		      u32 plen, char **target_path,
		      struct cifs_sb_info *cifs_sb)
{
	unsigned int sub_len;
	unsigned int sub_offset;

	/* We handle Symbolic Link reparse tag here. See: MS-FSCC 2.1.2.4 */

	sub_offset = le16_to_cpu(symlink_buf->SubstituteNameOffset);
	sub_len = le16_to_cpu(symlink_buf->SubstituteNameLength);
	if (sub_offset + 20 > plen ||
	    sub_offset + sub_len + 20 > plen) {
		cifs_dbg(VFS, "srv returned malformed symlink buffer\n");
		return -EIO;
	}

	*target_path = cifs_strndup_from_utf16(
				symlink_buf->PathBuffer + sub_offset,
				sub_len, true, cifs_sb->local_nls);
	if (!(*target_path))
		return -ENOMEM;

	convert_delimiter(*target_path, '/');
	cifs_dbg(FYI, "%s: target path: %s\n", __func__, *target_path);

	return 0;
}

static int
parse_reparse_point(struct reparse_data_buffer *buf,
		    u32 plen, char **target_path,
		    struct cifs_sb_info *cifs_sb)
{
	if (plen < sizeof(struct reparse_data_buffer)) {
		cifs_dbg(VFS, "reparse buffer is too small. Must be at least 8 bytes but was %d\n",
			 plen);
		return -EIO;
	}

	if (plen < le16_to_cpu(buf->ReparseDataLength) +
	    sizeof(struct reparse_data_buffer)) {
		cifs_dbg(VFS, "srv returned invalid reparse buf length: %d\n",
			 plen);
		return -EIO;
	}

	/* See MS-FSCC 2.1.2 */
	switch (le32_to_cpu(buf->ReparseTag)) {
	case IO_REPARSE_TAG_NFS:
		return parse_reparse_posix(
			(struct reparse_posix_data *)buf,
			plen, target_path, cifs_sb);
	case IO_REPARSE_TAG_SYMLINK:
		return parse_reparse_symlink(
			(struct reparse_symlink_data_buffer *)buf,
			plen, target_path, cifs_sb);
	default:
		cifs_dbg(VFS, "srv returned unknown symlink buffer tag:0x%08x\n",
			 le32_to_cpu(buf->ReparseTag));
		return -EOPNOTSUPP;
	}
}

#define SMB2_SYMLINK_STRUCT_SIZE \
	(sizeof(struct smb2_err_rsp) - 1 + sizeof(struct smb2_symlink_err_rsp))

static int
smb2_query_symlink(const unsigned int xid, struct cifs_tcon *tcon,
		   struct cifs_sb_info *cifs_sb, const char *full_path,
		   char **target_path, bool is_reparse_point)
{
	int rc;
	__le16 *utf16_path = NULL;
	__u8 oplock = SMB2_OPLOCK_LEVEL_NONE;
	struct cifs_open_parms oparms;
	struct cifs_fid fid;
	struct kvec err_iov = {NULL, 0};
	struct smb2_err_rsp *err_buf = NULL;
	struct smb2_symlink_err_rsp *symlink;
	struct TCP_Server_Info *server = cifs_pick_channel(tcon->ses);
	unsigned int sub_len;
	unsigned int sub_offset;
	unsigned int print_len;
	unsigned int print_offset;
	int flags = CIFS_CP_CREATE_CLOSE_OP;
	struct smb_rqst rqst[3];
	int resp_buftype[3];
	struct kvec rsp_iov[3];
	struct kvec open_iov[SMB2_CREATE_IOV_SIZE];
	struct kvec io_iov[SMB2_IOCTL_IOV_SIZE];
	struct kvec close_iov[1];
	struct smb2_create_rsp *create_rsp;
	struct smb2_ioctl_rsp *ioctl_rsp;
	struct reparse_data_buffer *reparse_buf;
	int create_options = is_reparse_point ? OPEN_REPARSE_POINT : 0;
	u32 plen;

	cifs_dbg(FYI, "%s: path: %s\n", __func__, full_path);

	*target_path = NULL;

	if (smb3_encryption_required(tcon))
		flags |= CIFS_TRANSFORM_REQ;

	memset(rqst, 0, sizeof(rqst));
	resp_buftype[0] = resp_buftype[1] = resp_buftype[2] = CIFS_NO_BUFFER;
	memset(rsp_iov, 0, sizeof(rsp_iov));

	utf16_path = cifs_convert_path_to_utf16(full_path, cifs_sb);
	if (!utf16_path)
		return -ENOMEM;

	/* Open */
	memset(&open_iov, 0, sizeof(open_iov));
	rqst[0].rq_iov = open_iov;
	rqst[0].rq_nvec = SMB2_CREATE_IOV_SIZE;

	memset(&oparms, 0, sizeof(oparms));
	oparms.tcon = tcon;
	oparms.desired_access = FILE_READ_ATTRIBUTES;
	oparms.disposition = FILE_OPEN;
	oparms.create_options = cifs_create_options(cifs_sb, create_options);
	oparms.fid = &fid;
	oparms.reconnect = false;

	rc = SMB2_open_init(tcon, server,
			    &rqst[0], &oplock, &oparms, utf16_path);
	if (rc)
		goto querty_exit;
	smb2_set_next_command(tcon, &rqst[0]);


	/* IOCTL */
	memset(&io_iov, 0, sizeof(io_iov));
	rqst[1].rq_iov = io_iov;
	rqst[1].rq_nvec = SMB2_IOCTL_IOV_SIZE;

	rc = SMB2_ioctl_init(tcon, server,
			     &rqst[1], fid.persistent_fid,
			     fid.volatile_fid, FSCTL_GET_REPARSE_POINT,
			     true /* is_fctl */, NULL, 0,
			     CIFSMaxBufSize -
			     MAX_SMB2_CREATE_RESPONSE_SIZE -
			     MAX_SMB2_CLOSE_RESPONSE_SIZE);
	if (rc)
		goto querty_exit;

	smb2_set_next_command(tcon, &rqst[1]);
	smb2_set_related(&rqst[1]);


	/* Close */
	memset(&close_iov, 0, sizeof(close_iov));
	rqst[2].rq_iov = close_iov;
	rqst[2].rq_nvec = 1;

	rc = SMB2_close_init(tcon, server,
			     &rqst[2], COMPOUND_FID, COMPOUND_FID, false);
	if (rc)
		goto querty_exit;

	smb2_set_related(&rqst[2]);

	rc = compound_send_recv(xid, tcon->ses, server,
				flags, 3, rqst,
				resp_buftype, rsp_iov);

	create_rsp = rsp_iov[0].iov_base;
	if (create_rsp && create_rsp->hdr.Status)
		err_iov = rsp_iov[0];
	ioctl_rsp = rsp_iov[1].iov_base;

	/*
	 * Open was successful and we got an ioctl response.
	 */
	if ((rc == 0) && (is_reparse_point)) {
		/* See MS-FSCC 2.3.23 */

		reparse_buf = (struct reparse_data_buffer *)
			((char *)ioctl_rsp +
			 le32_to_cpu(ioctl_rsp->OutputOffset));
		plen = le32_to_cpu(ioctl_rsp->OutputCount);

		if (plen + le32_to_cpu(ioctl_rsp->OutputOffset) >
		    rsp_iov[1].iov_len) {
			cifs_tcon_dbg(VFS, "srv returned invalid ioctl len: %d\n",
				 plen);
			rc = -EIO;
			goto querty_exit;
		}

		rc = parse_reparse_point(reparse_buf, plen, target_path,
					 cifs_sb);
		goto querty_exit;
	}

	if (!rc || !err_iov.iov_base) {
		rc = -ENOENT;
		goto querty_exit;
	}

	err_buf = err_iov.iov_base;
	if (le32_to_cpu(err_buf->ByteCount) < sizeof(struct smb2_symlink_err_rsp) ||
	    err_iov.iov_len < SMB2_SYMLINK_STRUCT_SIZE) {
		rc = -EINVAL;
		goto querty_exit;
	}

	symlink = (struct smb2_symlink_err_rsp *)err_buf->ErrorData;
	if (le32_to_cpu(symlink->SymLinkErrorTag) != SYMLINK_ERROR_TAG ||
	    le32_to_cpu(symlink->ReparseTag) != IO_REPARSE_TAG_SYMLINK) {
		rc = -EINVAL;
		goto querty_exit;
	}

	/* open must fail on symlink - reset rc */
	rc = 0;
	sub_len = le16_to_cpu(symlink->SubstituteNameLength);
	sub_offset = le16_to_cpu(symlink->SubstituteNameOffset);
	print_len = le16_to_cpu(symlink->PrintNameLength);
	print_offset = le16_to_cpu(symlink->PrintNameOffset);

	if (err_iov.iov_len < SMB2_SYMLINK_STRUCT_SIZE + sub_offset + sub_len) {
		rc = -EINVAL;
		goto querty_exit;
	}

	if (err_iov.iov_len <
	    SMB2_SYMLINK_STRUCT_SIZE + print_offset + print_len) {
		rc = -EINVAL;
		goto querty_exit;
	}

	*target_path = cifs_strndup_from_utf16(
				(char *)symlink->PathBuffer + sub_offset,
				sub_len, true, cifs_sb->local_nls);
	if (!(*target_path)) {
		rc = -ENOMEM;
		goto querty_exit;
	}
	convert_delimiter(*target_path, '/');
	cifs_dbg(FYI, "%s: target path: %s\n", __func__, *target_path);

 querty_exit:
	cifs_dbg(FYI, "query symlink rc %d\n", rc);
	kfree(utf16_path);
	SMB2_open_free(&rqst[0]);
	SMB2_ioctl_free(&rqst[1]);
	SMB2_close_free(&rqst[2]);
	free_rsp_buf(resp_buftype[0], rsp_iov[0].iov_base);
	free_rsp_buf(resp_buftype[1], rsp_iov[1].iov_base);
	free_rsp_buf(resp_buftype[2], rsp_iov[2].iov_base);
	return rc;
}

int
smb2_query_reparse_tag(const unsigned int xid, struct cifs_tcon *tcon,
		   struct cifs_sb_info *cifs_sb, const char *full_path,
		   __u32 *tag)
{
	int rc;
	__le16 *utf16_path = NULL;
	__u8 oplock = SMB2_OPLOCK_LEVEL_NONE;
	struct cifs_open_parms oparms;
	struct cifs_fid fid;
	struct TCP_Server_Info *server = cifs_pick_channel(tcon->ses);
	int flags = CIFS_CP_CREATE_CLOSE_OP;
	struct smb_rqst rqst[3];
	int resp_buftype[3];
	struct kvec rsp_iov[3];
	struct kvec open_iov[SMB2_CREATE_IOV_SIZE];
	struct kvec io_iov[SMB2_IOCTL_IOV_SIZE];
	struct kvec close_iov[1];
	struct smb2_ioctl_rsp *ioctl_rsp;
	struct reparse_data_buffer *reparse_buf;
	u32 plen;

	cifs_dbg(FYI, "%s: path: %s\n", __func__, full_path);

	if (smb3_encryption_required(tcon))
		flags |= CIFS_TRANSFORM_REQ;

	memset(rqst, 0, sizeof(rqst));
	resp_buftype[0] = resp_buftype[1] = resp_buftype[2] = CIFS_NO_BUFFER;
	memset(rsp_iov, 0, sizeof(rsp_iov));

	utf16_path = cifs_convert_path_to_utf16(full_path, cifs_sb);
	if (!utf16_path)
		return -ENOMEM;

	/*
	 * setup smb2open - TODO add optimization to call cifs_get_readable_path
	 * to see if there is a handle already open that we can use
	 */
	memset(&open_iov, 0, sizeof(open_iov));
	rqst[0].rq_iov = open_iov;
	rqst[0].rq_nvec = SMB2_CREATE_IOV_SIZE;

	memset(&oparms, 0, sizeof(oparms));
	oparms.tcon = tcon;
	oparms.desired_access = FILE_READ_ATTRIBUTES;
	oparms.disposition = FILE_OPEN;
	oparms.create_options = cifs_create_options(cifs_sb, OPEN_REPARSE_POINT);
	oparms.fid = &fid;
	oparms.reconnect = false;

	rc = SMB2_open_init(tcon, server,
			    &rqst[0], &oplock, &oparms, utf16_path);
	if (rc)
		goto query_rp_exit;
	smb2_set_next_command(tcon, &rqst[0]);


	/* IOCTL */
	memset(&io_iov, 0, sizeof(io_iov));
	rqst[1].rq_iov = io_iov;
	rqst[1].rq_nvec = SMB2_IOCTL_IOV_SIZE;

	rc = SMB2_ioctl_init(tcon, server,
			     &rqst[1], COMPOUND_FID,
			     COMPOUND_FID, FSCTL_GET_REPARSE_POINT,
			     true /* is_fctl */, NULL, 0,
			     CIFSMaxBufSize -
			     MAX_SMB2_CREATE_RESPONSE_SIZE -
			     MAX_SMB2_CLOSE_RESPONSE_SIZE);
	if (rc)
		goto query_rp_exit;

	smb2_set_next_command(tcon, &rqst[1]);
	smb2_set_related(&rqst[1]);


	/* Close */
	memset(&close_iov, 0, sizeof(close_iov));
	rqst[2].rq_iov = close_iov;
	rqst[2].rq_nvec = 1;

	rc = SMB2_close_init(tcon, server,
			     &rqst[2], COMPOUND_FID, COMPOUND_FID, false);
	if (rc)
		goto query_rp_exit;

	smb2_set_related(&rqst[2]);

	rc = compound_send_recv(xid, tcon->ses, server,
				flags, 3, rqst,
				resp_buftype, rsp_iov);

	ioctl_rsp = rsp_iov[1].iov_base;

	/*
	 * Open was successful and we got an ioctl response.
	 */
	if (rc == 0) {
		/* See MS-FSCC 2.3.23 */

		reparse_buf = (struct reparse_data_buffer *)
			((char *)ioctl_rsp +
			 le32_to_cpu(ioctl_rsp->OutputOffset));
		plen = le32_to_cpu(ioctl_rsp->OutputCount);

		if (plen + le32_to_cpu(ioctl_rsp->OutputOffset) >
		    rsp_iov[1].iov_len) {
			cifs_tcon_dbg(FYI, "srv returned invalid ioctl len: %d\n",
				 plen);
			rc = -EIO;
			goto query_rp_exit;
		}
		*tag = le32_to_cpu(reparse_buf->ReparseTag);
	}

 query_rp_exit:
	kfree(utf16_path);
	SMB2_open_free(&rqst[0]);
	SMB2_ioctl_free(&rqst[1]);
	SMB2_close_free(&rqst[2]);
	free_rsp_buf(resp_buftype[0], rsp_iov[0].iov_base);
	free_rsp_buf(resp_buftype[1], rsp_iov[1].iov_base);
	free_rsp_buf(resp_buftype[2], rsp_iov[2].iov_base);
	return rc;
}

static struct cifs_ntsd *
get_smb2_acl_by_fid(struct cifs_sb_info *cifs_sb,
		    const struct cifs_fid *cifsfid, u32 *pacllen, u32 info)
{
	struct cifs_ntsd *pntsd = NULL;
	unsigned int xid;
	int rc = -EOPNOTSUPP;
	struct tcon_link *tlink = cifs_sb_tlink(cifs_sb);

	if (IS_ERR(tlink))
		return ERR_CAST(tlink);

	xid = get_xid();
	cifs_dbg(FYI, "trying to get acl\n");

	rc = SMB2_query_acl(xid, tlink_tcon(tlink), cifsfid->persistent_fid,
			    cifsfid->volatile_fid, (void **)&pntsd, pacllen,
			    info);
	free_xid(xid);

	cifs_put_tlink(tlink);

	cifs_dbg(FYI, "%s: rc = %d ACL len %d\n", __func__, rc, *pacllen);
	if (rc)
		return ERR_PTR(rc);
	return pntsd;

}

static struct cifs_ntsd *
get_smb2_acl_by_path(struct cifs_sb_info *cifs_sb,
		     const char *path, u32 *pacllen, u32 info)
{
	struct cifs_ntsd *pntsd = NULL;
	u8 oplock = SMB2_OPLOCK_LEVEL_NONE;
	unsigned int xid;
	int rc;
	struct cifs_tcon *tcon;
	struct tcon_link *tlink = cifs_sb_tlink(cifs_sb);
	struct cifs_fid fid;
	struct cifs_open_parms oparms;
	__le16 *utf16_path;

	cifs_dbg(FYI, "get smb3 acl for path %s\n", path);
	if (IS_ERR(tlink))
		return ERR_CAST(tlink);

	tcon = tlink_tcon(tlink);
	xid = get_xid();

	utf16_path = cifs_convert_path_to_utf16(path, cifs_sb);
	if (!utf16_path) {
		rc = -ENOMEM;
		free_xid(xid);
		return ERR_PTR(rc);
	}

	oparms.tcon = tcon;
	oparms.desired_access = READ_CONTROL;
	oparms.disposition = FILE_OPEN;
	/*
	 * When querying an ACL, even if the file is a symlink we want to open
	 * the source not the target, and so the protocol requires that the
	 * client specify this flag when opening a reparse point
	 */
	oparms.create_options = cifs_create_options(cifs_sb, 0) | OPEN_REPARSE_POINT;
	oparms.fid = &fid;
	oparms.reconnect = false;

	if (info & SACL_SECINFO)
		oparms.desired_access |= SYSTEM_SECURITY;

	rc = SMB2_open(xid, &oparms, utf16_path, &oplock, NULL, NULL, NULL,
		       NULL);
	kfree(utf16_path);
	if (!rc) {
		rc = SMB2_query_acl(xid, tlink_tcon(tlink), fid.persistent_fid,
				    fid.volatile_fid, (void **)&pntsd, pacllen,
				    info);
		SMB2_close(xid, tcon, fid.persistent_fid, fid.volatile_fid);
	}

	cifs_put_tlink(tlink);
	free_xid(xid);

	cifs_dbg(FYI, "%s: rc = %d ACL len %d\n", __func__, rc, *pacllen);
	if (rc)
		return ERR_PTR(rc);
	return pntsd;
}

static int
set_smb2_acl(struct cifs_ntsd *pnntsd, __u32 acllen,
		struct inode *inode, const char *path, int aclflag)
{
	u8 oplock = SMB2_OPLOCK_LEVEL_NONE;
	unsigned int xid;
	int rc, access_flags = 0;
	struct cifs_tcon *tcon;
	struct cifs_sb_info *cifs_sb = CIFS_SB(inode->i_sb);
	struct tcon_link *tlink = cifs_sb_tlink(cifs_sb);
	struct cifs_fid fid;
	struct cifs_open_parms oparms;
	__le16 *utf16_path;

	cifs_dbg(FYI, "set smb3 acl for path %s\n", path);
	if (IS_ERR(tlink))
		return PTR_ERR(tlink);

	tcon = tlink_tcon(tlink);
	xid = get_xid();

	if (aclflag & CIFS_ACL_OWNER || aclflag & CIFS_ACL_GROUP)
		access_flags |= WRITE_OWNER;
	if (aclflag & CIFS_ACL_SACL)
		access_flags |= SYSTEM_SECURITY;
	if (aclflag & CIFS_ACL_DACL)
		access_flags |= WRITE_DAC;

	utf16_path = cifs_convert_path_to_utf16(path, cifs_sb);
	if (!utf16_path) {
		rc = -ENOMEM;
		free_xid(xid);
		return rc;
	}

	oparms.tcon = tcon;
	oparms.desired_access = access_flags;
	oparms.create_options = cifs_create_options(cifs_sb, 0);
	oparms.disposition = FILE_OPEN;
	oparms.path = path;
	oparms.fid = &fid;
	oparms.reconnect = false;

	rc = SMB2_open(xid, &oparms, utf16_path, &oplock, NULL, NULL,
		       NULL, NULL);
	kfree(utf16_path);
	if (!rc) {
		rc = SMB2_set_acl(xid, tlink_tcon(tlink), fid.persistent_fid,
			    fid.volatile_fid, pnntsd, acllen, aclflag);
		SMB2_close(xid, tcon, fid.persistent_fid, fid.volatile_fid);
	}

	cifs_put_tlink(tlink);
	free_xid(xid);
	return rc;
}

/* Retrieve an ACL from the server */
static struct cifs_ntsd *
get_smb2_acl(struct cifs_sb_info *cifs_sb,
	     struct inode *inode, const char *path,
	     u32 *pacllen, u32 info)
{
	struct cifs_ntsd *pntsd = NULL;
	struct cifsFileInfo *open_file = NULL;

	if (inode && !(info & SACL_SECINFO))
		open_file = find_readable_file(CIFS_I(inode), true);
	if (!open_file || (info & SACL_SECINFO))
		return get_smb2_acl_by_path(cifs_sb, path, pacllen, info);

	pntsd = get_smb2_acl_by_fid(cifs_sb, &open_file->fid, pacllen, info);
	cifsFileInfo_put(open_file);
	return pntsd;
}

static long smb3_zero_range(struct file *file, struct cifs_tcon *tcon,
			    loff_t offset, loff_t len, bool keep_size)
{
	struct cifs_ses *ses = tcon->ses;
	struct inode *inode;
	struct cifsInodeInfo *cifsi;
	struct cifsFileInfo *cfile = file->private_data;
	struct file_zero_data_information fsctl_buf;
	long rc;
	unsigned int xid;
	__le64 eof;

	xid = get_xid();

	inode = d_inode(cfile->dentry);
	cifsi = CIFS_I(inode);

	trace_smb3_zero_enter(xid, cfile->fid.persistent_fid, tcon->tid,
			      ses->Suid, offset, len);

	/*
	 * We zero the range through ioctl, so we need remove the page caches
	 * first, otherwise the data may be inconsistent with the server.
	 */
	truncate_pagecache_range(inode, offset, offset + len - 1);

	/* if file not oplocked can't be sure whether asking to extend size */
	if (!CIFS_CACHE_READ(cifsi))
		if (keep_size == false) {
			rc = -EOPNOTSUPP;
			trace_smb3_zero_err(xid, cfile->fid.persistent_fid,
				tcon->tid, ses->Suid, offset, len, rc);
			free_xid(xid);
			return rc;
		}

	cifs_dbg(FYI, "Offset %lld len %lld\n", offset, len);

	fsctl_buf.FileOffset = cpu_to_le64(offset);
	fsctl_buf.BeyondFinalZero = cpu_to_le64(offset + len);

	rc = SMB2_ioctl(xid, tcon, cfile->fid.persistent_fid,
			cfile->fid.volatile_fid, FSCTL_SET_ZERO_DATA, true,
			(char *)&fsctl_buf,
			sizeof(struct file_zero_data_information),
			0, NULL, NULL);
	if (rc)
		goto zero_range_exit;

	/*
	 * do we also need to change the size of the file?
	 */
	if (keep_size == false && i_size_read(inode) < offset + len) {
		eof = cpu_to_le64(offset + len);
		rc = SMB2_set_eof(xid, tcon, cfile->fid.persistent_fid,
				  cfile->fid.volatile_fid, cfile->pid, &eof);
	}

 zero_range_exit:
	free_xid(xid);
	if (rc)
		trace_smb3_zero_err(xid, cfile->fid.persistent_fid, tcon->tid,
			      ses->Suid, offset, len, rc);
	else
		trace_smb3_zero_done(xid, cfile->fid.persistent_fid, tcon->tid,
			      ses->Suid, offset, len);
	return rc;
}

static long smb3_punch_hole(struct file *file, struct cifs_tcon *tcon,
			    loff_t offset, loff_t len)
{
	struct inode *inode;
	struct cifsFileInfo *cfile = file->private_data;
	struct file_zero_data_information fsctl_buf;
	long rc;
	unsigned int xid;
	__u8 set_sparse = 1;

	xid = get_xid();

	inode = d_inode(cfile->dentry);

	/* Need to make file sparse, if not already, before freeing range. */
	/* Consider adding equivalent for compressed since it could also work */
	if (!smb2_set_sparse(xid, tcon, cfile, inode, set_sparse)) {
		rc = -EOPNOTSUPP;
		free_xid(xid);
		return rc;
	}

	filemap_invalidate_lock(inode->i_mapping);
	/*
	 * We implement the punch hole through ioctl, so we need remove the page
	 * caches first, otherwise the data may be inconsistent with the server.
	 */
	truncate_pagecache_range(inode, offset, offset + len - 1);

	cifs_dbg(FYI, "Offset %lld len %lld\n", offset, len);

	fsctl_buf.FileOffset = cpu_to_le64(offset);
	fsctl_buf.BeyondFinalZero = cpu_to_le64(offset + len);

	rc = SMB2_ioctl(xid, tcon, cfile->fid.persistent_fid,
			cfile->fid.volatile_fid, FSCTL_SET_ZERO_DATA,
			true /* is_fctl */, (char *)&fsctl_buf,
			sizeof(struct file_zero_data_information),
			CIFSMaxBufSize, NULL, NULL);
	free_xid(xid);
	filemap_invalidate_unlock(inode->i_mapping);
<<<<<<< HEAD
	return rc;
}

static int smb3_simple_fallocate_write_range(unsigned int xid,
					     struct cifs_tcon *tcon,
					     struct cifsFileInfo *cfile,
					     loff_t off, loff_t len,
					     char *buf)
{
	struct cifs_io_parms io_parms = {0};
	int nbytes;
	int rc = 0;
	struct kvec iov[2];

	io_parms.netfid = cfile->fid.netfid;
	io_parms.pid = current->tgid;
	io_parms.tcon = tcon;
	io_parms.persistent_fid = cfile->fid.persistent_fid;
	io_parms.volatile_fid = cfile->fid.volatile_fid;

	while (len) {
		io_parms.offset = off;
		io_parms.length = len;
		if (io_parms.length > SMB2_MAX_BUFFER_SIZE)
			io_parms.length = SMB2_MAX_BUFFER_SIZE;
		/* iov[0] is reserved for smb header */
		iov[1].iov_base = buf;
		iov[1].iov_len = io_parms.length;
		rc = SMB2_write(xid, &io_parms, &nbytes, iov, 1);
		if (rc)
			break;
		if (nbytes > len)
			return -EINVAL;
		buf += nbytes;
		off += nbytes;
		len -= nbytes;
	}
	return rc;
}

static int smb3_simple_fallocate_range(unsigned int xid,
				       struct cifs_tcon *tcon,
				       struct cifsFileInfo *cfile,
				       loff_t off, loff_t len)
{
	struct file_allocated_range_buffer in_data, *out_data = NULL, *tmp_data;
	u32 out_data_len;
	char *buf = NULL;
	loff_t l;
	int rc;

	in_data.file_offset = cpu_to_le64(off);
	in_data.length = cpu_to_le64(len);
	rc = SMB2_ioctl(xid, tcon, cfile->fid.persistent_fid,
			cfile->fid.volatile_fid,
			FSCTL_QUERY_ALLOCATED_RANGES, true,
			(char *)&in_data, sizeof(in_data),
			1024 * sizeof(struct file_allocated_range_buffer),
			(char **)&out_data, &out_data_len);
	if (rc)
		goto out;

	buf = kzalloc(1024 * 1024, GFP_KERNEL);
	if (buf == NULL) {
		rc = -ENOMEM;
		goto out;
	}

	tmp_data = out_data;
	while (len) {
		/*
		 * The rest of the region is unmapped so write it all.
		 */
		if (out_data_len == 0) {
			rc = smb3_simple_fallocate_write_range(xid, tcon,
					       cfile, off, len, buf);
			goto out;
		}

		if (out_data_len < sizeof(struct file_allocated_range_buffer)) {
			rc = -EINVAL;
			goto out;
		}

		if (off < le64_to_cpu(tmp_data->file_offset)) {
			/*
			 * We are at a hole. Write until the end of the region
			 * or until the next allocated data,
			 * whichever comes next.
			 */
			l = le64_to_cpu(tmp_data->file_offset) - off;
			if (len < l)
				l = len;
			rc = smb3_simple_fallocate_write_range(xid, tcon,
					       cfile, off, l, buf);
			if (rc)
				goto out;
			off = off + l;
			len = len - l;
			if (len == 0)
				goto out;
		}
		/*
		 * We are at a section of allocated data, just skip forward
		 * until the end of the data or the end of the region
		 * we are supposed to fallocate, whichever comes first.
		 */
		l = le64_to_cpu(tmp_data->length);
		if (len < l)
			l = len;
		off += l;
		len -= l;

		tmp_data = &tmp_data[1];
		out_data_len -= sizeof(struct file_allocated_range_buffer);
	}

 out:
	kfree(out_data);
	kfree(buf);
	return rc;
}

=======
	return rc;
}

static int smb3_simple_fallocate_write_range(unsigned int xid,
					     struct cifs_tcon *tcon,
					     struct cifsFileInfo *cfile,
					     loff_t off, loff_t len,
					     char *buf)
{
	struct cifs_io_parms io_parms = {0};
	int nbytes;
	int rc = 0;
	struct kvec iov[2];

	io_parms.netfid = cfile->fid.netfid;
	io_parms.pid = current->tgid;
	io_parms.tcon = tcon;
	io_parms.persistent_fid = cfile->fid.persistent_fid;
	io_parms.volatile_fid = cfile->fid.volatile_fid;

	while (len) {
		io_parms.offset = off;
		io_parms.length = len;
		if (io_parms.length > SMB2_MAX_BUFFER_SIZE)
			io_parms.length = SMB2_MAX_BUFFER_SIZE;
		/* iov[0] is reserved for smb header */
		iov[1].iov_base = buf;
		iov[1].iov_len = io_parms.length;
		rc = SMB2_write(xid, &io_parms, &nbytes, iov, 1);
		if (rc)
			break;
		if (nbytes > len)
			return -EINVAL;
		buf += nbytes;
		off += nbytes;
		len -= nbytes;
	}
	return rc;
}

static int smb3_simple_fallocate_range(unsigned int xid,
				       struct cifs_tcon *tcon,
				       struct cifsFileInfo *cfile,
				       loff_t off, loff_t len)
{
	struct file_allocated_range_buffer in_data, *out_data = NULL, *tmp_data;
	u32 out_data_len;
	char *buf = NULL;
	loff_t l;
	int rc;

	in_data.file_offset = cpu_to_le64(off);
	in_data.length = cpu_to_le64(len);
	rc = SMB2_ioctl(xid, tcon, cfile->fid.persistent_fid,
			cfile->fid.volatile_fid,
			FSCTL_QUERY_ALLOCATED_RANGES, true,
			(char *)&in_data, sizeof(in_data),
			1024 * sizeof(struct file_allocated_range_buffer),
			(char **)&out_data, &out_data_len);
	if (rc)
		goto out;

	buf = kzalloc(1024 * 1024, GFP_KERNEL);
	if (buf == NULL) {
		rc = -ENOMEM;
		goto out;
	}

	tmp_data = out_data;
	while (len) {
		/*
		 * The rest of the region is unmapped so write it all.
		 */
		if (out_data_len == 0) {
			rc = smb3_simple_fallocate_write_range(xid, tcon,
					       cfile, off, len, buf);
			goto out;
		}

		if (out_data_len < sizeof(struct file_allocated_range_buffer)) {
			rc = -EINVAL;
			goto out;
		}

		if (off < le64_to_cpu(tmp_data->file_offset)) {
			/*
			 * We are at a hole. Write until the end of the region
			 * or until the next allocated data,
			 * whichever comes next.
			 */
			l = le64_to_cpu(tmp_data->file_offset) - off;
			if (len < l)
				l = len;
			rc = smb3_simple_fallocate_write_range(xid, tcon,
					       cfile, off, l, buf);
			if (rc)
				goto out;
			off = off + l;
			len = len - l;
			if (len == 0)
				goto out;
		}
		/*
		 * We are at a section of allocated data, just skip forward
		 * until the end of the data or the end of the region
		 * we are supposed to fallocate, whichever comes first.
		 */
		l = le64_to_cpu(tmp_data->length);
		if (len < l)
			l = len;
		off += l;
		len -= l;

		tmp_data = &tmp_data[1];
		out_data_len -= sizeof(struct file_allocated_range_buffer);
	}

 out:
	kfree(out_data);
	kfree(buf);
	return rc;
}

>>>>>>> df0cc57e

static long smb3_simple_falloc(struct file *file, struct cifs_tcon *tcon,
			    loff_t off, loff_t len, bool keep_size)
{
	struct inode *inode;
	struct cifsInodeInfo *cifsi;
	struct cifsFileInfo *cfile = file->private_data;
	long rc = -EOPNOTSUPP;
	unsigned int xid;
	__le64 eof;

	xid = get_xid();

	inode = d_inode(cfile->dentry);
	cifsi = CIFS_I(inode);

	trace_smb3_falloc_enter(xid, cfile->fid.persistent_fid, tcon->tid,
				tcon->ses->Suid, off, len);
	/* if file not oplocked can't be sure whether asking to extend size */
	if (!CIFS_CACHE_READ(cifsi))
		if (keep_size == false) {
			trace_smb3_falloc_err(xid, cfile->fid.persistent_fid,
				tcon->tid, tcon->ses->Suid, off, len, rc);
			free_xid(xid);
			return rc;
		}

	/*
	 * Extending the file
	 */
	if ((keep_size == false) && i_size_read(inode) < off + len) {
		rc = inode_newsize_ok(inode, off + len);
		if (rc)
			goto out;

		if ((cifsi->cifsAttrs & FILE_ATTRIBUTE_SPARSE_FILE) == 0)
			smb2_set_sparse(xid, tcon, cfile, inode, false);

		eof = cpu_to_le64(off + len);
		rc = SMB2_set_eof(xid, tcon, cfile->fid.persistent_fid,
				  cfile->fid.volatile_fid, cfile->pid, &eof);
		if (rc == 0) {
			cifsi->server_eof = off + len;
			cifs_setsize(inode, off + len);
			cifs_truncate_page(inode->i_mapping, inode->i_size);
			truncate_setsize(inode, off + len);
		}
		goto out;
	}

	/*
	 * Files are non-sparse by default so falloc may be a no-op
	 * Must check if file sparse. If not sparse, and since we are not
	 * extending then no need to do anything since file already allocated
	 */
	if ((cifsi->cifsAttrs & FILE_ATTRIBUTE_SPARSE_FILE) == 0) {
		rc = 0;
		goto out;
	}

	if (keep_size == true) {
		/*
		 * We can not preallocate pages beyond the end of the file
		 * in SMB2
		 */
		if (off >= i_size_read(inode)) {
			rc = 0;
			goto out;
		}
		/*
		 * For fallocates that are partially beyond the end of file,
		 * clamp len so we only fallocate up to the end of file.
		 */
		if (off + len > i_size_read(inode)) {
			len = i_size_read(inode) - off;
		}
	}

	if ((keep_size == true) || (i_size_read(inode) >= off + len)) {
		/*
		 * At this point, we are trying to fallocate an internal
		 * regions of a sparse file. Since smb2 does not have a
		 * fallocate command we have two otions on how to emulate this.
		 * We can either turn the entire file to become non-sparse
		 * which we only do if the fallocate is for virtually
		 * the whole file,  or we can overwrite the region with zeroes
		 * using SMB2_write, which could be prohibitevly expensive
		 * if len is large.
		 */
		/*
		 * We are only trying to fallocate a small region so
		 * just write it with zero.
		 */
		if (len <= 1024 * 1024) {
			rc = smb3_simple_fallocate_range(xid, tcon, cfile,
							 off, len);
			goto out;
		}

		/*
		 * Check if falloc starts within first few pages of file
		 * and ends within a few pages of the end of file to
		 * ensure that most of file is being forced to be
		 * fallocated now. If so then setting whole file sparse
		 * ie potentially making a few extra pages at the beginning
		 * or end of the file non-sparse via set_sparse is harmless.
		 */
		if ((off > 8192) || (off + len + 8192 < i_size_read(inode))) {
			rc = -EOPNOTSUPP;
			goto out;
		}
	}

	smb2_set_sparse(xid, tcon, cfile, inode, false);
	rc = 0;

out:
	if (rc)
		trace_smb3_falloc_err(xid, cfile->fid.persistent_fid, tcon->tid,
				tcon->ses->Suid, off, len, rc);
	else
		trace_smb3_falloc_done(xid, cfile->fid.persistent_fid, tcon->tid,
				tcon->ses->Suid, off, len);

	free_xid(xid);
	return rc;
}

static long smb3_collapse_range(struct file *file, struct cifs_tcon *tcon,
			    loff_t off, loff_t len)
{
	int rc;
	unsigned int xid;
	struct cifsFileInfo *cfile = file->private_data;
	__le64 eof;

	xid = get_xid();

	if (off >= i_size_read(file->f_inode) ||
	    off + len >= i_size_read(file->f_inode)) {
		rc = -EINVAL;
		goto out;
	}

	rc = smb2_copychunk_range(xid, cfile, cfile, off + len,
				  i_size_read(file->f_inode) - off - len, off);
	if (rc < 0)
		goto out;

	eof = cpu_to_le64(i_size_read(file->f_inode) - len);
	rc = SMB2_set_eof(xid, tcon, cfile->fid.persistent_fid,
			  cfile->fid.volatile_fid, cfile->pid, &eof);
	if (rc < 0)
		goto out;

	rc = 0;
 out:
	free_xid(xid);
	return rc;
}

static long smb3_insert_range(struct file *file, struct cifs_tcon *tcon,
			      loff_t off, loff_t len)
{
	int rc;
	unsigned int xid;
	struct cifsFileInfo *cfile = file->private_data;
	__le64 eof;
	__u64  count;

	xid = get_xid();

	if (off >= i_size_read(file->f_inode)) {
		rc = -EINVAL;
		goto out;
	}

	count = i_size_read(file->f_inode) - off;
	eof = cpu_to_le64(i_size_read(file->f_inode) + len);

	rc = SMB2_set_eof(xid, tcon, cfile->fid.persistent_fid,
			  cfile->fid.volatile_fid, cfile->pid, &eof);
	if (rc < 0)
		goto out;

	rc = smb2_copychunk_range(xid, cfile, cfile, off, count, off + len);
	if (rc < 0)
		goto out;

	rc = smb3_zero_range(file, tcon, off, len, 1);
	if (rc < 0)
		goto out;

	rc = 0;
 out:
	free_xid(xid);
	return rc;
}

static loff_t smb3_llseek(struct file *file, struct cifs_tcon *tcon, loff_t offset, int whence)
{
	struct cifsFileInfo *wrcfile, *cfile = file->private_data;
	struct cifsInodeInfo *cifsi;
	struct inode *inode;
	int rc = 0;
	struct file_allocated_range_buffer in_data, *out_data = NULL;
	u32 out_data_len;
	unsigned int xid;

	if (whence != SEEK_HOLE && whence != SEEK_DATA)
		return generic_file_llseek(file, offset, whence);

	inode = d_inode(cfile->dentry);
	cifsi = CIFS_I(inode);

	if (offset < 0 || offset >= i_size_read(inode))
		return -ENXIO;

	xid = get_xid();
	/*
	 * We need to be sure that all dirty pages are written as they
	 * might fill holes on the server.
	 * Note that we also MUST flush any written pages since at least
	 * some servers (Windows2016) will not reflect recent writes in
	 * QUERY_ALLOCATED_RANGES until SMB2_flush is called.
	 */
	wrcfile = find_writable_file(cifsi, FIND_WR_ANY);
	if (wrcfile) {
		filemap_write_and_wait(inode->i_mapping);
		smb2_flush_file(xid, tcon, &wrcfile->fid);
		cifsFileInfo_put(wrcfile);
	}

	if (!(cifsi->cifsAttrs & FILE_ATTRIBUTE_SPARSE_FILE)) {
		if (whence == SEEK_HOLE)
			offset = i_size_read(inode);
		goto lseek_exit;
	}

	in_data.file_offset = cpu_to_le64(offset);
	in_data.length = cpu_to_le64(i_size_read(inode));

	rc = SMB2_ioctl(xid, tcon, cfile->fid.persistent_fid,
			cfile->fid.volatile_fid,
			FSCTL_QUERY_ALLOCATED_RANGES, true,
			(char *)&in_data, sizeof(in_data),
			sizeof(struct file_allocated_range_buffer),
			(char **)&out_data, &out_data_len);
	if (rc == -E2BIG)
		rc = 0;
	if (rc)
		goto lseek_exit;

	if (whence == SEEK_HOLE && out_data_len == 0)
		goto lseek_exit;

	if (whence == SEEK_DATA && out_data_len == 0) {
		rc = -ENXIO;
		goto lseek_exit;
	}

	if (out_data_len < sizeof(struct file_allocated_range_buffer)) {
		rc = -EINVAL;
		goto lseek_exit;
	}
	if (whence == SEEK_DATA) {
		offset = le64_to_cpu(out_data->file_offset);
		goto lseek_exit;
	}
	if (offset < le64_to_cpu(out_data->file_offset))
		goto lseek_exit;

	offset = le64_to_cpu(out_data->file_offset) + le64_to_cpu(out_data->length);

 lseek_exit:
	free_xid(xid);
	kfree(out_data);
	if (!rc)
		return vfs_setpos(file, offset, inode->i_sb->s_maxbytes);
	else
		return rc;
}

static int smb3_fiemap(struct cifs_tcon *tcon,
		       struct cifsFileInfo *cfile,
		       struct fiemap_extent_info *fei, u64 start, u64 len)
{
	unsigned int xid;
	struct file_allocated_range_buffer in_data, *out_data;
	u32 out_data_len;
	int i, num, rc, flags, last_blob;
	u64 next;

	rc = fiemap_prep(d_inode(cfile->dentry), fei, start, &len, 0);
	if (rc)
		return rc;

	xid = get_xid();
 again:
	in_data.file_offset = cpu_to_le64(start);
	in_data.length = cpu_to_le64(len);

	rc = SMB2_ioctl(xid, tcon, cfile->fid.persistent_fid,
			cfile->fid.volatile_fid,
			FSCTL_QUERY_ALLOCATED_RANGES, true,
			(char *)&in_data, sizeof(in_data),
			1024 * sizeof(struct file_allocated_range_buffer),
			(char **)&out_data, &out_data_len);
	if (rc == -E2BIG) {
		last_blob = 0;
		rc = 0;
	} else
		last_blob = 1;
	if (rc)
		goto out;

	if (out_data_len && out_data_len < sizeof(struct file_allocated_range_buffer)) {
		rc = -EINVAL;
		goto out;
	}
	if (out_data_len % sizeof(struct file_allocated_range_buffer)) {
		rc = -EINVAL;
		goto out;
	}

	num = out_data_len / sizeof(struct file_allocated_range_buffer);
	for (i = 0; i < num; i++) {
		flags = 0;
		if (i == num - 1 && last_blob)
			flags |= FIEMAP_EXTENT_LAST;

		rc = fiemap_fill_next_extent(fei,
				le64_to_cpu(out_data[i].file_offset),
				le64_to_cpu(out_data[i].file_offset),
				le64_to_cpu(out_data[i].length),
				flags);
		if (rc < 0)
			goto out;
		if (rc == 1) {
			rc = 0;
			goto out;
		}
	}

	if (!last_blob) {
		next = le64_to_cpu(out_data[num - 1].file_offset) +
		  le64_to_cpu(out_data[num - 1].length);
		len = len - (next - start);
		start = next;
		goto again;
	}

 out:
	free_xid(xid);
	kfree(out_data);
	return rc;
}

static long smb3_fallocate(struct file *file, struct cifs_tcon *tcon, int mode,
			   loff_t off, loff_t len)
{
	/* KEEP_SIZE already checked for by do_fallocate */
	if (mode & FALLOC_FL_PUNCH_HOLE)
		return smb3_punch_hole(file, tcon, off, len);
	else if (mode & FALLOC_FL_ZERO_RANGE) {
		if (mode & FALLOC_FL_KEEP_SIZE)
			return smb3_zero_range(file, tcon, off, len, true);
		return smb3_zero_range(file, tcon, off, len, false);
	} else if (mode == FALLOC_FL_KEEP_SIZE)
		return smb3_simple_falloc(file, tcon, off, len, true);
	else if (mode == FALLOC_FL_COLLAPSE_RANGE)
		return smb3_collapse_range(file, tcon, off, len);
	else if (mode == FALLOC_FL_INSERT_RANGE)
		return smb3_insert_range(file, tcon, off, len);
	else if (mode == 0)
		return smb3_simple_falloc(file, tcon, off, len, false);

	return -EOPNOTSUPP;
}

static void
smb2_downgrade_oplock(struct TCP_Server_Info *server,
		      struct cifsInodeInfo *cinode, __u32 oplock,
		      unsigned int epoch, bool *purge_cache)
{
	server->ops->set_oplock_level(cinode, oplock, 0, NULL);
}

static void
smb21_set_oplock_level(struct cifsInodeInfo *cinode, __u32 oplock,
		       unsigned int epoch, bool *purge_cache);

static void
smb3_downgrade_oplock(struct TCP_Server_Info *server,
		       struct cifsInodeInfo *cinode, __u32 oplock,
		       unsigned int epoch, bool *purge_cache)
{
	unsigned int old_state = cinode->oplock;
	unsigned int old_epoch = cinode->epoch;
	unsigned int new_state;

	if (epoch > old_epoch) {
		smb21_set_oplock_level(cinode, oplock, 0, NULL);
		cinode->epoch = epoch;
	}

	new_state = cinode->oplock;
	*purge_cache = false;

	if ((old_state & CIFS_CACHE_READ_FLG) != 0 &&
	    (new_state & CIFS_CACHE_READ_FLG) == 0)
		*purge_cache = true;
	else if (old_state == new_state && (epoch - old_epoch > 1))
		*purge_cache = true;
}

static void
smb2_set_oplock_level(struct cifsInodeInfo *cinode, __u32 oplock,
		      unsigned int epoch, bool *purge_cache)
{
	oplock &= 0xFF;
	cinode->lease_granted = false;
	if (oplock == SMB2_OPLOCK_LEVEL_NOCHANGE)
		return;
	if (oplock == SMB2_OPLOCK_LEVEL_BATCH) {
		cinode->oplock = CIFS_CACHE_RHW_FLG;
		cifs_dbg(FYI, "Batch Oplock granted on inode %p\n",
			 &cinode->vfs_inode);
	} else if (oplock == SMB2_OPLOCK_LEVEL_EXCLUSIVE) {
		cinode->oplock = CIFS_CACHE_RW_FLG;
		cifs_dbg(FYI, "Exclusive Oplock granted on inode %p\n",
			 &cinode->vfs_inode);
	} else if (oplock == SMB2_OPLOCK_LEVEL_II) {
		cinode->oplock = CIFS_CACHE_READ_FLG;
		cifs_dbg(FYI, "Level II Oplock granted on inode %p\n",
			 &cinode->vfs_inode);
	} else
		cinode->oplock = 0;
}

static void
smb21_set_oplock_level(struct cifsInodeInfo *cinode, __u32 oplock,
		       unsigned int epoch, bool *purge_cache)
{
	char message[5] = {0};
	unsigned int new_oplock = 0;

	oplock &= 0xFF;
	cinode->lease_granted = true;
	if (oplock == SMB2_OPLOCK_LEVEL_NOCHANGE)
		return;

	/* Check if the server granted an oplock rather than a lease */
	if (oplock & SMB2_OPLOCK_LEVEL_EXCLUSIVE)
		return smb2_set_oplock_level(cinode, oplock, epoch,
					     purge_cache);

	if (oplock & SMB2_LEASE_READ_CACHING_HE) {
		new_oplock |= CIFS_CACHE_READ_FLG;
		strcat(message, "R");
	}
	if (oplock & SMB2_LEASE_HANDLE_CACHING_HE) {
		new_oplock |= CIFS_CACHE_HANDLE_FLG;
		strcat(message, "H");
	}
	if (oplock & SMB2_LEASE_WRITE_CACHING_HE) {
		new_oplock |= CIFS_CACHE_WRITE_FLG;
		strcat(message, "W");
	}
	if (!new_oplock)
		strncpy(message, "None", sizeof(message));

	cinode->oplock = new_oplock;
	cifs_dbg(FYI, "%s Lease granted on inode %p\n", message,
		 &cinode->vfs_inode);
}

static void
smb3_set_oplock_level(struct cifsInodeInfo *cinode, __u32 oplock,
		      unsigned int epoch, bool *purge_cache)
{
	unsigned int old_oplock = cinode->oplock;

	smb21_set_oplock_level(cinode, oplock, epoch, purge_cache);

	if (purge_cache) {
		*purge_cache = false;
		if (old_oplock == CIFS_CACHE_READ_FLG) {
			if (cinode->oplock == CIFS_CACHE_READ_FLG &&
			    (epoch - cinode->epoch > 0))
				*purge_cache = true;
			else if (cinode->oplock == CIFS_CACHE_RH_FLG &&
				 (epoch - cinode->epoch > 1))
				*purge_cache = true;
			else if (cinode->oplock == CIFS_CACHE_RHW_FLG &&
				 (epoch - cinode->epoch > 1))
				*purge_cache = true;
			else if (cinode->oplock == 0 &&
				 (epoch - cinode->epoch > 0))
				*purge_cache = true;
		} else if (old_oplock == CIFS_CACHE_RH_FLG) {
			if (cinode->oplock == CIFS_CACHE_RH_FLG &&
			    (epoch - cinode->epoch > 0))
				*purge_cache = true;
			else if (cinode->oplock == CIFS_CACHE_RHW_FLG &&
				 (epoch - cinode->epoch > 1))
				*purge_cache = true;
		}
		cinode->epoch = epoch;
	}
}

static bool
smb2_is_read_op(__u32 oplock)
{
	return oplock == SMB2_OPLOCK_LEVEL_II;
}

static bool
smb21_is_read_op(__u32 oplock)
{
	return (oplock & SMB2_LEASE_READ_CACHING_HE) &&
	       !(oplock & SMB2_LEASE_WRITE_CACHING_HE);
}

static __le32
map_oplock_to_lease(u8 oplock)
{
	if (oplock == SMB2_OPLOCK_LEVEL_EXCLUSIVE)
		return SMB2_LEASE_WRITE_CACHING | SMB2_LEASE_READ_CACHING;
	else if (oplock == SMB2_OPLOCK_LEVEL_II)
		return SMB2_LEASE_READ_CACHING;
	else if (oplock == SMB2_OPLOCK_LEVEL_BATCH)
		return SMB2_LEASE_HANDLE_CACHING | SMB2_LEASE_READ_CACHING |
		       SMB2_LEASE_WRITE_CACHING;
	return 0;
}

static char *
smb2_create_lease_buf(u8 *lease_key, u8 oplock)
{
	struct create_lease *buf;

	buf = kzalloc(sizeof(struct create_lease), GFP_KERNEL);
	if (!buf)
		return NULL;

	memcpy(&buf->lcontext.LeaseKey, lease_key, SMB2_LEASE_KEY_SIZE);
	buf->lcontext.LeaseState = map_oplock_to_lease(oplock);

	buf->ccontext.DataOffset = cpu_to_le16(offsetof
					(struct create_lease, lcontext));
	buf->ccontext.DataLength = cpu_to_le32(sizeof(struct lease_context));
	buf->ccontext.NameOffset = cpu_to_le16(offsetof
				(struct create_lease, Name));
	buf->ccontext.NameLength = cpu_to_le16(4);
	/* SMB2_CREATE_REQUEST_LEASE is "RqLs" */
	buf->Name[0] = 'R';
	buf->Name[1] = 'q';
	buf->Name[2] = 'L';
	buf->Name[3] = 's';
	return (char *)buf;
}

static char *
smb3_create_lease_buf(u8 *lease_key, u8 oplock)
{
	struct create_lease_v2 *buf;

	buf = kzalloc(sizeof(struct create_lease_v2), GFP_KERNEL);
	if (!buf)
		return NULL;

	memcpy(&buf->lcontext.LeaseKey, lease_key, SMB2_LEASE_KEY_SIZE);
	buf->lcontext.LeaseState = map_oplock_to_lease(oplock);

	buf->ccontext.DataOffset = cpu_to_le16(offsetof
					(struct create_lease_v2, lcontext));
	buf->ccontext.DataLength = cpu_to_le32(sizeof(struct lease_context_v2));
	buf->ccontext.NameOffset = cpu_to_le16(offsetof
				(struct create_lease_v2, Name));
	buf->ccontext.NameLength = cpu_to_le16(4);
	/* SMB2_CREATE_REQUEST_LEASE is "RqLs" */
	buf->Name[0] = 'R';
	buf->Name[1] = 'q';
	buf->Name[2] = 'L';
	buf->Name[3] = 's';
	return (char *)buf;
}

static __u8
smb2_parse_lease_buf(void *buf, unsigned int *epoch, char *lease_key)
{
	struct create_lease *lc = (struct create_lease *)buf;

	*epoch = 0; /* not used */
	if (lc->lcontext.LeaseFlags & SMB2_LEASE_FLAG_BREAK_IN_PROGRESS)
		return SMB2_OPLOCK_LEVEL_NOCHANGE;
	return le32_to_cpu(lc->lcontext.LeaseState);
}

static __u8
smb3_parse_lease_buf(void *buf, unsigned int *epoch, char *lease_key)
{
	struct create_lease_v2 *lc = (struct create_lease_v2 *)buf;

	*epoch = le16_to_cpu(lc->lcontext.Epoch);
	if (lc->lcontext.LeaseFlags & SMB2_LEASE_FLAG_BREAK_IN_PROGRESS)
		return SMB2_OPLOCK_LEVEL_NOCHANGE;
	if (lease_key)
		memcpy(lease_key, &lc->lcontext.LeaseKey, SMB2_LEASE_KEY_SIZE);
	return le32_to_cpu(lc->lcontext.LeaseState);
}

static unsigned int
smb2_wp_retry_size(struct inode *inode)
{
	return min_t(unsigned int, CIFS_SB(inode->i_sb)->ctx->wsize,
		     SMB2_MAX_BUFFER_SIZE);
}

static bool
smb2_dir_needs_close(struct cifsFileInfo *cfile)
{
	return !cfile->invalidHandle;
}

static void
fill_transform_hdr(struct smb2_transform_hdr *tr_hdr, unsigned int orig_len,
		   struct smb_rqst *old_rq, __le16 cipher_type)
{
	struct smb2_hdr *shdr =
			(struct smb2_hdr *)old_rq->rq_iov[0].iov_base;

	memset(tr_hdr, 0, sizeof(struct smb2_transform_hdr));
	tr_hdr->ProtocolId = SMB2_TRANSFORM_PROTO_NUM;
	tr_hdr->OriginalMessageSize = cpu_to_le32(orig_len);
	tr_hdr->Flags = cpu_to_le16(0x01);
	if ((cipher_type == SMB2_ENCRYPTION_AES128_GCM) ||
	    (cipher_type == SMB2_ENCRYPTION_AES256_GCM))
		get_random_bytes(&tr_hdr->Nonce, SMB3_AES_GCM_NONCE);
	else
		get_random_bytes(&tr_hdr->Nonce, SMB3_AES_CCM_NONCE);
	memcpy(&tr_hdr->SessionId, &shdr->SessionId, 8);
}

/* We can not use the normal sg_set_buf() as we will sometimes pass a
 * stack object as buf.
 */
static inline void smb2_sg_set_buf(struct scatterlist *sg, const void *buf,
				   unsigned int buflen)
{
	void *addr;
	/*
	 * VMAP_STACK (at least) puts stack into the vmalloc address space
	 */
	if (is_vmalloc_addr(buf))
		addr = vmalloc_to_page(buf);
	else
		addr = virt_to_page(buf);
	sg_set_page(sg, addr, buflen, offset_in_page(buf));
}

/* Assumes the first rqst has a transform header as the first iov.
 * I.e.
 * rqst[0].rq_iov[0]  is transform header
 * rqst[0].rq_iov[1+] data to be encrypted/decrypted
 * rqst[1+].rq_iov[0+] data to be encrypted/decrypted
 */
static struct scatterlist *
init_sg(int num_rqst, struct smb_rqst *rqst, u8 *sign)
{
	unsigned int sg_len;
	struct scatterlist *sg;
	unsigned int i;
	unsigned int j;
	unsigned int idx = 0;
	int skip;

	sg_len = 1;
	for (i = 0; i < num_rqst; i++)
		sg_len += rqst[i].rq_nvec + rqst[i].rq_npages;

	sg = kmalloc_array(sg_len, sizeof(struct scatterlist), GFP_KERNEL);
	if (!sg)
		return NULL;

	sg_init_table(sg, sg_len);
	for (i = 0; i < num_rqst; i++) {
		for (j = 0; j < rqst[i].rq_nvec; j++) {
			/*
			 * The first rqst has a transform header where the
			 * first 20 bytes are not part of the encrypted blob
			 */
			skip = (i == 0) && (j == 0) ? 20 : 0;
			smb2_sg_set_buf(&sg[idx++],
					rqst[i].rq_iov[j].iov_base + skip,
					rqst[i].rq_iov[j].iov_len - skip);
			}

		for (j = 0; j < rqst[i].rq_npages; j++) {
			unsigned int len, offset;

			rqst_page_get_length(&rqst[i], j, &len, &offset);
			sg_set_page(&sg[idx++], rqst[i].rq_pages[j], len, offset);
		}
	}
	smb2_sg_set_buf(&sg[idx], sign, SMB2_SIGNATURE_SIZE);
	return sg;
}

static int
smb2_get_enc_key(struct TCP_Server_Info *server, __u64 ses_id, int enc, u8 *key)
{
	struct cifs_ses *ses;
	u8 *ses_enc_key;

	spin_lock(&cifs_tcp_ses_lock);
	list_for_each_entry(server, &cifs_tcp_ses_list, tcp_ses_list) {
		list_for_each_entry(ses, &server->smb_ses_list, smb_ses_list) {
			if (ses->Suid == ses_id) {
				ses_enc_key = enc ? ses->smb3encryptionkey :
					ses->smb3decryptionkey;
				memcpy(key, ses_enc_key, SMB3_ENC_DEC_KEY_SIZE);
				spin_unlock(&cifs_tcp_ses_lock);
				return 0;
			}
		}
	}
	spin_unlock(&cifs_tcp_ses_lock);

	return -EAGAIN;
}
/*
 * Encrypt or decrypt @rqst message. @rqst[0] has the following format:
 * iov[0]   - transform header (associate data),
 * iov[1-N] - SMB2 header and pages - data to encrypt.
 * On success return encrypted data in iov[1-N] and pages, leave iov[0]
 * untouched.
 */
static int
crypt_message(struct TCP_Server_Info *server, int num_rqst,
	      struct smb_rqst *rqst, int enc)
{
	struct smb2_transform_hdr *tr_hdr =
		(struct smb2_transform_hdr *)rqst[0].rq_iov[0].iov_base;
	unsigned int assoc_data_len = sizeof(struct smb2_transform_hdr) - 20;
	int rc = 0;
	struct scatterlist *sg;
	u8 sign[SMB2_SIGNATURE_SIZE] = {};
	u8 key[SMB3_ENC_DEC_KEY_SIZE];
	struct aead_request *req;
	char *iv;
	unsigned int iv_len;
	DECLARE_CRYPTO_WAIT(wait);
	struct crypto_aead *tfm;
	unsigned int crypt_len = le32_to_cpu(tr_hdr->OriginalMessageSize);

	rc = smb2_get_enc_key(server, le64_to_cpu(tr_hdr->SessionId), enc, key);
	if (rc) {
		cifs_server_dbg(VFS, "%s: Could not get %scryption key\n", __func__,
			 enc ? "en" : "de");
		return rc;
	}

	rc = smb3_crypto_aead_allocate(server);
	if (rc) {
		cifs_server_dbg(VFS, "%s: crypto alloc failed\n", __func__);
		return rc;
	}

	tfm = enc ? server->secmech.ccmaesencrypt :
						server->secmech.ccmaesdecrypt;

	if ((server->cipher_type == SMB2_ENCRYPTION_AES256_CCM) ||
		(server->cipher_type == SMB2_ENCRYPTION_AES256_GCM))
		rc = crypto_aead_setkey(tfm, key, SMB3_GCM256_CRYPTKEY_SIZE);
	else
		rc = crypto_aead_setkey(tfm, key, SMB3_GCM128_CRYPTKEY_SIZE);

	if (rc) {
		cifs_server_dbg(VFS, "%s: Failed to set aead key %d\n", __func__, rc);
		return rc;
	}

	rc = crypto_aead_setauthsize(tfm, SMB2_SIGNATURE_SIZE);
	if (rc) {
		cifs_server_dbg(VFS, "%s: Failed to set authsize %d\n", __func__, rc);
		return rc;
	}

	req = aead_request_alloc(tfm, GFP_KERNEL);
	if (!req) {
		cifs_server_dbg(VFS, "%s: Failed to alloc aead request\n", __func__);
		return -ENOMEM;
	}

	if (!enc) {
		memcpy(sign, &tr_hdr->Signature, SMB2_SIGNATURE_SIZE);
		crypt_len += SMB2_SIGNATURE_SIZE;
	}

	sg = init_sg(num_rqst, rqst, sign);
	if (!sg) {
		cifs_server_dbg(VFS, "%s: Failed to init sg\n", __func__);
		rc = -ENOMEM;
		goto free_req;
	}

	iv_len = crypto_aead_ivsize(tfm);
	iv = kzalloc(iv_len, GFP_KERNEL);
	if (!iv) {
		cifs_server_dbg(VFS, "%s: Failed to alloc iv\n", __func__);
		rc = -ENOMEM;
		goto free_sg;
	}

	if ((server->cipher_type == SMB2_ENCRYPTION_AES128_GCM) ||
	    (server->cipher_type == SMB2_ENCRYPTION_AES256_GCM))
		memcpy(iv, (char *)tr_hdr->Nonce, SMB3_AES_GCM_NONCE);
	else {
		iv[0] = 3;
		memcpy(iv + 1, (char *)tr_hdr->Nonce, SMB3_AES_CCM_NONCE);
	}

	aead_request_set_crypt(req, sg, sg, crypt_len, iv);
	aead_request_set_ad(req, assoc_data_len);

	aead_request_set_callback(req, CRYPTO_TFM_REQ_MAY_BACKLOG,
				  crypto_req_done, &wait);

	rc = crypto_wait_req(enc ? crypto_aead_encrypt(req)
				: crypto_aead_decrypt(req), &wait);

	if (!rc && enc)
		memcpy(&tr_hdr->Signature, sign, SMB2_SIGNATURE_SIZE);

	kfree(iv);
free_sg:
	kfree(sg);
free_req:
	kfree(req);
	return rc;
}

void
smb3_free_compound_rqst(int num_rqst, struct smb_rqst *rqst)
{
	int i, j;

	for (i = 0; i < num_rqst; i++) {
		if (rqst[i].rq_pages) {
			for (j = rqst[i].rq_npages - 1; j >= 0; j--)
				put_page(rqst[i].rq_pages[j]);
			kfree(rqst[i].rq_pages);
		}
	}
}

/*
 * This function will initialize new_rq and encrypt the content.
 * The first entry, new_rq[0], only contains a single iov which contains
 * a smb2_transform_hdr and is pre-allocated by the caller.
 * This function then populates new_rq[1+] with the content from olq_rq[0+].
 *
 * The end result is an array of smb_rqst structures where the first structure
 * only contains a single iov for the transform header which we then can pass
 * to crypt_message().
 *
 * new_rq[0].rq_iov[0] :  smb2_transform_hdr pre-allocated by the caller
 * new_rq[1+].rq_iov[*] == old_rq[0+].rq_iov[*] : SMB2/3 requests
 */
static int
smb3_init_transform_rq(struct TCP_Server_Info *server, int num_rqst,
		       struct smb_rqst *new_rq, struct smb_rqst *old_rq)
{
	struct page **pages;
	struct smb2_transform_hdr *tr_hdr = new_rq[0].rq_iov[0].iov_base;
	unsigned int npages;
	unsigned int orig_len = 0;
	int i, j;
	int rc = -ENOMEM;

	for (i = 1; i < num_rqst; i++) {
		npages = old_rq[i - 1].rq_npages;
		pages = kmalloc_array(npages, sizeof(struct page *),
				      GFP_KERNEL);
		if (!pages)
			goto err_free;

		new_rq[i].rq_pages = pages;
		new_rq[i].rq_npages = npages;
		new_rq[i].rq_offset = old_rq[i - 1].rq_offset;
		new_rq[i].rq_pagesz = old_rq[i - 1].rq_pagesz;
		new_rq[i].rq_tailsz = old_rq[i - 1].rq_tailsz;
		new_rq[i].rq_iov = old_rq[i - 1].rq_iov;
		new_rq[i].rq_nvec = old_rq[i - 1].rq_nvec;

		orig_len += smb_rqst_len(server, &old_rq[i - 1]);

		for (j = 0; j < npages; j++) {
			pages[j] = alloc_page(GFP_KERNEL|__GFP_HIGHMEM);
			if (!pages[j])
				goto err_free;
		}

		/* copy pages form the old */
		for (j = 0; j < npages; j++) {
			char *dst, *src;
			unsigned int offset, len;

			rqst_page_get_length(&new_rq[i], j, &len, &offset);

			dst = (char *) kmap(new_rq[i].rq_pages[j]) + offset;
			src = (char *) kmap(old_rq[i - 1].rq_pages[j]) + offset;

			memcpy(dst, src, len);
			kunmap(new_rq[i].rq_pages[j]);
			kunmap(old_rq[i - 1].rq_pages[j]);
		}
	}

	/* fill the 1st iov with a transform header */
	fill_transform_hdr(tr_hdr, orig_len, old_rq, server->cipher_type);

	rc = crypt_message(server, num_rqst, new_rq, 1);
	cifs_dbg(FYI, "Encrypt message returned %d\n", rc);
	if (rc)
		goto err_free;

	return rc;

err_free:
	smb3_free_compound_rqst(num_rqst - 1, &new_rq[1]);
	return rc;
}

static int
smb3_is_transform_hdr(void *buf)
{
	struct smb2_transform_hdr *trhdr = buf;

	return trhdr->ProtocolId == SMB2_TRANSFORM_PROTO_NUM;
}

static int
decrypt_raw_data(struct TCP_Server_Info *server, char *buf,
		 unsigned int buf_data_size, struct page **pages,
		 unsigned int npages, unsigned int page_data_size,
		 bool is_offloaded)
{
	struct kvec iov[2];
	struct smb_rqst rqst = {NULL};
	int rc;

	iov[0].iov_base = buf;
	iov[0].iov_len = sizeof(struct smb2_transform_hdr);
	iov[1].iov_base = buf + sizeof(struct smb2_transform_hdr);
	iov[1].iov_len = buf_data_size;

	rqst.rq_iov = iov;
	rqst.rq_nvec = 2;
	rqst.rq_pages = pages;
	rqst.rq_npages = npages;
	rqst.rq_pagesz = PAGE_SIZE;
	rqst.rq_tailsz = (page_data_size % PAGE_SIZE) ? : PAGE_SIZE;

	rc = crypt_message(server, 1, &rqst, 0);
	cifs_dbg(FYI, "Decrypt message returned %d\n", rc);

	if (rc)
		return rc;

	memmove(buf, iov[1].iov_base, buf_data_size);

	if (!is_offloaded)
		server->total_read = buf_data_size + page_data_size;

	return rc;
}

static int
read_data_into_pages(struct TCP_Server_Info *server, struct page **pages,
		     unsigned int npages, unsigned int len)
{
	int i;
	int length;

	for (i = 0; i < npages; i++) {
		struct page *page = pages[i];
		size_t n;

		n = len;
		if (len >= PAGE_SIZE) {
			/* enough data to fill the page */
			n = PAGE_SIZE;
			len -= n;
		} else {
			zero_user(page, len, PAGE_SIZE - len);
			len = 0;
		}
		length = cifs_read_page_from_socket(server, page, 0, n);
		if (length < 0)
			return length;
		server->total_read += length;
	}

	return 0;
}

static int
init_read_bvec(struct page **pages, unsigned int npages, unsigned int data_size,
	       unsigned int cur_off, struct bio_vec **page_vec)
{
	struct bio_vec *bvec;
	int i;

	bvec = kcalloc(npages, sizeof(struct bio_vec), GFP_KERNEL);
	if (!bvec)
		return -ENOMEM;

	for (i = 0; i < npages; i++) {
		bvec[i].bv_page = pages[i];
		bvec[i].bv_offset = (i == 0) ? cur_off : 0;
		bvec[i].bv_len = min_t(unsigned int, PAGE_SIZE, data_size);
		data_size -= bvec[i].bv_len;
	}

	if (data_size != 0) {
		cifs_dbg(VFS, "%s: something went wrong\n", __func__);
		kfree(bvec);
		return -EIO;
	}

	*page_vec = bvec;
	return 0;
}

static int
handle_read_data(struct TCP_Server_Info *server, struct mid_q_entry *mid,
		 char *buf, unsigned int buf_len, struct page **pages,
		 unsigned int npages, unsigned int page_data_size,
		 bool is_offloaded)
{
	unsigned int data_offset;
	unsigned int data_len;
	unsigned int cur_off;
	unsigned int cur_page_idx;
	unsigned int pad_len;
	struct cifs_readdata *rdata = mid->callback_data;
	struct smb2_hdr *shdr = (struct smb2_hdr *)buf;
	struct bio_vec *bvec = NULL;
	struct iov_iter iter;
	struct kvec iov;
	int length;
	bool use_rdma_mr = false;

	if (shdr->Command != SMB2_READ) {
		cifs_server_dbg(VFS, "only big read responses are supported\n");
		return -ENOTSUPP;
	}

	if (server->ops->is_session_expired &&
	    server->ops->is_session_expired(buf)) {
		if (!is_offloaded)
			cifs_reconnect(server);
		return -1;
	}

	if (server->ops->is_status_pending &&
			server->ops->is_status_pending(buf, server))
		return -1;

	/* set up first two iov to get credits */
	rdata->iov[0].iov_base = buf;
	rdata->iov[0].iov_len = 0;
	rdata->iov[1].iov_base = buf;
	rdata->iov[1].iov_len =
		min_t(unsigned int, buf_len, server->vals->read_rsp_size);
	cifs_dbg(FYI, "0: iov_base=%p iov_len=%zu\n",
		 rdata->iov[0].iov_base, rdata->iov[0].iov_len);
	cifs_dbg(FYI, "1: iov_base=%p iov_len=%zu\n",
		 rdata->iov[1].iov_base, rdata->iov[1].iov_len);

	rdata->result = server->ops->map_error(buf, true);
	if (rdata->result != 0) {
		cifs_dbg(FYI, "%s: server returned error %d\n",
			 __func__, rdata->result);
		/* normal error on read response */
		if (is_offloaded)
			mid->mid_state = MID_RESPONSE_RECEIVED;
		else
			dequeue_mid(mid, false);
		return 0;
	}

	data_offset = server->ops->read_data_offset(buf);
#ifdef CONFIG_CIFS_SMB_DIRECT
	use_rdma_mr = rdata->mr;
#endif
	data_len = server->ops->read_data_length(buf, use_rdma_mr);

	if (data_offset < server->vals->read_rsp_size) {
		/*
		 * win2k8 sometimes sends an offset of 0 when the read
		 * is beyond the EOF. Treat it as if the data starts just after
		 * the header.
		 */
		cifs_dbg(FYI, "%s: data offset (%u) inside read response header\n",
			 __func__, data_offset);
		data_offset = server->vals->read_rsp_size;
	} else if (data_offset > MAX_CIFS_SMALL_BUFFER_SIZE) {
		/* data_offset is beyond the end of smallbuf */
		cifs_dbg(FYI, "%s: data offset (%u) beyond end of smallbuf\n",
			 __func__, data_offset);
		rdata->result = -EIO;
		if (is_offloaded)
			mid->mid_state = MID_RESPONSE_MALFORMED;
		else
			dequeue_mid(mid, rdata->result);
		return 0;
	}

	pad_len = data_offset - server->vals->read_rsp_size;

	if (buf_len <= data_offset) {
		/* read response payload is in pages */
		cur_page_idx = pad_len / PAGE_SIZE;
		cur_off = pad_len % PAGE_SIZE;

		if (cur_page_idx != 0) {
			/* data offset is beyond the 1st page of response */
			cifs_dbg(FYI, "%s: data offset (%u) beyond 1st page of response\n",
				 __func__, data_offset);
			rdata->result = -EIO;
			if (is_offloaded)
				mid->mid_state = MID_RESPONSE_MALFORMED;
			else
				dequeue_mid(mid, rdata->result);
			return 0;
		}

		if (data_len > page_data_size - pad_len) {
			/* data_len is corrupt -- discard frame */
			rdata->result = -EIO;
			if (is_offloaded)
				mid->mid_state = MID_RESPONSE_MALFORMED;
			else
				dequeue_mid(mid, rdata->result);
			return 0;
		}

		rdata->result = init_read_bvec(pages, npages, page_data_size,
					       cur_off, &bvec);
		if (rdata->result != 0) {
			if (is_offloaded)
				mid->mid_state = MID_RESPONSE_MALFORMED;
			else
				dequeue_mid(mid, rdata->result);
			return 0;
		}

		iov_iter_bvec(&iter, WRITE, bvec, npages, data_len);
	} else if (buf_len >= data_offset + data_len) {
		/* read response payload is in buf */
		WARN_ONCE(npages > 0, "read data can be either in buf or in pages");
		iov.iov_base = buf + data_offset;
		iov.iov_len = data_len;
		iov_iter_kvec(&iter, WRITE, &iov, 1, data_len);
	} else {
		/* read response payload cannot be in both buf and pages */
		WARN_ONCE(1, "buf can not contain only a part of read data");
		rdata->result = -EIO;
		if (is_offloaded)
			mid->mid_state = MID_RESPONSE_MALFORMED;
		else
			dequeue_mid(mid, rdata->result);
		return 0;
	}

	length = rdata->copy_into_pages(server, rdata, &iter);

	kfree(bvec);

	if (length < 0)
		return length;

	if (is_offloaded)
		mid->mid_state = MID_RESPONSE_RECEIVED;
	else
		dequeue_mid(mid, false);
	return length;
}

struct smb2_decrypt_work {
	struct work_struct decrypt;
	struct TCP_Server_Info *server;
	struct page **ppages;
	char *buf;
	unsigned int npages;
	unsigned int len;
};


static void smb2_decrypt_offload(struct work_struct *work)
{
	struct smb2_decrypt_work *dw = container_of(work,
				struct smb2_decrypt_work, decrypt);
	int i, rc;
	struct mid_q_entry *mid;

	rc = decrypt_raw_data(dw->server, dw->buf, dw->server->vals->read_rsp_size,
			      dw->ppages, dw->npages, dw->len, true);
	if (rc) {
		cifs_dbg(VFS, "error decrypting rc=%d\n", rc);
		goto free_pages;
	}

	dw->server->lstrp = jiffies;
	mid = smb2_find_dequeue_mid(dw->server, dw->buf);
	if (mid == NULL)
		cifs_dbg(FYI, "mid not found\n");
	else {
		mid->decrypted = true;
		rc = handle_read_data(dw->server, mid, dw->buf,
				      dw->server->vals->read_rsp_size,
				      dw->ppages, dw->npages, dw->len,
				      true);
		if (rc >= 0) {
#ifdef CONFIG_CIFS_STATS2
			mid->when_received = jiffies;
#endif
			if (dw->server->ops->is_network_name_deleted)
				dw->server->ops->is_network_name_deleted(dw->buf,
									 dw->server);

			mid->callback(mid);
		} else {
			spin_lock(&GlobalMid_Lock);
			if (dw->server->tcpStatus == CifsNeedReconnect) {
				mid->mid_state = MID_RETRY_NEEDED;
				spin_unlock(&GlobalMid_Lock);
				mid->callback(mid);
			} else {
				mid->mid_state = MID_REQUEST_SUBMITTED;
				mid->mid_flags &= ~(MID_DELETED);
				list_add_tail(&mid->qhead,
					&dw->server->pending_mid_q);
				spin_unlock(&GlobalMid_Lock);
			}
		}
		cifs_mid_q_entry_release(mid);
	}

free_pages:
	for (i = dw->npages-1; i >= 0; i--)
		put_page(dw->ppages[i]);

	kfree(dw->ppages);
	cifs_small_buf_release(dw->buf);
	kfree(dw);
}


static int
receive_encrypted_read(struct TCP_Server_Info *server, struct mid_q_entry **mid,
		       int *num_mids)
{
	char *buf = server->smallbuf;
	struct smb2_transform_hdr *tr_hdr = (struct smb2_transform_hdr *)buf;
	unsigned int npages;
	struct page **pages;
	unsigned int len;
	unsigned int buflen = server->pdu_size;
	int rc;
	int i = 0;
	struct smb2_decrypt_work *dw;

	*num_mids = 1;
	len = min_t(unsigned int, buflen, server->vals->read_rsp_size +
		sizeof(struct smb2_transform_hdr)) - HEADER_SIZE(server) + 1;

	rc = cifs_read_from_socket(server, buf + HEADER_SIZE(server) - 1, len);
	if (rc < 0)
		return rc;
	server->total_read += rc;

	len = le32_to_cpu(tr_hdr->OriginalMessageSize) -
		server->vals->read_rsp_size;
	npages = DIV_ROUND_UP(len, PAGE_SIZE);

	pages = kmalloc_array(npages, sizeof(struct page *), GFP_KERNEL);
	if (!pages) {
		rc = -ENOMEM;
		goto discard_data;
	}

	for (; i < npages; i++) {
		pages[i] = alloc_page(GFP_KERNEL|__GFP_HIGHMEM);
		if (!pages[i]) {
			rc = -ENOMEM;
			goto discard_data;
		}
	}

	/* read read data into pages */
	rc = read_data_into_pages(server, pages, npages, len);
	if (rc)
		goto free_pages;

	rc = cifs_discard_remaining_data(server);
	if (rc)
		goto free_pages;

	/*
	 * For large reads, offload to different thread for better performance,
	 * use more cores decrypting which can be expensive
	 */

	if ((server->min_offload) && (server->in_flight > 1) &&
	    (server->pdu_size >= server->min_offload)) {
		dw = kmalloc(sizeof(struct smb2_decrypt_work), GFP_KERNEL);
		if (dw == NULL)
			goto non_offloaded_decrypt;

		dw->buf = server->smallbuf;
		server->smallbuf = (char *)cifs_small_buf_get();

		INIT_WORK(&dw->decrypt, smb2_decrypt_offload);

		dw->npages = npages;
		dw->server = server;
		dw->ppages = pages;
		dw->len = len;
		queue_work(decrypt_wq, &dw->decrypt);
		*num_mids = 0; /* worker thread takes care of finding mid */
		return -1;
	}

non_offloaded_decrypt:
	rc = decrypt_raw_data(server, buf, server->vals->read_rsp_size,
			      pages, npages, len, false);
	if (rc)
		goto free_pages;

	*mid = smb2_find_mid(server, buf);
	if (*mid == NULL)
		cifs_dbg(FYI, "mid not found\n");
	else {
		cifs_dbg(FYI, "mid found\n");
		(*mid)->decrypted = true;
		rc = handle_read_data(server, *mid, buf,
				      server->vals->read_rsp_size,
				      pages, npages, len, false);
		if (rc >= 0) {
			if (server->ops->is_network_name_deleted) {
				server->ops->is_network_name_deleted(buf,
								server);
			}
		}
	}

free_pages:
	for (i = i - 1; i >= 0; i--)
		put_page(pages[i]);
	kfree(pages);
	return rc;
discard_data:
	cifs_discard_remaining_data(server);
	goto free_pages;
}

static int
receive_encrypted_standard(struct TCP_Server_Info *server,
			   struct mid_q_entry **mids, char **bufs,
			   int *num_mids)
{
	int ret, length;
	char *buf = server->smallbuf;
	struct smb2_hdr *shdr;
	unsigned int pdu_length = server->pdu_size;
	unsigned int buf_size;
	struct mid_q_entry *mid_entry;
	int next_is_large;
	char *next_buffer = NULL;

	*num_mids = 0;

	/* switch to large buffer if too big for a small one */
	if (pdu_length > MAX_CIFS_SMALL_BUFFER_SIZE) {
		server->large_buf = true;
		memcpy(server->bigbuf, buf, server->total_read);
		buf = server->bigbuf;
	}

	/* now read the rest */
	length = cifs_read_from_socket(server, buf + HEADER_SIZE(server) - 1,
				pdu_length - HEADER_SIZE(server) + 1);
	if (length < 0)
		return length;
	server->total_read += length;

	buf_size = pdu_length - sizeof(struct smb2_transform_hdr);
	length = decrypt_raw_data(server, buf, buf_size, NULL, 0, 0, false);
	if (length)
		return length;

	next_is_large = server->large_buf;
one_more:
	shdr = (struct smb2_hdr *)buf;
	if (shdr->NextCommand) {
		if (next_is_large)
			next_buffer = (char *)cifs_buf_get();
		else
			next_buffer = (char *)cifs_small_buf_get();
		memcpy(next_buffer,
		       buf + le32_to_cpu(shdr->NextCommand),
		       pdu_length - le32_to_cpu(shdr->NextCommand));
	}

	mid_entry = smb2_find_mid(server, buf);
	if (mid_entry == NULL)
		cifs_dbg(FYI, "mid not found\n");
	else {
		cifs_dbg(FYI, "mid found\n");
		mid_entry->decrypted = true;
		mid_entry->resp_buf_size = server->pdu_size;
	}

	if (*num_mids >= MAX_COMPOUND) {
		cifs_server_dbg(VFS, "too many PDUs in compound\n");
		return -1;
	}
	bufs[*num_mids] = buf;
	mids[(*num_mids)++] = mid_entry;

	if (mid_entry && mid_entry->handle)
		ret = mid_entry->handle(server, mid_entry);
	else
		ret = cifs_handle_standard(server, mid_entry);

	if (ret == 0 && shdr->NextCommand) {
		pdu_length -= le32_to_cpu(shdr->NextCommand);
		server->large_buf = next_is_large;
		if (next_is_large)
			server->bigbuf = buf = next_buffer;
		else
			server->smallbuf = buf = next_buffer;
		goto one_more;
	} else if (ret != 0) {
		/*
		 * ret != 0 here means that we didn't get to handle_mid() thus
		 * server->smallbuf and server->bigbuf are still valid. We need
		 * to free next_buffer because it is not going to be used
		 * anywhere.
		 */
		if (next_is_large)
			free_rsp_buf(CIFS_LARGE_BUFFER, next_buffer);
		else
			free_rsp_buf(CIFS_SMALL_BUFFER, next_buffer);
	}

	return ret;
}

static int
smb3_receive_transform(struct TCP_Server_Info *server,
		       struct mid_q_entry **mids, char **bufs, int *num_mids)
{
	char *buf = server->smallbuf;
	unsigned int pdu_length = server->pdu_size;
	struct smb2_transform_hdr *tr_hdr = (struct smb2_transform_hdr *)buf;
	unsigned int orig_len = le32_to_cpu(tr_hdr->OriginalMessageSize);

	if (pdu_length < sizeof(struct smb2_transform_hdr) +
						sizeof(struct smb2_hdr)) {
		cifs_server_dbg(VFS, "Transform message is too small (%u)\n",
			 pdu_length);
		cifs_reconnect(server);
		return -ECONNABORTED;
	}

	if (pdu_length < orig_len + sizeof(struct smb2_transform_hdr)) {
		cifs_server_dbg(VFS, "Transform message is broken\n");
		cifs_reconnect(server);
		return -ECONNABORTED;
	}

	/* TODO: add support for compounds containing READ. */
	if (pdu_length > CIFSMaxBufSize + MAX_HEADER_SIZE(server)) {
		return receive_encrypted_read(server, &mids[0], num_mids);
	}

	return receive_encrypted_standard(server, mids, bufs, num_mids);
}

int
smb3_handle_read_data(struct TCP_Server_Info *server, struct mid_q_entry *mid)
{
	char *buf = server->large_buf ? server->bigbuf : server->smallbuf;

	return handle_read_data(server, mid, buf, server->pdu_size,
				NULL, 0, 0, false);
}

static int
smb2_next_header(char *buf)
{
	struct smb2_hdr *hdr = (struct smb2_hdr *)buf;
	struct smb2_transform_hdr *t_hdr = (struct smb2_transform_hdr *)buf;

	if (hdr->ProtocolId == SMB2_TRANSFORM_PROTO_NUM)
		return sizeof(struct smb2_transform_hdr) +
		  le32_to_cpu(t_hdr->OriginalMessageSize);

	return le32_to_cpu(hdr->NextCommand);
}

static int
smb2_make_node(unsigned int xid, struct inode *inode,
	       struct dentry *dentry, struct cifs_tcon *tcon,
	       const char *full_path, umode_t mode, dev_t dev)
{
	struct cifs_sb_info *cifs_sb = CIFS_SB(inode->i_sb);
	int rc = -EPERM;
	FILE_ALL_INFO *buf = NULL;
	struct cifs_io_parms io_parms = {0};
	__u32 oplock = 0;
	struct cifs_fid fid;
	struct cifs_open_parms oparms;
	unsigned int bytes_written;
	struct win_dev *pdev;
	struct kvec iov[2];

	/*
	 * Check if mounted with mount parm 'sfu' mount parm.
	 * SFU emulation should work with all servers, but only
	 * supports block and char device (no socket & fifo),
	 * and was used by default in earlier versions of Windows
	 */
	if (!(cifs_sb->mnt_cifs_flags & CIFS_MOUNT_UNX_EMUL))
		goto out;

	/*
	 * TODO: Add ability to create instead via reparse point. Windows (e.g.
	 * their current NFS server) uses this approach to expose special files
	 * over SMB2/SMB3 and Samba will do this with SMB3.1.1 POSIX Extensions
	 */

	if (!S_ISCHR(mode) && !S_ISBLK(mode))
		goto out;

	cifs_dbg(FYI, "sfu compat create special file\n");

	buf = kmalloc(sizeof(FILE_ALL_INFO), GFP_KERNEL);
	if (buf == NULL) {
		rc = -ENOMEM;
		goto out;
	}

	oparms.tcon = tcon;
	oparms.cifs_sb = cifs_sb;
	oparms.desired_access = GENERIC_WRITE;
	oparms.create_options = cifs_create_options(cifs_sb, CREATE_NOT_DIR |
						    CREATE_OPTION_SPECIAL);
	oparms.disposition = FILE_CREATE;
	oparms.path = full_path;
	oparms.fid = &fid;
	oparms.reconnect = false;

	if (tcon->ses->server->oplocks)
		oplock = REQ_OPLOCK;
	else
		oplock = 0;
	rc = tcon->ses->server->ops->open(xid, &oparms, &oplock, buf);
	if (rc)
		goto out;

	/*
	 * BB Do not bother to decode buf since no local inode yet to put
	 * timestamps in, but we can reuse it safely.
	 */

	pdev = (struct win_dev *)buf;
	io_parms.pid = current->tgid;
	io_parms.tcon = tcon;
	io_parms.offset = 0;
	io_parms.length = sizeof(struct win_dev);
	iov[1].iov_base = buf;
	iov[1].iov_len = sizeof(struct win_dev);
	if (S_ISCHR(mode)) {
		memcpy(pdev->type, "IntxCHR", 8);
		pdev->major = cpu_to_le64(MAJOR(dev));
		pdev->minor = cpu_to_le64(MINOR(dev));
		rc = tcon->ses->server->ops->sync_write(xid, &fid, &io_parms,
							&bytes_written, iov, 1);
	} else if (S_ISBLK(mode)) {
		memcpy(pdev->type, "IntxBLK", 8);
		pdev->major = cpu_to_le64(MAJOR(dev));
		pdev->minor = cpu_to_le64(MINOR(dev));
		rc = tcon->ses->server->ops->sync_write(xid, &fid, &io_parms,
							&bytes_written, iov, 1);
	}
	tcon->ses->server->ops->close(xid, tcon, &fid);
	d_drop(dentry);

	/* FIXME: add code here to set EAs */
out:
	kfree(buf);
	return rc;
}


struct smb_version_operations smb20_operations = {
	.compare_fids = smb2_compare_fids,
	.setup_request = smb2_setup_request,
	.setup_async_request = smb2_setup_async_request,
	.check_receive = smb2_check_receive,
	.add_credits = smb2_add_credits,
	.set_credits = smb2_set_credits,
	.get_credits_field = smb2_get_credits_field,
	.get_credits = smb2_get_credits,
	.wait_mtu_credits = cifs_wait_mtu_credits,
	.get_next_mid = smb2_get_next_mid,
	.revert_current_mid = smb2_revert_current_mid,
	.read_data_offset = smb2_read_data_offset,
	.read_data_length = smb2_read_data_length,
	.map_error = map_smb2_to_linux_error,
	.find_mid = smb2_find_mid,
	.check_message = smb2_check_message,
	.dump_detail = smb2_dump_detail,
	.clear_stats = smb2_clear_stats,
	.print_stats = smb2_print_stats,
	.is_oplock_break = smb2_is_valid_oplock_break,
	.handle_cancelled_mid = smb2_handle_cancelled_mid,
	.downgrade_oplock = smb2_downgrade_oplock,
	.need_neg = smb2_need_neg,
	.negotiate = smb2_negotiate,
	.negotiate_wsize = smb2_negotiate_wsize,
	.negotiate_rsize = smb2_negotiate_rsize,
	.sess_setup = SMB2_sess_setup,
	.logoff = SMB2_logoff,
	.tree_connect = SMB2_tcon,
	.tree_disconnect = SMB2_tdis,
	.qfs_tcon = smb2_qfs_tcon,
	.is_path_accessible = smb2_is_path_accessible,
	.can_echo = smb2_can_echo,
	.echo = SMB2_echo,
	.query_path_info = smb2_query_path_info,
	.get_srv_inum = smb2_get_srv_inum,
	.query_file_info = smb2_query_file_info,
	.set_path_size = smb2_set_path_size,
	.set_file_size = smb2_set_file_size,
	.set_file_info = smb2_set_file_info,
	.set_compression = smb2_set_compression,
	.mkdir = smb2_mkdir,
	.mkdir_setinfo = smb2_mkdir_setinfo,
	.rmdir = smb2_rmdir,
	.unlink = smb2_unlink,
	.rename = smb2_rename_path,
	.create_hardlink = smb2_create_hardlink,
	.query_symlink = smb2_query_symlink,
	.query_mf_symlink = smb3_query_mf_symlink,
	.create_mf_symlink = smb3_create_mf_symlink,
	.open = smb2_open_file,
	.set_fid = smb2_set_fid,
	.close = smb2_close_file,
	.flush = smb2_flush_file,
	.async_readv = smb2_async_readv,
	.async_writev = smb2_async_writev,
	.sync_read = smb2_sync_read,
	.sync_write = smb2_sync_write,
	.query_dir_first = smb2_query_dir_first,
	.query_dir_next = smb2_query_dir_next,
	.close_dir = smb2_close_dir,
	.calc_smb_size = smb2_calc_size,
	.is_status_pending = smb2_is_status_pending,
	.is_session_expired = smb2_is_session_expired,
	.oplock_response = smb2_oplock_response,
	.queryfs = smb2_queryfs,
	.mand_lock = smb2_mand_lock,
	.mand_unlock_range = smb2_unlock_range,
	.push_mand_locks = smb2_push_mandatory_locks,
	.get_lease_key = smb2_get_lease_key,
	.set_lease_key = smb2_set_lease_key,
	.new_lease_key = smb2_new_lease_key,
	.calc_signature = smb2_calc_signature,
	.is_read_op = smb2_is_read_op,
	.set_oplock_level = smb2_set_oplock_level,
	.create_lease_buf = smb2_create_lease_buf,
	.parse_lease_buf = smb2_parse_lease_buf,
	.copychunk_range = smb2_copychunk_range,
	.wp_retry_size = smb2_wp_retry_size,
	.dir_needs_close = smb2_dir_needs_close,
	.get_dfs_refer = smb2_get_dfs_refer,
	.select_sectype = smb2_select_sectype,
#ifdef CONFIG_CIFS_XATTR
	.query_all_EAs = smb2_query_eas,
	.set_EA = smb2_set_ea,
#endif /* CIFS_XATTR */
	.get_acl = get_smb2_acl,
	.get_acl_by_fid = get_smb2_acl_by_fid,
	.set_acl = set_smb2_acl,
	.next_header = smb2_next_header,
	.ioctl_query_info = smb2_ioctl_query_info,
	.make_node = smb2_make_node,
	.fiemap = smb3_fiemap,
	.llseek = smb3_llseek,
	.is_status_io_timeout = smb2_is_status_io_timeout,
	.is_network_name_deleted = smb2_is_network_name_deleted,
};

struct smb_version_operations smb21_operations = {
	.compare_fids = smb2_compare_fids,
	.setup_request = smb2_setup_request,
	.setup_async_request = smb2_setup_async_request,
	.check_receive = smb2_check_receive,
	.add_credits = smb2_add_credits,
	.set_credits = smb2_set_credits,
	.get_credits_field = smb2_get_credits_field,
	.get_credits = smb2_get_credits,
	.wait_mtu_credits = smb2_wait_mtu_credits,
	.adjust_credits = smb2_adjust_credits,
	.get_next_mid = smb2_get_next_mid,
	.revert_current_mid = smb2_revert_current_mid,
	.read_data_offset = smb2_read_data_offset,
	.read_data_length = smb2_read_data_length,
	.map_error = map_smb2_to_linux_error,
	.find_mid = smb2_find_mid,
	.check_message = smb2_check_message,
	.dump_detail = smb2_dump_detail,
	.clear_stats = smb2_clear_stats,
	.print_stats = smb2_print_stats,
	.is_oplock_break = smb2_is_valid_oplock_break,
	.handle_cancelled_mid = smb2_handle_cancelled_mid,
	.downgrade_oplock = smb2_downgrade_oplock,
	.need_neg = smb2_need_neg,
	.negotiate = smb2_negotiate,
	.negotiate_wsize = smb2_negotiate_wsize,
	.negotiate_rsize = smb2_negotiate_rsize,
	.sess_setup = SMB2_sess_setup,
	.logoff = SMB2_logoff,
	.tree_connect = SMB2_tcon,
	.tree_disconnect = SMB2_tdis,
	.qfs_tcon = smb2_qfs_tcon,
	.is_path_accessible = smb2_is_path_accessible,
	.can_echo = smb2_can_echo,
	.echo = SMB2_echo,
	.query_path_info = smb2_query_path_info,
	.get_srv_inum = smb2_get_srv_inum,
	.query_file_info = smb2_query_file_info,
	.set_path_size = smb2_set_path_size,
	.set_file_size = smb2_set_file_size,
	.set_file_info = smb2_set_file_info,
	.set_compression = smb2_set_compression,
	.mkdir = smb2_mkdir,
	.mkdir_setinfo = smb2_mkdir_setinfo,
	.rmdir = smb2_rmdir,
	.unlink = smb2_unlink,
	.rename = smb2_rename_path,
	.create_hardlink = smb2_create_hardlink,
	.query_symlink = smb2_query_symlink,
	.query_mf_symlink = smb3_query_mf_symlink,
	.create_mf_symlink = smb3_create_mf_symlink,
	.open = smb2_open_file,
	.set_fid = smb2_set_fid,
	.close = smb2_close_file,
	.flush = smb2_flush_file,
	.async_readv = smb2_async_readv,
	.async_writev = smb2_async_writev,
	.sync_read = smb2_sync_read,
	.sync_write = smb2_sync_write,
	.query_dir_first = smb2_query_dir_first,
	.query_dir_next = smb2_query_dir_next,
	.close_dir = smb2_close_dir,
	.calc_smb_size = smb2_calc_size,
	.is_status_pending = smb2_is_status_pending,
	.is_session_expired = smb2_is_session_expired,
	.oplock_response = smb2_oplock_response,
	.queryfs = smb2_queryfs,
	.mand_lock = smb2_mand_lock,
	.mand_unlock_range = smb2_unlock_range,
	.push_mand_locks = smb2_push_mandatory_locks,
	.get_lease_key = smb2_get_lease_key,
	.set_lease_key = smb2_set_lease_key,
	.new_lease_key = smb2_new_lease_key,
	.calc_signature = smb2_calc_signature,
	.is_read_op = smb21_is_read_op,
	.set_oplock_level = smb21_set_oplock_level,
	.create_lease_buf = smb2_create_lease_buf,
	.parse_lease_buf = smb2_parse_lease_buf,
	.copychunk_range = smb2_copychunk_range,
	.wp_retry_size = smb2_wp_retry_size,
	.dir_needs_close = smb2_dir_needs_close,
	.enum_snapshots = smb3_enum_snapshots,
	.notify = smb3_notify,
	.get_dfs_refer = smb2_get_dfs_refer,
	.select_sectype = smb2_select_sectype,
#ifdef CONFIG_CIFS_XATTR
	.query_all_EAs = smb2_query_eas,
	.set_EA = smb2_set_ea,
#endif /* CIFS_XATTR */
	.get_acl = get_smb2_acl,
	.get_acl_by_fid = get_smb2_acl_by_fid,
	.set_acl = set_smb2_acl,
	.next_header = smb2_next_header,
	.ioctl_query_info = smb2_ioctl_query_info,
	.make_node = smb2_make_node,
	.fiemap = smb3_fiemap,
	.llseek = smb3_llseek,
	.is_status_io_timeout = smb2_is_status_io_timeout,
	.is_network_name_deleted = smb2_is_network_name_deleted,
};

struct smb_version_operations smb30_operations = {
	.compare_fids = smb2_compare_fids,
	.setup_request = smb2_setup_request,
	.setup_async_request = smb2_setup_async_request,
	.check_receive = smb2_check_receive,
	.add_credits = smb2_add_credits,
	.set_credits = smb2_set_credits,
	.get_credits_field = smb2_get_credits_field,
	.get_credits = smb2_get_credits,
	.wait_mtu_credits = smb2_wait_mtu_credits,
	.adjust_credits = smb2_adjust_credits,
	.get_next_mid = smb2_get_next_mid,
	.revert_current_mid = smb2_revert_current_mid,
	.read_data_offset = smb2_read_data_offset,
	.read_data_length = smb2_read_data_length,
	.map_error = map_smb2_to_linux_error,
	.find_mid = smb2_find_mid,
	.check_message = smb2_check_message,
	.dump_detail = smb2_dump_detail,
	.clear_stats = smb2_clear_stats,
	.print_stats = smb2_print_stats,
	.dump_share_caps = smb2_dump_share_caps,
	.is_oplock_break = smb2_is_valid_oplock_break,
	.handle_cancelled_mid = smb2_handle_cancelled_mid,
	.downgrade_oplock = smb3_downgrade_oplock,
	.need_neg = smb2_need_neg,
	.negotiate = smb2_negotiate,
	.negotiate_wsize = smb3_negotiate_wsize,
	.negotiate_rsize = smb3_negotiate_rsize,
	.sess_setup = SMB2_sess_setup,
	.logoff = SMB2_logoff,
	.tree_connect = SMB2_tcon,
	.tree_disconnect = SMB2_tdis,
	.qfs_tcon = smb3_qfs_tcon,
	.is_path_accessible = smb2_is_path_accessible,
	.can_echo = smb2_can_echo,
	.echo = SMB2_echo,
	.query_path_info = smb2_query_path_info,
	/* WSL tags introduced long after smb2.1, enable for SMB3, 3.11 only */
	.query_reparse_tag = smb2_query_reparse_tag,
	.get_srv_inum = smb2_get_srv_inum,
	.query_file_info = smb2_query_file_info,
	.set_path_size = smb2_set_path_size,
	.set_file_size = smb2_set_file_size,
	.set_file_info = smb2_set_file_info,
	.set_compression = smb2_set_compression,
	.mkdir = smb2_mkdir,
	.mkdir_setinfo = smb2_mkdir_setinfo,
	.rmdir = smb2_rmdir,
	.unlink = smb2_unlink,
	.rename = smb2_rename_path,
	.create_hardlink = smb2_create_hardlink,
	.query_symlink = smb2_query_symlink,
	.query_mf_symlink = smb3_query_mf_symlink,
	.create_mf_symlink = smb3_create_mf_symlink,
	.open = smb2_open_file,
	.set_fid = smb2_set_fid,
	.close = smb2_close_file,
	.close_getattr = smb2_close_getattr,
	.flush = smb2_flush_file,
	.async_readv = smb2_async_readv,
	.async_writev = smb2_async_writev,
	.sync_read = smb2_sync_read,
	.sync_write = smb2_sync_write,
	.query_dir_first = smb2_query_dir_first,
	.query_dir_next = smb2_query_dir_next,
	.close_dir = smb2_close_dir,
	.calc_smb_size = smb2_calc_size,
	.is_status_pending = smb2_is_status_pending,
	.is_session_expired = smb2_is_session_expired,
	.oplock_response = smb2_oplock_response,
	.queryfs = smb2_queryfs,
	.mand_lock = smb2_mand_lock,
	.mand_unlock_range = smb2_unlock_range,
	.push_mand_locks = smb2_push_mandatory_locks,
	.get_lease_key = smb2_get_lease_key,
	.set_lease_key = smb2_set_lease_key,
	.new_lease_key = smb2_new_lease_key,
	.generate_signingkey = generate_smb30signingkey,
	.calc_signature = smb3_calc_signature,
	.set_integrity  = smb3_set_integrity,
	.is_read_op = smb21_is_read_op,
	.set_oplock_level = smb3_set_oplock_level,
	.create_lease_buf = smb3_create_lease_buf,
	.parse_lease_buf = smb3_parse_lease_buf,
	.copychunk_range = smb2_copychunk_range,
	.duplicate_extents = smb2_duplicate_extents,
	.validate_negotiate = smb3_validate_negotiate,
	.wp_retry_size = smb2_wp_retry_size,
	.dir_needs_close = smb2_dir_needs_close,
	.fallocate = smb3_fallocate,
	.enum_snapshots = smb3_enum_snapshots,
	.notify = smb3_notify,
	.init_transform_rq = smb3_init_transform_rq,
	.is_transform_hdr = smb3_is_transform_hdr,
	.receive_transform = smb3_receive_transform,
	.get_dfs_refer = smb2_get_dfs_refer,
	.select_sectype = smb2_select_sectype,
#ifdef CONFIG_CIFS_XATTR
	.query_all_EAs = smb2_query_eas,
	.set_EA = smb2_set_ea,
#endif /* CIFS_XATTR */
	.get_acl = get_smb2_acl,
	.get_acl_by_fid = get_smb2_acl_by_fid,
	.set_acl = set_smb2_acl,
	.next_header = smb2_next_header,
	.ioctl_query_info = smb2_ioctl_query_info,
	.make_node = smb2_make_node,
	.fiemap = smb3_fiemap,
	.llseek = smb3_llseek,
	.is_status_io_timeout = smb2_is_status_io_timeout,
	.is_network_name_deleted = smb2_is_network_name_deleted,
};

struct smb_version_operations smb311_operations = {
	.compare_fids = smb2_compare_fids,
	.setup_request = smb2_setup_request,
	.setup_async_request = smb2_setup_async_request,
	.check_receive = smb2_check_receive,
	.add_credits = smb2_add_credits,
	.set_credits = smb2_set_credits,
	.get_credits_field = smb2_get_credits_field,
	.get_credits = smb2_get_credits,
	.wait_mtu_credits = smb2_wait_mtu_credits,
	.adjust_credits = smb2_adjust_credits,
	.get_next_mid = smb2_get_next_mid,
	.revert_current_mid = smb2_revert_current_mid,
	.read_data_offset = smb2_read_data_offset,
	.read_data_length = smb2_read_data_length,
	.map_error = map_smb2_to_linux_error,
	.find_mid = smb2_find_mid,
	.check_message = smb2_check_message,
	.dump_detail = smb2_dump_detail,
	.clear_stats = smb2_clear_stats,
	.print_stats = smb2_print_stats,
	.dump_share_caps = smb2_dump_share_caps,
	.is_oplock_break = smb2_is_valid_oplock_break,
	.handle_cancelled_mid = smb2_handle_cancelled_mid,
	.downgrade_oplock = smb3_downgrade_oplock,
	.need_neg = smb2_need_neg,
	.negotiate = smb2_negotiate,
	.negotiate_wsize = smb3_negotiate_wsize,
	.negotiate_rsize = smb3_negotiate_rsize,
	.sess_setup = SMB2_sess_setup,
	.logoff = SMB2_logoff,
	.tree_connect = SMB2_tcon,
	.tree_disconnect = SMB2_tdis,
	.qfs_tcon = smb3_qfs_tcon,
	.is_path_accessible = smb2_is_path_accessible,
	.can_echo = smb2_can_echo,
	.echo = SMB2_echo,
	.query_path_info = smb2_query_path_info,
	.query_reparse_tag = smb2_query_reparse_tag,
	.get_srv_inum = smb2_get_srv_inum,
	.query_file_info = smb2_query_file_info,
	.set_path_size = smb2_set_path_size,
	.set_file_size = smb2_set_file_size,
	.set_file_info = smb2_set_file_info,
	.set_compression = smb2_set_compression,
	.mkdir = smb2_mkdir,
	.mkdir_setinfo = smb2_mkdir_setinfo,
	.posix_mkdir = smb311_posix_mkdir,
	.rmdir = smb2_rmdir,
	.unlink = smb2_unlink,
	.rename = smb2_rename_path,
	.create_hardlink = smb2_create_hardlink,
	.query_symlink = smb2_query_symlink,
	.query_mf_symlink = smb3_query_mf_symlink,
	.create_mf_symlink = smb3_create_mf_symlink,
	.open = smb2_open_file,
	.set_fid = smb2_set_fid,
	.close = smb2_close_file,
	.close_getattr = smb2_close_getattr,
	.flush = smb2_flush_file,
	.async_readv = smb2_async_readv,
	.async_writev = smb2_async_writev,
	.sync_read = smb2_sync_read,
	.sync_write = smb2_sync_write,
	.query_dir_first = smb2_query_dir_first,
	.query_dir_next = smb2_query_dir_next,
	.close_dir = smb2_close_dir,
	.calc_smb_size = smb2_calc_size,
	.is_status_pending = smb2_is_status_pending,
	.is_session_expired = smb2_is_session_expired,
	.oplock_response = smb2_oplock_response,
	.queryfs = smb311_queryfs,
	.mand_lock = smb2_mand_lock,
	.mand_unlock_range = smb2_unlock_range,
	.push_mand_locks = smb2_push_mandatory_locks,
	.get_lease_key = smb2_get_lease_key,
	.set_lease_key = smb2_set_lease_key,
	.new_lease_key = smb2_new_lease_key,
	.generate_signingkey = generate_smb311signingkey,
	.calc_signature = smb3_calc_signature,
	.set_integrity  = smb3_set_integrity,
	.is_read_op = smb21_is_read_op,
	.set_oplock_level = smb3_set_oplock_level,
	.create_lease_buf = smb3_create_lease_buf,
	.parse_lease_buf = smb3_parse_lease_buf,
	.copychunk_range = smb2_copychunk_range,
	.duplicate_extents = smb2_duplicate_extents,
/*	.validate_negotiate = smb3_validate_negotiate, */ /* not used in 3.11 */
	.wp_retry_size = smb2_wp_retry_size,
	.dir_needs_close = smb2_dir_needs_close,
	.fallocate = smb3_fallocate,
	.enum_snapshots = smb3_enum_snapshots,
	.notify = smb3_notify,
	.init_transform_rq = smb3_init_transform_rq,
	.is_transform_hdr = smb3_is_transform_hdr,
	.receive_transform = smb3_receive_transform,
	.get_dfs_refer = smb2_get_dfs_refer,
	.select_sectype = smb2_select_sectype,
#ifdef CONFIG_CIFS_XATTR
	.query_all_EAs = smb2_query_eas,
	.set_EA = smb2_set_ea,
#endif /* CIFS_XATTR */
	.get_acl = get_smb2_acl,
	.get_acl_by_fid = get_smb2_acl_by_fid,
	.set_acl = set_smb2_acl,
	.next_header = smb2_next_header,
	.ioctl_query_info = smb2_ioctl_query_info,
	.make_node = smb2_make_node,
	.fiemap = smb3_fiemap,
	.llseek = smb3_llseek,
	.is_status_io_timeout = smb2_is_status_io_timeout,
	.is_network_name_deleted = smb2_is_network_name_deleted,
};

struct smb_version_values smb20_values = {
	.version_string = SMB20_VERSION_STRING,
	.protocol_id = SMB20_PROT_ID,
	.req_capabilities = 0, /* MBZ */
	.large_lock_type = 0,
	.exclusive_lock_type = SMB2_LOCKFLAG_EXCLUSIVE_LOCK,
	.shared_lock_type = SMB2_LOCKFLAG_SHARED_LOCK,
	.unlock_lock_type = SMB2_LOCKFLAG_UNLOCK,
	.header_size = sizeof(struct smb2_hdr),
	.header_preamble_size = 0,
	.max_header_size = MAX_SMB2_HDR_SIZE,
	.read_rsp_size = sizeof(struct smb2_read_rsp) - 1,
	.lock_cmd = SMB2_LOCK,
	.cap_unix = 0,
	.cap_nt_find = SMB2_NT_FIND,
	.cap_large_files = SMB2_LARGE_FILES,
	.signing_enabled = SMB2_NEGOTIATE_SIGNING_ENABLED | SMB2_NEGOTIATE_SIGNING_REQUIRED,
	.signing_required = SMB2_NEGOTIATE_SIGNING_REQUIRED,
	.create_lease_size = sizeof(struct create_lease),
};

struct smb_version_values smb21_values = {
	.version_string = SMB21_VERSION_STRING,
	.protocol_id = SMB21_PROT_ID,
	.req_capabilities = 0, /* MBZ on negotiate req until SMB3 dialect */
	.large_lock_type = 0,
	.exclusive_lock_type = SMB2_LOCKFLAG_EXCLUSIVE_LOCK,
	.shared_lock_type = SMB2_LOCKFLAG_SHARED_LOCK,
	.unlock_lock_type = SMB2_LOCKFLAG_UNLOCK,
	.header_size = sizeof(struct smb2_hdr),
	.header_preamble_size = 0,
	.max_header_size = MAX_SMB2_HDR_SIZE,
	.read_rsp_size = sizeof(struct smb2_read_rsp) - 1,
	.lock_cmd = SMB2_LOCK,
	.cap_unix = 0,
	.cap_nt_find = SMB2_NT_FIND,
	.cap_large_files = SMB2_LARGE_FILES,
	.signing_enabled = SMB2_NEGOTIATE_SIGNING_ENABLED | SMB2_NEGOTIATE_SIGNING_REQUIRED,
	.signing_required = SMB2_NEGOTIATE_SIGNING_REQUIRED,
	.create_lease_size = sizeof(struct create_lease),
};

struct smb_version_values smb3any_values = {
	.version_string = SMB3ANY_VERSION_STRING,
	.protocol_id = SMB302_PROT_ID, /* doesn't matter, send protocol array */
	.req_capabilities = SMB2_GLOBAL_CAP_DFS | SMB2_GLOBAL_CAP_LEASING | SMB2_GLOBAL_CAP_LARGE_MTU | SMB2_GLOBAL_CAP_PERSISTENT_HANDLES | SMB2_GLOBAL_CAP_ENCRYPTION | SMB2_GLOBAL_CAP_DIRECTORY_LEASING,
	.large_lock_type = 0,
	.exclusive_lock_type = SMB2_LOCKFLAG_EXCLUSIVE_LOCK,
	.shared_lock_type = SMB2_LOCKFLAG_SHARED_LOCK,
	.unlock_lock_type = SMB2_LOCKFLAG_UNLOCK,
	.header_size = sizeof(struct smb2_hdr),
	.header_preamble_size = 0,
	.max_header_size = MAX_SMB2_HDR_SIZE,
	.read_rsp_size = sizeof(struct smb2_read_rsp) - 1,
	.lock_cmd = SMB2_LOCK,
	.cap_unix = 0,
	.cap_nt_find = SMB2_NT_FIND,
	.cap_large_files = SMB2_LARGE_FILES,
	.signing_enabled = SMB2_NEGOTIATE_SIGNING_ENABLED | SMB2_NEGOTIATE_SIGNING_REQUIRED,
	.signing_required = SMB2_NEGOTIATE_SIGNING_REQUIRED,
	.create_lease_size = sizeof(struct create_lease_v2),
};

struct smb_version_values smbdefault_values = {
	.version_string = SMBDEFAULT_VERSION_STRING,
	.protocol_id = SMB302_PROT_ID, /* doesn't matter, send protocol array */
	.req_capabilities = SMB2_GLOBAL_CAP_DFS | SMB2_GLOBAL_CAP_LEASING | SMB2_GLOBAL_CAP_LARGE_MTU | SMB2_GLOBAL_CAP_PERSISTENT_HANDLES | SMB2_GLOBAL_CAP_ENCRYPTION | SMB2_GLOBAL_CAP_DIRECTORY_LEASING,
	.large_lock_type = 0,
	.exclusive_lock_type = SMB2_LOCKFLAG_EXCLUSIVE_LOCK,
	.shared_lock_type = SMB2_LOCKFLAG_SHARED_LOCK,
	.unlock_lock_type = SMB2_LOCKFLAG_UNLOCK,
	.header_size = sizeof(struct smb2_hdr),
	.header_preamble_size = 0,
	.max_header_size = MAX_SMB2_HDR_SIZE,
	.read_rsp_size = sizeof(struct smb2_read_rsp) - 1,
	.lock_cmd = SMB2_LOCK,
	.cap_unix = 0,
	.cap_nt_find = SMB2_NT_FIND,
	.cap_large_files = SMB2_LARGE_FILES,
	.signing_enabled = SMB2_NEGOTIATE_SIGNING_ENABLED | SMB2_NEGOTIATE_SIGNING_REQUIRED,
	.signing_required = SMB2_NEGOTIATE_SIGNING_REQUIRED,
	.create_lease_size = sizeof(struct create_lease_v2),
};

struct smb_version_values smb30_values = {
	.version_string = SMB30_VERSION_STRING,
	.protocol_id = SMB30_PROT_ID,
	.req_capabilities = SMB2_GLOBAL_CAP_DFS | SMB2_GLOBAL_CAP_LEASING | SMB2_GLOBAL_CAP_LARGE_MTU | SMB2_GLOBAL_CAP_PERSISTENT_HANDLES | SMB2_GLOBAL_CAP_ENCRYPTION | SMB2_GLOBAL_CAP_DIRECTORY_LEASING,
	.large_lock_type = 0,
	.exclusive_lock_type = SMB2_LOCKFLAG_EXCLUSIVE_LOCK,
	.shared_lock_type = SMB2_LOCKFLAG_SHARED_LOCK,
	.unlock_lock_type = SMB2_LOCKFLAG_UNLOCK,
	.header_size = sizeof(struct smb2_hdr),
	.header_preamble_size = 0,
	.max_header_size = MAX_SMB2_HDR_SIZE,
	.read_rsp_size = sizeof(struct smb2_read_rsp) - 1,
	.lock_cmd = SMB2_LOCK,
	.cap_unix = 0,
	.cap_nt_find = SMB2_NT_FIND,
	.cap_large_files = SMB2_LARGE_FILES,
	.signing_enabled = SMB2_NEGOTIATE_SIGNING_ENABLED | SMB2_NEGOTIATE_SIGNING_REQUIRED,
	.signing_required = SMB2_NEGOTIATE_SIGNING_REQUIRED,
	.create_lease_size = sizeof(struct create_lease_v2),
};

struct smb_version_values smb302_values = {
	.version_string = SMB302_VERSION_STRING,
	.protocol_id = SMB302_PROT_ID,
	.req_capabilities = SMB2_GLOBAL_CAP_DFS | SMB2_GLOBAL_CAP_LEASING | SMB2_GLOBAL_CAP_LARGE_MTU | SMB2_GLOBAL_CAP_PERSISTENT_HANDLES | SMB2_GLOBAL_CAP_ENCRYPTION | SMB2_GLOBAL_CAP_DIRECTORY_LEASING,
	.large_lock_type = 0,
	.exclusive_lock_type = SMB2_LOCKFLAG_EXCLUSIVE_LOCK,
	.shared_lock_type = SMB2_LOCKFLAG_SHARED_LOCK,
	.unlock_lock_type = SMB2_LOCKFLAG_UNLOCK,
	.header_size = sizeof(struct smb2_hdr),
	.header_preamble_size = 0,
	.max_header_size = MAX_SMB2_HDR_SIZE,
	.read_rsp_size = sizeof(struct smb2_read_rsp) - 1,
	.lock_cmd = SMB2_LOCK,
	.cap_unix = 0,
	.cap_nt_find = SMB2_NT_FIND,
	.cap_large_files = SMB2_LARGE_FILES,
	.signing_enabled = SMB2_NEGOTIATE_SIGNING_ENABLED | SMB2_NEGOTIATE_SIGNING_REQUIRED,
	.signing_required = SMB2_NEGOTIATE_SIGNING_REQUIRED,
	.create_lease_size = sizeof(struct create_lease_v2),
};

struct smb_version_values smb311_values = {
	.version_string = SMB311_VERSION_STRING,
	.protocol_id = SMB311_PROT_ID,
	.req_capabilities = SMB2_GLOBAL_CAP_DFS | SMB2_GLOBAL_CAP_LEASING | SMB2_GLOBAL_CAP_LARGE_MTU | SMB2_GLOBAL_CAP_PERSISTENT_HANDLES | SMB2_GLOBAL_CAP_ENCRYPTION | SMB2_GLOBAL_CAP_DIRECTORY_LEASING,
	.large_lock_type = 0,
	.exclusive_lock_type = SMB2_LOCKFLAG_EXCLUSIVE_LOCK,
	.shared_lock_type = SMB2_LOCKFLAG_SHARED_LOCK,
	.unlock_lock_type = SMB2_LOCKFLAG_UNLOCK,
	.header_size = sizeof(struct smb2_hdr),
	.header_preamble_size = 0,
	.max_header_size = MAX_SMB2_HDR_SIZE,
	.read_rsp_size = sizeof(struct smb2_read_rsp) - 1,
	.lock_cmd = SMB2_LOCK,
	.cap_unix = 0,
	.cap_nt_find = SMB2_NT_FIND,
	.cap_large_files = SMB2_LARGE_FILES,
	.signing_enabled = SMB2_NEGOTIATE_SIGNING_ENABLED | SMB2_NEGOTIATE_SIGNING_REQUIRED,
	.signing_required = SMB2_NEGOTIATE_SIGNING_REQUIRED,
	.create_lease_size = sizeof(struct create_lease_v2),
};<|MERGE_RESOLUTION|>--- conflicted
+++ resolved
@@ -3620,7 +3620,6 @@
 			CIFSMaxBufSize, NULL, NULL);
 	free_xid(xid);
 	filemap_invalidate_unlock(inode->i_mapping);
-<<<<<<< HEAD
 	return rc;
 }
 
@@ -3744,131 +3743,6 @@
 	return rc;
 }
 
-=======
-	return rc;
-}
-
-static int smb3_simple_fallocate_write_range(unsigned int xid,
-					     struct cifs_tcon *tcon,
-					     struct cifsFileInfo *cfile,
-					     loff_t off, loff_t len,
-					     char *buf)
-{
-	struct cifs_io_parms io_parms = {0};
-	int nbytes;
-	int rc = 0;
-	struct kvec iov[2];
-
-	io_parms.netfid = cfile->fid.netfid;
-	io_parms.pid = current->tgid;
-	io_parms.tcon = tcon;
-	io_parms.persistent_fid = cfile->fid.persistent_fid;
-	io_parms.volatile_fid = cfile->fid.volatile_fid;
-
-	while (len) {
-		io_parms.offset = off;
-		io_parms.length = len;
-		if (io_parms.length > SMB2_MAX_BUFFER_SIZE)
-			io_parms.length = SMB2_MAX_BUFFER_SIZE;
-		/* iov[0] is reserved for smb header */
-		iov[1].iov_base = buf;
-		iov[1].iov_len = io_parms.length;
-		rc = SMB2_write(xid, &io_parms, &nbytes, iov, 1);
-		if (rc)
-			break;
-		if (nbytes > len)
-			return -EINVAL;
-		buf += nbytes;
-		off += nbytes;
-		len -= nbytes;
-	}
-	return rc;
-}
-
-static int smb3_simple_fallocate_range(unsigned int xid,
-				       struct cifs_tcon *tcon,
-				       struct cifsFileInfo *cfile,
-				       loff_t off, loff_t len)
-{
-	struct file_allocated_range_buffer in_data, *out_data = NULL, *tmp_data;
-	u32 out_data_len;
-	char *buf = NULL;
-	loff_t l;
-	int rc;
-
-	in_data.file_offset = cpu_to_le64(off);
-	in_data.length = cpu_to_le64(len);
-	rc = SMB2_ioctl(xid, tcon, cfile->fid.persistent_fid,
-			cfile->fid.volatile_fid,
-			FSCTL_QUERY_ALLOCATED_RANGES, true,
-			(char *)&in_data, sizeof(in_data),
-			1024 * sizeof(struct file_allocated_range_buffer),
-			(char **)&out_data, &out_data_len);
-	if (rc)
-		goto out;
-
-	buf = kzalloc(1024 * 1024, GFP_KERNEL);
-	if (buf == NULL) {
-		rc = -ENOMEM;
-		goto out;
-	}
-
-	tmp_data = out_data;
-	while (len) {
-		/*
-		 * The rest of the region is unmapped so write it all.
-		 */
-		if (out_data_len == 0) {
-			rc = smb3_simple_fallocate_write_range(xid, tcon,
-					       cfile, off, len, buf);
-			goto out;
-		}
-
-		if (out_data_len < sizeof(struct file_allocated_range_buffer)) {
-			rc = -EINVAL;
-			goto out;
-		}
-
-		if (off < le64_to_cpu(tmp_data->file_offset)) {
-			/*
-			 * We are at a hole. Write until the end of the region
-			 * or until the next allocated data,
-			 * whichever comes next.
-			 */
-			l = le64_to_cpu(tmp_data->file_offset) - off;
-			if (len < l)
-				l = len;
-			rc = smb3_simple_fallocate_write_range(xid, tcon,
-					       cfile, off, l, buf);
-			if (rc)
-				goto out;
-			off = off + l;
-			len = len - l;
-			if (len == 0)
-				goto out;
-		}
-		/*
-		 * We are at a section of allocated data, just skip forward
-		 * until the end of the data or the end of the region
-		 * we are supposed to fallocate, whichever comes first.
-		 */
-		l = le64_to_cpu(tmp_data->length);
-		if (len < l)
-			l = len;
-		off += l;
-		len -= l;
-
-		tmp_data = &tmp_data[1];
-		out_data_len -= sizeof(struct file_allocated_range_buffer);
-	}
-
- out:
-	kfree(out_data);
-	kfree(buf);
-	return rc;
-}
-
->>>>>>> df0cc57e
 
 static long smb3_simple_falloc(struct file *file, struct cifs_tcon *tcon,
 			    loff_t off, loff_t len, bool keep_size)
