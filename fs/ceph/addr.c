--- conflicted
+++ resolved
@@ -1287,11 +1287,7 @@
 	dout("write_end file %p inode %p folio %p %d~%d (%d)\n", file,
 	     inode, folio, (int)pos, (int)copied, (int)len);
 
-<<<<<<< HEAD
-	if (!PageUptodate(page)) {
-=======
 	if (!folio_test_uptodate(folio)) {
->>>>>>> df0cc57e
 		/* just return that nothing was copied on a short copy */
 		if (copied < len) {
 			copied = 0;
