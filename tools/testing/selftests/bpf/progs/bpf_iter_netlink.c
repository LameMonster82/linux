--- conflicted
+++ resolved
@@ -7,9 +7,6 @@
 
 char _license[] SEC("license") = "GPL";
 
-<<<<<<< HEAD
-static inline struct inode *SOCK_INODE(struct socket *socket)
-=======
 #define sk_rmem_alloc	sk_backlog.rmem_alloc
 #define sk_refcnt	__sk_common.skc_refcnt
 
@@ -25,7 +22,6 @@
 } __attribute__((preserve_access_index));
 
 static __attribute__((noinline)) struct inode *SOCK_INODE(struct socket *socket)
->>>>>>> 1df0d896
 {
 	return &container_of(socket, struct socket_alloc, socket)->vfs_inode;
 }
