// SPDX-License-Identifier: GPL-2.0-only
/*
 * Generic hugetlb support.
 * (C) Nadia Yvette Chambers, April 2004
 */
#include <linux/list.h>
#include <linux/init.h>
#include <linux/mm.h>
#include <linux/seq_file.h>
#include <linux/sysctl.h>
#include <linux/highmem.h>
#include <linux/mmu_notifier.h>
#include <linux/nodemask.h>
#include <linux/pagemap.h>
#include <linux/mempolicy.h>
#include <linux/compiler.h>
#include <linux/cpuset.h>
#include <linux/mutex.h>
#include <linux/memblock.h>
#include <linux/sysfs.h>
#include <linux/slab.h>
#include <linux/sched/mm.h>
#include <linux/mmdebug.h>
#include <linux/sched/signal.h>
#include <linux/rmap.h>
#include <linux/string_helpers.h>
#include <linux/swap.h>
#include <linux/swapops.h>
#include <linux/jhash.h>
#include <linux/numa.h>
#include <linux/llist.h>
#include <linux/cma.h>
#include <linux/migrate.h>

#include <asm/page.h>
#include <asm/pgalloc.h>
#include <asm/tlb.h>

#include <linux/io.h>
#include <linux/hugetlb.h>
#include <linux/hugetlb_cgroup.h>
#include <linux/node.h>
#include <linux/page_owner.h>
#include "internal.h"
#include "hugetlb_vmemmap.h"

int hugetlb_max_hstate __read_mostly;
unsigned int default_hstate_idx;
struct hstate hstates[HUGE_MAX_HSTATE];

#ifdef CONFIG_CMA
static struct cma *hugetlb_cma[MAX_NUMNODES];
static unsigned long hugetlb_cma_size_in_node[MAX_NUMNODES] __initdata;
static bool hugetlb_cma_page(struct page *page, unsigned int order)
{
	return cma_pages_valid(hugetlb_cma[page_to_nid(page)], page,
				1 << order);
}
#else
static bool hugetlb_cma_page(struct page *page, unsigned int order)
{
	return false;
}
#endif
static unsigned long hugetlb_cma_size __initdata;

/*
 * Minimum page order among possible hugepage sizes, set to a proper value
 * at boot time.
 */
static unsigned int minimum_order __read_mostly = UINT_MAX;

__initdata LIST_HEAD(huge_boot_pages);

/* for command line parsing */
static struct hstate * __initdata parsed_hstate;
static unsigned long __initdata default_hstate_max_huge_pages;
static bool __initdata parsed_valid_hugepagesz = true;
static bool __initdata parsed_default_hugepagesz;
static unsigned int default_hugepages_in_node[MAX_NUMNODES] __initdata;

/*
 * Protects updates to hugepage_freelists, hugepage_activelist, nr_huge_pages,
 * free_huge_pages, and surplus_huge_pages.
 */
DEFINE_SPINLOCK(hugetlb_lock);

/*
 * Serializes faults on the same logical page.  This is used to
 * prevent spurious OOMs when the hugepage pool is fully utilized.
 */
static int num_fault_mutexes;
struct mutex *hugetlb_fault_mutex_table ____cacheline_aligned_in_smp;

/* Forward declaration */
static int hugetlb_acct_memory(struct hstate *h, long delta);

static inline bool subpool_is_free(struct hugepage_subpool *spool)
{
	if (spool->count)
		return false;
	if (spool->max_hpages != -1)
		return spool->used_hpages == 0;
	if (spool->min_hpages != -1)
		return spool->rsv_hpages == spool->min_hpages;

	return true;
}

static inline void unlock_or_release_subpool(struct hugepage_subpool *spool,
						unsigned long irq_flags)
{
	spin_unlock_irqrestore(&spool->lock, irq_flags);

	/* If no pages are used, and no other handles to the subpool
	 * remain, give up any reservations based on minimum size and
	 * free the subpool */
	if (subpool_is_free(spool)) {
		if (spool->min_hpages != -1)
			hugetlb_acct_memory(spool->hstate,
						-spool->min_hpages);
		kfree(spool);
	}
}

struct hugepage_subpool *hugepage_new_subpool(struct hstate *h, long max_hpages,
						long min_hpages)
{
	struct hugepage_subpool *spool;

	spool = kzalloc(sizeof(*spool), GFP_KERNEL);
	if (!spool)
		return NULL;

	spin_lock_init(&spool->lock);
	spool->count = 1;
	spool->max_hpages = max_hpages;
	spool->hstate = h;
	spool->min_hpages = min_hpages;

	if (min_hpages != -1 && hugetlb_acct_memory(h, min_hpages)) {
		kfree(spool);
		return NULL;
	}
	spool->rsv_hpages = min_hpages;

	return spool;
}

void hugepage_put_subpool(struct hugepage_subpool *spool)
{
	unsigned long flags;

	spin_lock_irqsave(&spool->lock, flags);
	BUG_ON(!spool->count);
	spool->count--;
	unlock_or_release_subpool(spool, flags);
}

/*
 * Subpool accounting for allocating and reserving pages.
 * Return -ENOMEM if there are not enough resources to satisfy the
 * request.  Otherwise, return the number of pages by which the
 * global pools must be adjusted (upward).  The returned value may
 * only be different than the passed value (delta) in the case where
 * a subpool minimum size must be maintained.
 */
static long hugepage_subpool_get_pages(struct hugepage_subpool *spool,
				      long delta)
{
	long ret = delta;

	if (!spool)
		return ret;

	spin_lock_irq(&spool->lock);

	if (spool->max_hpages != -1) {		/* maximum size accounting */
		if ((spool->used_hpages + delta) <= spool->max_hpages)
			spool->used_hpages += delta;
		else {
			ret = -ENOMEM;
			goto unlock_ret;
		}
	}

	/* minimum size accounting */
	if (spool->min_hpages != -1 && spool->rsv_hpages) {
		if (delta > spool->rsv_hpages) {
			/*
			 * Asking for more reserves than those already taken on
			 * behalf of subpool.  Return difference.
			 */
			ret = delta - spool->rsv_hpages;
			spool->rsv_hpages = 0;
		} else {
			ret = 0;	/* reserves already accounted for */
			spool->rsv_hpages -= delta;
		}
	}

unlock_ret:
	spin_unlock_irq(&spool->lock);
	return ret;
}

/*
 * Subpool accounting for freeing and unreserving pages.
 * Return the number of global page reservations that must be dropped.
 * The return value may only be different than the passed value (delta)
 * in the case where a subpool minimum size must be maintained.
 */
static long hugepage_subpool_put_pages(struct hugepage_subpool *spool,
				       long delta)
{
	long ret = delta;
	unsigned long flags;

	if (!spool)
		return delta;

	spin_lock_irqsave(&spool->lock, flags);

	if (spool->max_hpages != -1)		/* maximum size accounting */
		spool->used_hpages -= delta;

	 /* minimum size accounting */
	if (spool->min_hpages != -1 && spool->used_hpages < spool->min_hpages) {
		if (spool->rsv_hpages + delta <= spool->min_hpages)
			ret = 0;
		else
			ret = spool->rsv_hpages + delta - spool->min_hpages;

		spool->rsv_hpages += delta;
		if (spool->rsv_hpages > spool->min_hpages)
			spool->rsv_hpages = spool->min_hpages;
	}

	/*
	 * If hugetlbfs_put_super couldn't free spool due to an outstanding
	 * quota reference, free it now.
	 */
	unlock_or_release_subpool(spool, flags);

	return ret;
}

static inline struct hugepage_subpool *subpool_inode(struct inode *inode)
{
	return HUGETLBFS_SB(inode->i_sb)->spool;
}

static inline struct hugepage_subpool *subpool_vma(struct vm_area_struct *vma)
{
	return subpool_inode(file_inode(vma->vm_file));
}

/* Helper that removes a struct file_region from the resv_map cache and returns
 * it for use.
 */
static struct file_region *
get_file_region_entry_from_cache(struct resv_map *resv, long from, long to)
{
	struct file_region *nrg = NULL;

	VM_BUG_ON(resv->region_cache_count <= 0);

	resv->region_cache_count--;
	nrg = list_first_entry(&resv->region_cache, struct file_region, link);
	list_del(&nrg->link);

	nrg->from = from;
	nrg->to = to;

	return nrg;
}

static void copy_hugetlb_cgroup_uncharge_info(struct file_region *nrg,
					      struct file_region *rg)
{
#ifdef CONFIG_CGROUP_HUGETLB
	nrg->reservation_counter = rg->reservation_counter;
	nrg->css = rg->css;
	if (rg->css)
		css_get(rg->css);
#endif
}

/* Helper that records hugetlb_cgroup uncharge info. */
static void record_hugetlb_cgroup_uncharge_info(struct hugetlb_cgroup *h_cg,
						struct hstate *h,
						struct resv_map *resv,
						struct file_region *nrg)
{
#ifdef CONFIG_CGROUP_HUGETLB
	if (h_cg) {
		nrg->reservation_counter =
			&h_cg->rsvd_hugepage[hstate_index(h)];
		nrg->css = &h_cg->css;
		/*
		 * The caller will hold exactly one h_cg->css reference for the
		 * whole contiguous reservation region. But this area might be
		 * scattered when there are already some file_regions reside in
		 * it. As a result, many file_regions may share only one css
		 * reference. In order to ensure that one file_region must hold
		 * exactly one h_cg->css reference, we should do css_get for
		 * each file_region and leave the reference held by caller
		 * untouched.
		 */
		css_get(&h_cg->css);
		if (!resv->pages_per_hpage)
			resv->pages_per_hpage = pages_per_huge_page(h);
		/* pages_per_hpage should be the same for all entries in
		 * a resv_map.
		 */
		VM_BUG_ON(resv->pages_per_hpage != pages_per_huge_page(h));
	} else {
		nrg->reservation_counter = NULL;
		nrg->css = NULL;
	}
#endif
}

static void put_uncharge_info(struct file_region *rg)
{
#ifdef CONFIG_CGROUP_HUGETLB
	if (rg->css)
		css_put(rg->css);
#endif
}

static bool has_same_uncharge_info(struct file_region *rg,
				   struct file_region *org)
{
#ifdef CONFIG_CGROUP_HUGETLB
	return rg->reservation_counter == org->reservation_counter &&
	       rg->css == org->css;

#else
	return true;
#endif
}

static void coalesce_file_region(struct resv_map *resv, struct file_region *rg)
{
	struct file_region *nrg = NULL, *prg = NULL;

	prg = list_prev_entry(rg, link);
	if (&prg->link != &resv->regions && prg->to == rg->from &&
	    has_same_uncharge_info(prg, rg)) {
		prg->to = rg->to;

		list_del(&rg->link);
		put_uncharge_info(rg);
		kfree(rg);

		rg = prg;
	}

	nrg = list_next_entry(rg, link);
	if (&nrg->link != &resv->regions && nrg->from == rg->to &&
	    has_same_uncharge_info(nrg, rg)) {
		nrg->from = rg->from;

		list_del(&rg->link);
		put_uncharge_info(rg);
		kfree(rg);
	}
}

static inline long
hugetlb_resv_map_add(struct resv_map *map, struct file_region *rg, long from,
		     long to, struct hstate *h, struct hugetlb_cgroup *cg,
		     long *regions_needed)
{
	struct file_region *nrg;

	if (!regions_needed) {
		nrg = get_file_region_entry_from_cache(map, from, to);
		record_hugetlb_cgroup_uncharge_info(cg, h, map, nrg);
		list_add(&nrg->link, rg->link.prev);
		coalesce_file_region(map, nrg);
	} else
		*regions_needed += 1;

	return to - from;
}

/*
 * Must be called with resv->lock held.
 *
 * Calling this with regions_needed != NULL will count the number of pages
 * to be added but will not modify the linked list. And regions_needed will
 * indicate the number of file_regions needed in the cache to carry out to add
 * the regions for this range.
 */
static long add_reservation_in_range(struct resv_map *resv, long f, long t,
				     struct hugetlb_cgroup *h_cg,
				     struct hstate *h, long *regions_needed)
{
	long add = 0;
	struct list_head *head = &resv->regions;
	long last_accounted_offset = f;
	struct file_region *rg = NULL, *trg = NULL;

	if (regions_needed)
		*regions_needed = 0;

	/* In this loop, we essentially handle an entry for the range
	 * [last_accounted_offset, rg->from), at every iteration, with some
	 * bounds checking.
	 */
	list_for_each_entry_safe(rg, trg, head, link) {
		/* Skip irrelevant regions that start before our range. */
		if (rg->from < f) {
			/* If this region ends after the last accounted offset,
			 * then we need to update last_accounted_offset.
			 */
			if (rg->to > last_accounted_offset)
				last_accounted_offset = rg->to;
			continue;
		}

		/* When we find a region that starts beyond our range, we've
		 * finished.
		 */
		if (rg->from >= t)
			break;

		/* Add an entry for last_accounted_offset -> rg->from, and
		 * update last_accounted_offset.
		 */
		if (rg->from > last_accounted_offset)
			add += hugetlb_resv_map_add(resv, rg,
						    last_accounted_offset,
						    rg->from, h, h_cg,
						    regions_needed);

		last_accounted_offset = rg->to;
	}

	/* Handle the case where our range extends beyond
	 * last_accounted_offset.
	 */
	if (last_accounted_offset < t)
		add += hugetlb_resv_map_add(resv, rg, last_accounted_offset,
					    t, h, h_cg, regions_needed);

	return add;
}

/* Must be called with resv->lock acquired. Will drop lock to allocate entries.
 */
static int allocate_file_region_entries(struct resv_map *resv,
					int regions_needed)
	__must_hold(&resv->lock)
{
	struct list_head allocated_regions;
	int to_allocate = 0, i = 0;
	struct file_region *trg = NULL, *rg = NULL;

	VM_BUG_ON(regions_needed < 0);

	INIT_LIST_HEAD(&allocated_regions);

	/*
	 * Check for sufficient descriptors in the cache to accommodate
	 * the number of in progress add operations plus regions_needed.
	 *
	 * This is a while loop because when we drop the lock, some other call
	 * to region_add or region_del may have consumed some region_entries,
	 * so we keep looping here until we finally have enough entries for
	 * (adds_in_progress + regions_needed).
	 */
	while (resv->region_cache_count <
	       (resv->adds_in_progress + regions_needed)) {
		to_allocate = resv->adds_in_progress + regions_needed -
			      resv->region_cache_count;

		/* At this point, we should have enough entries in the cache
		 * for all the existing adds_in_progress. We should only be
		 * needing to allocate for regions_needed.
		 */
		VM_BUG_ON(resv->region_cache_count < resv->adds_in_progress);

		spin_unlock(&resv->lock);
		for (i = 0; i < to_allocate; i++) {
			trg = kmalloc(sizeof(*trg), GFP_KERNEL);
			if (!trg)
				goto out_of_memory;
			list_add(&trg->link, &allocated_regions);
		}

		spin_lock(&resv->lock);

		list_splice(&allocated_regions, &resv->region_cache);
		resv->region_cache_count += to_allocate;
	}

	return 0;

out_of_memory:
	list_for_each_entry_safe(rg, trg, &allocated_regions, link) {
		list_del(&rg->link);
		kfree(rg);
	}
	return -ENOMEM;
}

/*
 * Add the huge page range represented by [f, t) to the reserve
 * map.  Regions will be taken from the cache to fill in this range.
 * Sufficient regions should exist in the cache due to the previous
 * call to region_chg with the same range, but in some cases the cache will not
 * have sufficient entries due to races with other code doing region_add or
 * region_del.  The extra needed entries will be allocated.
 *
 * regions_needed is the out value provided by a previous call to region_chg.
 *
 * Return the number of new huge pages added to the map.  This number is greater
 * than or equal to zero.  If file_region entries needed to be allocated for
 * this operation and we were not able to allocate, it returns -ENOMEM.
 * region_add of regions of length 1 never allocate file_regions and cannot
 * fail; region_chg will always allocate at least 1 entry and a region_add for
 * 1 page will only require at most 1 entry.
 */
static long region_add(struct resv_map *resv, long f, long t,
		       long in_regions_needed, struct hstate *h,
		       struct hugetlb_cgroup *h_cg)
{
	long add = 0, actual_regions_needed = 0;

	spin_lock(&resv->lock);
retry:

	/* Count how many regions are actually needed to execute this add. */
	add_reservation_in_range(resv, f, t, NULL, NULL,
				 &actual_regions_needed);

	/*
	 * Check for sufficient descriptors in the cache to accommodate
	 * this add operation. Note that actual_regions_needed may be greater
	 * than in_regions_needed, as the resv_map may have been modified since
	 * the region_chg call. In this case, we need to make sure that we
	 * allocate extra entries, such that we have enough for all the
	 * existing adds_in_progress, plus the excess needed for this
	 * operation.
	 */
	if (actual_regions_needed > in_regions_needed &&
	    resv->region_cache_count <
		    resv->adds_in_progress +
			    (actual_regions_needed - in_regions_needed)) {
		/* region_add operation of range 1 should never need to
		 * allocate file_region entries.
		 */
		VM_BUG_ON(t - f <= 1);

		if (allocate_file_region_entries(
			    resv, actual_regions_needed - in_regions_needed)) {
			return -ENOMEM;
		}

		goto retry;
	}

	add = add_reservation_in_range(resv, f, t, h_cg, h, NULL);

	resv->adds_in_progress -= in_regions_needed;

	spin_unlock(&resv->lock);
	return add;
}

/*
 * Examine the existing reserve map and determine how many
 * huge pages in the specified range [f, t) are NOT currently
 * represented.  This routine is called before a subsequent
 * call to region_add that will actually modify the reserve
 * map to add the specified range [f, t).  region_chg does
 * not change the number of huge pages represented by the
 * map.  A number of new file_region structures is added to the cache as a
 * placeholder, for the subsequent region_add call to use. At least 1
 * file_region structure is added.
 *
 * out_regions_needed is the number of regions added to the
 * resv->adds_in_progress.  This value needs to be provided to a follow up call
 * to region_add or region_abort for proper accounting.
 *
 * Returns the number of huge pages that need to be added to the existing
 * reservation map for the range [f, t).  This number is greater or equal to
 * zero.  -ENOMEM is returned if a new file_region structure or cache entry
 * is needed and can not be allocated.
 */
static long region_chg(struct resv_map *resv, long f, long t,
		       long *out_regions_needed)
{
	long chg = 0;

	spin_lock(&resv->lock);

	/* Count how many hugepages in this range are NOT represented. */
	chg = add_reservation_in_range(resv, f, t, NULL, NULL,
				       out_regions_needed);

	if (*out_regions_needed == 0)
		*out_regions_needed = 1;

	if (allocate_file_region_entries(resv, *out_regions_needed))
		return -ENOMEM;

	resv->adds_in_progress += *out_regions_needed;

	spin_unlock(&resv->lock);
	return chg;
}

/*
 * Abort the in progress add operation.  The adds_in_progress field
 * of the resv_map keeps track of the operations in progress between
 * calls to region_chg and region_add.  Operations are sometimes
 * aborted after the call to region_chg.  In such cases, region_abort
 * is called to decrement the adds_in_progress counter. regions_needed
 * is the value returned by the region_chg call, it is used to decrement
 * the adds_in_progress counter.
 *
 * NOTE: The range arguments [f, t) are not needed or used in this
 * routine.  They are kept to make reading the calling code easier as
 * arguments will match the associated region_chg call.
 */
static void region_abort(struct resv_map *resv, long f, long t,
			 long regions_needed)
{
	spin_lock(&resv->lock);
	VM_BUG_ON(!resv->region_cache_count);
	resv->adds_in_progress -= regions_needed;
	spin_unlock(&resv->lock);
}

/*
 * Delete the specified range [f, t) from the reserve map.  If the
 * t parameter is LONG_MAX, this indicates that ALL regions after f
 * should be deleted.  Locate the regions which intersect [f, t)
 * and either trim, delete or split the existing regions.
 *
 * Returns the number of huge pages deleted from the reserve map.
 * In the normal case, the return value is zero or more.  In the
 * case where a region must be split, a new region descriptor must
 * be allocated.  If the allocation fails, -ENOMEM will be returned.
 * NOTE: If the parameter t == LONG_MAX, then we will never split
 * a region and possibly return -ENOMEM.  Callers specifying
 * t == LONG_MAX do not need to check for -ENOMEM error.
 */
static long region_del(struct resv_map *resv, long f, long t)
{
	struct list_head *head = &resv->regions;
	struct file_region *rg, *trg;
	struct file_region *nrg = NULL;
	long del = 0;

retry:
	spin_lock(&resv->lock);
	list_for_each_entry_safe(rg, trg, head, link) {
		/*
		 * Skip regions before the range to be deleted.  file_region
		 * ranges are normally of the form [from, to).  However, there
		 * may be a "placeholder" entry in the map which is of the form
		 * (from, to) with from == to.  Check for placeholder entries
		 * at the beginning of the range to be deleted.
		 */
		if (rg->to <= f && (rg->to != rg->from || rg->to != f))
			continue;

		if (rg->from >= t)
			break;

		if (f > rg->from && t < rg->to) { /* Must split region */
			/*
			 * Check for an entry in the cache before dropping
			 * lock and attempting allocation.
			 */
			if (!nrg &&
			    resv->region_cache_count > resv->adds_in_progress) {
				nrg = list_first_entry(&resv->region_cache,
							struct file_region,
							link);
				list_del(&nrg->link);
				resv->region_cache_count--;
			}

			if (!nrg) {
				spin_unlock(&resv->lock);
				nrg = kmalloc(sizeof(*nrg), GFP_KERNEL);
				if (!nrg)
					return -ENOMEM;
				goto retry;
			}

			del += t - f;
			hugetlb_cgroup_uncharge_file_region(
				resv, rg, t - f, false);

			/* New entry for end of split region */
			nrg->from = t;
			nrg->to = rg->to;

			copy_hugetlb_cgroup_uncharge_info(nrg, rg);

			INIT_LIST_HEAD(&nrg->link);

			/* Original entry is trimmed */
			rg->to = f;

			list_add(&nrg->link, &rg->link);
			nrg = NULL;
			break;
		}

		if (f <= rg->from && t >= rg->to) { /* Remove entire region */
			del += rg->to - rg->from;
			hugetlb_cgroup_uncharge_file_region(resv, rg,
							    rg->to - rg->from, true);
			list_del(&rg->link);
			kfree(rg);
			continue;
		}

		if (f <= rg->from) {	/* Trim beginning of region */
			hugetlb_cgroup_uncharge_file_region(resv, rg,
							    t - rg->from, false);

			del += t - rg->from;
			rg->from = t;
		} else {		/* Trim end of region */
			hugetlb_cgroup_uncharge_file_region(resv, rg,
							    rg->to - f, false);

			del += rg->to - f;
			rg->to = f;
		}
	}

	spin_unlock(&resv->lock);
	kfree(nrg);
	return del;
}

/*
 * A rare out of memory error was encountered which prevented removal of
 * the reserve map region for a page.  The huge page itself was free'ed
 * and removed from the page cache.  This routine will adjust the subpool
 * usage count, and the global reserve count if needed.  By incrementing
 * these counts, the reserve map entry which could not be deleted will
 * appear as a "reserved" entry instead of simply dangling with incorrect
 * counts.
 */
void hugetlb_fix_reserve_counts(struct inode *inode)
{
	struct hugepage_subpool *spool = subpool_inode(inode);
	long rsv_adjust;
	bool reserved = false;

	rsv_adjust = hugepage_subpool_get_pages(spool, 1);
	if (rsv_adjust > 0) {
		struct hstate *h = hstate_inode(inode);

		if (!hugetlb_acct_memory(h, 1))
			reserved = true;
	} else if (!rsv_adjust) {
		reserved = true;
	}

	if (!reserved)
		pr_warn("hugetlb: Huge Page Reserved count may go negative.\n");
}

/*
 * Count and return the number of huge pages in the reserve map
 * that intersect with the range [f, t).
 */
static long region_count(struct resv_map *resv, long f, long t)
{
	struct list_head *head = &resv->regions;
	struct file_region *rg;
	long chg = 0;

	spin_lock(&resv->lock);
	/* Locate each segment we overlap with, and count that overlap. */
	list_for_each_entry(rg, head, link) {
		long seg_from;
		long seg_to;

		if (rg->to <= f)
			continue;
		if (rg->from >= t)
			break;

		seg_from = max(rg->from, f);
		seg_to = min(rg->to, t);

		chg += seg_to - seg_from;
	}
	spin_unlock(&resv->lock);

	return chg;
}

/*
 * Convert the address within this vma to the page offset within
 * the mapping, in pagecache page units; huge pages here.
 */
static pgoff_t vma_hugecache_offset(struct hstate *h,
			struct vm_area_struct *vma, unsigned long address)
{
	return ((address - vma->vm_start) >> huge_page_shift(h)) +
			(vma->vm_pgoff >> huge_page_order(h));
}

pgoff_t linear_hugepage_index(struct vm_area_struct *vma,
				     unsigned long address)
{
	return vma_hugecache_offset(hstate_vma(vma), vma, address);
}
EXPORT_SYMBOL_GPL(linear_hugepage_index);

/*
 * Return the size of the pages allocated when backing a VMA. In the majority
 * cases this will be same size as used by the page table entries.
 */
unsigned long vma_kernel_pagesize(struct vm_area_struct *vma)
{
	if (vma->vm_ops && vma->vm_ops->pagesize)
		return vma->vm_ops->pagesize(vma);
	return PAGE_SIZE;
}
EXPORT_SYMBOL_GPL(vma_kernel_pagesize);

/*
 * Return the page size being used by the MMU to back a VMA. In the majority
 * of cases, the page size used by the kernel matches the MMU size. On
 * architectures where it differs, an architecture-specific 'strong'
 * version of this symbol is required.
 */
__weak unsigned long vma_mmu_pagesize(struct vm_area_struct *vma)
{
	return vma_kernel_pagesize(vma);
}

/*
 * Flags for MAP_PRIVATE reservations.  These are stored in the bottom
 * bits of the reservation map pointer, which are always clear due to
 * alignment.
 */
#define HPAGE_RESV_OWNER    (1UL << 0)
#define HPAGE_RESV_UNMAPPED (1UL << 1)
#define HPAGE_RESV_MASK (HPAGE_RESV_OWNER | HPAGE_RESV_UNMAPPED)

/*
 * These helpers are used to track how many pages are reserved for
 * faults in a MAP_PRIVATE mapping. Only the process that called mmap()
 * is guaranteed to have their future faults succeed.
 *
 * With the exception of reset_vma_resv_huge_pages() which is called at fork(),
 * the reserve counters are updated with the hugetlb_lock held. It is safe
 * to reset the VMA at fork() time as it is not in use yet and there is no
 * chance of the global counters getting corrupted as a result of the values.
 *
 * The private mapping reservation is represented in a subtly different
 * manner to a shared mapping.  A shared mapping has a region map associated
 * with the underlying file, this region map represents the backing file
 * pages which have ever had a reservation assigned which this persists even
 * after the page is instantiated.  A private mapping has a region map
 * associated with the original mmap which is attached to all VMAs which
 * reference it, this region map represents those offsets which have consumed
 * reservation ie. where pages have been instantiated.
 */
static unsigned long get_vma_private_data(struct vm_area_struct *vma)
{
	return (unsigned long)vma->vm_private_data;
}

static void set_vma_private_data(struct vm_area_struct *vma,
							unsigned long value)
{
	vma->vm_private_data = (void *)value;
}

static void
resv_map_set_hugetlb_cgroup_uncharge_info(struct resv_map *resv_map,
					  struct hugetlb_cgroup *h_cg,
					  struct hstate *h)
{
#ifdef CONFIG_CGROUP_HUGETLB
	if (!h_cg || !h) {
		resv_map->reservation_counter = NULL;
		resv_map->pages_per_hpage = 0;
		resv_map->css = NULL;
	} else {
		resv_map->reservation_counter =
			&h_cg->rsvd_hugepage[hstate_index(h)];
		resv_map->pages_per_hpage = pages_per_huge_page(h);
		resv_map->css = &h_cg->css;
	}
#endif
}

struct resv_map *resv_map_alloc(void)
{
	struct resv_map *resv_map = kmalloc(sizeof(*resv_map), GFP_KERNEL);
	struct file_region *rg = kmalloc(sizeof(*rg), GFP_KERNEL);

	if (!resv_map || !rg) {
		kfree(resv_map);
		kfree(rg);
		return NULL;
	}

	kref_init(&resv_map->refs);
	spin_lock_init(&resv_map->lock);
	INIT_LIST_HEAD(&resv_map->regions);

	resv_map->adds_in_progress = 0;
	/*
	 * Initialize these to 0. On shared mappings, 0's here indicate these
	 * fields don't do cgroup accounting. On private mappings, these will be
	 * re-initialized to the proper values, to indicate that hugetlb cgroup
	 * reservations are to be un-charged from here.
	 */
	resv_map_set_hugetlb_cgroup_uncharge_info(resv_map, NULL, NULL);

	INIT_LIST_HEAD(&resv_map->region_cache);
	list_add(&rg->link, &resv_map->region_cache);
	resv_map->region_cache_count = 1;

	return resv_map;
}

void resv_map_release(struct kref *ref)
{
	struct resv_map *resv_map = container_of(ref, struct resv_map, refs);
	struct list_head *head = &resv_map->region_cache;
	struct file_region *rg, *trg;

	/* Clear out any active regions before we release the map. */
	region_del(resv_map, 0, LONG_MAX);

	/* ... and any entries left in the cache */
	list_for_each_entry_safe(rg, trg, head, link) {
		list_del(&rg->link);
		kfree(rg);
	}

	VM_BUG_ON(resv_map->adds_in_progress);

	kfree(resv_map);
}

static inline struct resv_map *inode_resv_map(struct inode *inode)
{
	/*
	 * At inode evict time, i_mapping may not point to the original
	 * address space within the inode.  This original address space
	 * contains the pointer to the resv_map.  So, always use the
	 * address space embedded within the inode.
	 * The VERY common case is inode->mapping == &inode->i_data but,
	 * this may not be true for device special inodes.
	 */
	return (struct resv_map *)(&inode->i_data)->private_data;
}

static struct resv_map *vma_resv_map(struct vm_area_struct *vma)
{
	VM_BUG_ON_VMA(!is_vm_hugetlb_page(vma), vma);
	if (vma->vm_flags & VM_MAYSHARE) {
		struct address_space *mapping = vma->vm_file->f_mapping;
		struct inode *inode = mapping->host;

		return inode_resv_map(inode);

	} else {
		return (struct resv_map *)(get_vma_private_data(vma) &
							~HPAGE_RESV_MASK);
	}
}

static void set_vma_resv_map(struct vm_area_struct *vma, struct resv_map *map)
{
	VM_BUG_ON_VMA(!is_vm_hugetlb_page(vma), vma);
	VM_BUG_ON_VMA(vma->vm_flags & VM_MAYSHARE, vma);

	set_vma_private_data(vma, (get_vma_private_data(vma) &
				HPAGE_RESV_MASK) | (unsigned long)map);
}

static void set_vma_resv_flags(struct vm_area_struct *vma, unsigned long flags)
{
	VM_BUG_ON_VMA(!is_vm_hugetlb_page(vma), vma);
	VM_BUG_ON_VMA(vma->vm_flags & VM_MAYSHARE, vma);

	set_vma_private_data(vma, get_vma_private_data(vma) | flags);
}

static int is_vma_resv_set(struct vm_area_struct *vma, unsigned long flag)
{
	VM_BUG_ON_VMA(!is_vm_hugetlb_page(vma), vma);

	return (get_vma_private_data(vma) & flag) != 0;
}

/* Reset counters to 0 and clear all HPAGE_RESV_* flags */
void reset_vma_resv_huge_pages(struct vm_area_struct *vma)
{
	VM_BUG_ON_VMA(!is_vm_hugetlb_page(vma), vma);
	if (!(vma->vm_flags & VM_MAYSHARE))
		vma->vm_private_data = (void *)0;
}

/*
 * Reset and decrement one ref on hugepage private reservation.
 * Called with mm->mmap_sem writer semaphore held.
 * This function should be only used by move_vma() and operate on
 * same sized vma. It should never come here with last ref on the
 * reservation.
 */
void clear_vma_resv_huge_pages(struct vm_area_struct *vma)
{
	/*
	 * Clear the old hugetlb private page reservation.
	 * It has already been transferred to new_vma.
	 *
	 * During a mremap() operation of a hugetlb vma we call move_vma()
	 * which copies vma into new_vma and unmaps vma. After the copy
	 * operation both new_vma and vma share a reference to the resv_map
	 * struct, and at that point vma is about to be unmapped. We don't
	 * want to return the reservation to the pool at unmap of vma because
	 * the reservation still lives on in new_vma, so simply decrement the
	 * ref here and remove the resv_map reference from this vma.
	 */
	struct resv_map *reservations = vma_resv_map(vma);

	if (reservations && is_vma_resv_set(vma, HPAGE_RESV_OWNER)) {
		resv_map_put_hugetlb_cgroup_uncharge_info(reservations);
		kref_put(&reservations->refs, resv_map_release);
	}

	reset_vma_resv_huge_pages(vma);
}

/* Returns true if the VMA has associated reserve pages */
static bool vma_has_reserves(struct vm_area_struct *vma, long chg)
{
	if (vma->vm_flags & VM_NORESERVE) {
		/*
		 * This address is already reserved by other process(chg == 0),
		 * so, we should decrement reserved count. Without decrementing,
		 * reserve count remains after releasing inode, because this
		 * allocated page will go into page cache and is regarded as
		 * coming from reserved pool in releasing step.  Currently, we
		 * don't have any other solution to deal with this situation
		 * properly, so add work-around here.
		 */
		if (vma->vm_flags & VM_MAYSHARE && chg == 0)
			return true;
		else
			return false;
	}

	/* Shared mappings always use reserves */
	if (vma->vm_flags & VM_MAYSHARE) {
		/*
		 * We know VM_NORESERVE is not set.  Therefore, there SHOULD
		 * be a region map for all pages.  The only situation where
		 * there is no region map is if a hole was punched via
		 * fallocate.  In this case, there really are no reserves to
		 * use.  This situation is indicated if chg != 0.
		 */
		if (chg)
			return false;
		else
			return true;
	}

	/*
	 * Only the process that called mmap() has reserves for
	 * private mappings.
	 */
	if (is_vma_resv_set(vma, HPAGE_RESV_OWNER)) {
		/*
		 * Like the shared case above, a hole punch or truncate
		 * could have been performed on the private mapping.
		 * Examine the value of chg to determine if reserves
		 * actually exist or were previously consumed.
		 * Very Subtle - The value of chg comes from a previous
		 * call to vma_needs_reserves().  The reserve map for
		 * private mappings has different (opposite) semantics
		 * than that of shared mappings.  vma_needs_reserves()
		 * has already taken this difference in semantics into
		 * account.  Therefore, the meaning of chg is the same
		 * as in the shared case above.  Code could easily be
		 * combined, but keeping it separate draws attention to
		 * subtle differences.
		 */
		if (chg)
			return false;
		else
			return true;
	}

	return false;
}

static void enqueue_huge_page(struct hstate *h, struct page *page)
{
	int nid = page_to_nid(page);

	lockdep_assert_held(&hugetlb_lock);
	VM_BUG_ON_PAGE(page_count(page), page);

	list_move(&page->lru, &h->hugepage_freelists[nid]);
	h->free_huge_pages++;
	h->free_huge_pages_node[nid]++;
	SetHPageFreed(page);
}

static struct page *dequeue_huge_page_node_exact(struct hstate *h, int nid)
{
	struct page *page;
	bool pin = !!(current->flags & PF_MEMALLOC_PIN);

	lockdep_assert_held(&hugetlb_lock);
	list_for_each_entry(page, &h->hugepage_freelists[nid], lru) {
		if (pin && !is_pinnable_page(page))
			continue;

		if (PageHWPoison(page))
			continue;

		list_move(&page->lru, &h->hugepage_activelist);
		set_page_refcounted(page);
		ClearHPageFreed(page);
		h->free_huge_pages--;
		h->free_huge_pages_node[nid]--;
		return page;
	}

	return NULL;
}

static struct page *dequeue_huge_page_nodemask(struct hstate *h, gfp_t gfp_mask, int nid,
		nodemask_t *nmask)
{
	unsigned int cpuset_mems_cookie;
	struct zonelist *zonelist;
	struct zone *zone;
	struct zoneref *z;
	int node = NUMA_NO_NODE;

	zonelist = node_zonelist(nid, gfp_mask);

retry_cpuset:
	cpuset_mems_cookie = read_mems_allowed_begin();
	for_each_zone_zonelist_nodemask(zone, z, zonelist, gfp_zone(gfp_mask), nmask) {
		struct page *page;

		if (!cpuset_zone_allowed(zone, gfp_mask))
			continue;
		/*
		 * no need to ask again on the same node. Pool is node rather than
		 * zone aware
		 */
		if (zone_to_nid(zone) == node)
			continue;
		node = zone_to_nid(zone);

		page = dequeue_huge_page_node_exact(h, node);
		if (page)
			return page;
	}
	if (unlikely(read_mems_allowed_retry(cpuset_mems_cookie)))
		goto retry_cpuset;

	return NULL;
}

static struct page *dequeue_huge_page_vma(struct hstate *h,
				struct vm_area_struct *vma,
				unsigned long address, int avoid_reserve,
				long chg)
{
	struct page *page = NULL;
	struct mempolicy *mpol;
	gfp_t gfp_mask;
	nodemask_t *nodemask;
	int nid;

	/*
	 * A child process with MAP_PRIVATE mappings created by their parent
	 * have no page reserves. This check ensures that reservations are
	 * not "stolen". The child may still get SIGKILLed
	 */
	if (!vma_has_reserves(vma, chg) &&
			h->free_huge_pages - h->resv_huge_pages == 0)
		goto err;

	/* If reserves cannot be used, ensure enough pages are in the pool */
	if (avoid_reserve && h->free_huge_pages - h->resv_huge_pages == 0)
		goto err;

	gfp_mask = htlb_alloc_mask(h);
	nid = huge_node(vma, address, gfp_mask, &mpol, &nodemask);

	if (mpol_is_preferred_many(mpol)) {
		page = dequeue_huge_page_nodemask(h, gfp_mask, nid, nodemask);

		/* Fallback to all nodes if page==NULL */
		nodemask = NULL;
	}

	if (!page)
		page = dequeue_huge_page_nodemask(h, gfp_mask, nid, nodemask);

	if (page && !avoid_reserve && vma_has_reserves(vma, chg)) {
		SetHPageRestoreReserve(page);
		h->resv_huge_pages--;
	}

	mpol_cond_put(mpol);
	return page;

err:
	return NULL;
}

/*
 * common helper functions for hstate_next_node_to_{alloc|free}.
 * We may have allocated or freed a huge page based on a different
 * nodes_allowed previously, so h->next_node_to_{alloc|free} might
 * be outside of *nodes_allowed.  Ensure that we use an allowed
 * node for alloc or free.
 */
static int next_node_allowed(int nid, nodemask_t *nodes_allowed)
{
	nid = next_node_in(nid, *nodes_allowed);
	VM_BUG_ON(nid >= MAX_NUMNODES);

	return nid;
}

static int get_valid_node_allowed(int nid, nodemask_t *nodes_allowed)
{
	if (!node_isset(nid, *nodes_allowed))
		nid = next_node_allowed(nid, nodes_allowed);
	return nid;
}

/*
 * returns the previously saved node ["this node"] from which to
 * allocate a persistent huge page for the pool and advance the
 * next node from which to allocate, handling wrap at end of node
 * mask.
 */
static int hstate_next_node_to_alloc(struct hstate *h,
					nodemask_t *nodes_allowed)
{
	int nid;

	VM_BUG_ON(!nodes_allowed);

	nid = get_valid_node_allowed(h->next_nid_to_alloc, nodes_allowed);
	h->next_nid_to_alloc = next_node_allowed(nid, nodes_allowed);

	return nid;
}

/*
 * helper for remove_pool_huge_page() - return the previously saved
 * node ["this node"] from which to free a huge page.  Advance the
 * next node id whether or not we find a free huge page to free so
 * that the next attempt to free addresses the next node.
 */
static int hstate_next_node_to_free(struct hstate *h, nodemask_t *nodes_allowed)
{
	int nid;

	VM_BUG_ON(!nodes_allowed);

	nid = get_valid_node_allowed(h->next_nid_to_free, nodes_allowed);
	h->next_nid_to_free = next_node_allowed(nid, nodes_allowed);

	return nid;
}

#define for_each_node_mask_to_alloc(hs, nr_nodes, node, mask)		\
	for (nr_nodes = nodes_weight(*mask);				\
		nr_nodes > 0 &&						\
		((node = hstate_next_node_to_alloc(hs, mask)) || 1);	\
		nr_nodes--)

#define for_each_node_mask_to_free(hs, nr_nodes, node, mask)		\
	for (nr_nodes = nodes_weight(*mask);				\
		nr_nodes > 0 &&						\
		((node = hstate_next_node_to_free(hs, mask)) || 1);	\
		nr_nodes--)

/* used to demote non-gigantic_huge pages as well */
static void __destroy_compound_gigantic_page(struct page *page,
					unsigned int order, bool demote)
{
	int i;
	int nr_pages = 1 << order;
	struct page *p = page + 1;

	atomic_set(compound_mapcount_ptr(page), 0);
	atomic_set(compound_pincount_ptr(page), 0);

	for (i = 1; i < nr_pages; i++, p = mem_map_next(p, page, i)) {
		p->mapping = NULL;
		clear_compound_head(p);
		if (!demote)
			set_page_refcounted(p);
	}

	set_compound_order(page, 0);
	page[1].compound_nr = 0;
	__ClearPageHead(page);
}

static void destroy_compound_hugetlb_page_for_demote(struct page *page,
					unsigned int order)
{
	__destroy_compound_gigantic_page(page, order, true);
}

#ifdef CONFIG_ARCH_HAS_GIGANTIC_PAGE
static void destroy_compound_gigantic_page(struct page *page,
					unsigned int order)
{
	__destroy_compound_gigantic_page(page, order, false);
}

static void free_gigantic_page(struct page *page, unsigned int order)
{
	/*
	 * If the page isn't allocated using the cma allocator,
	 * cma_release() returns false.
	 */
#ifdef CONFIG_CMA
	if (cma_release(hugetlb_cma[page_to_nid(page)], page, 1 << order))
		return;
#endif

	free_contig_range(page_to_pfn(page), 1 << order);
}

#ifdef CONFIG_CONTIG_ALLOC
static struct page *alloc_gigantic_page(struct hstate *h, gfp_t gfp_mask,
		int nid, nodemask_t *nodemask)
{
	unsigned long nr_pages = pages_per_huge_page(h);
	if (nid == NUMA_NO_NODE)
		nid = numa_mem_id();

#ifdef CONFIG_CMA
	{
		struct page *page;
		int node;

		if (hugetlb_cma[nid]) {
			page = cma_alloc(hugetlb_cma[nid], nr_pages,
					huge_page_order(h), true);
			if (page)
				return page;
		}

		if (!(gfp_mask & __GFP_THISNODE)) {
			for_each_node_mask(node, *nodemask) {
				if (node == nid || !hugetlb_cma[node])
					continue;

				page = cma_alloc(hugetlb_cma[node], nr_pages,
						huge_page_order(h), true);
				if (page)
					return page;
			}
		}
	}
#endif

	return alloc_contig_pages(nr_pages, gfp_mask, nid, nodemask);
}

#else /* !CONFIG_CONTIG_ALLOC */
static struct page *alloc_gigantic_page(struct hstate *h, gfp_t gfp_mask,
					int nid, nodemask_t *nodemask)
{
	return NULL;
}
#endif /* CONFIG_CONTIG_ALLOC */

#else /* !CONFIG_ARCH_HAS_GIGANTIC_PAGE */
static struct page *alloc_gigantic_page(struct hstate *h, gfp_t gfp_mask,
					int nid, nodemask_t *nodemask)
{
	return NULL;
}
static inline void free_gigantic_page(struct page *page, unsigned int order) { }
static inline void destroy_compound_gigantic_page(struct page *page,
						unsigned int order) { }
#endif

/*
 * Remove hugetlb page from lists, and update dtor so that page appears
 * as just a compound page.
 *
 * A reference is held on the page, except in the case of demote.
 *
 * Must be called with hugetlb lock held.
 */
static void __remove_hugetlb_page(struct hstate *h, struct page *page,
							bool adjust_surplus,
							bool demote)
{
	int nid = page_to_nid(page);

	VM_BUG_ON_PAGE(hugetlb_cgroup_from_page(page), page);
	VM_BUG_ON_PAGE(hugetlb_cgroup_from_page_rsvd(page), page);

	lockdep_assert_held(&hugetlb_lock);
	if (hstate_is_gigantic(h) && !gigantic_page_runtime_supported())
		return;

	list_del(&page->lru);

	if (HPageFreed(page)) {
		h->free_huge_pages--;
		h->free_huge_pages_node[nid]--;
	}
	if (adjust_surplus) {
		h->surplus_huge_pages--;
		h->surplus_huge_pages_node[nid]--;
	}

	/*
	 * Very subtle
	 *
	 * For non-gigantic pages set the destructor to the normal compound
	 * page dtor.  This is needed in case someone takes an additional
	 * temporary ref to the page, and freeing is delayed until they drop
	 * their reference.
	 *
	 * For gigantic pages set the destructor to the null dtor.  This
	 * destructor will never be called.  Before freeing the gigantic
	 * page destroy_compound_gigantic_page will turn the compound page
	 * into a simple group of pages.  After this the destructor does not
	 * apply.
	 *
	 * This handles the case where more than one ref is held when and
	 * after update_and_free_page is called.
	 *
	 * In the case of demote we do not ref count the page as it will soon
	 * be turned into a page of smaller size.
	 */
	if (!demote)
		set_page_refcounted(page);
	if (hstate_is_gigantic(h))
		set_compound_page_dtor(page, NULL_COMPOUND_DTOR);
	else
		set_compound_page_dtor(page, COMPOUND_PAGE_DTOR);

	h->nr_huge_pages--;
	h->nr_huge_pages_node[nid]--;
}

static void remove_hugetlb_page(struct hstate *h, struct page *page,
							bool adjust_surplus)
{
	__remove_hugetlb_page(h, page, adjust_surplus, false);
}

static void remove_hugetlb_page_for_demote(struct hstate *h, struct page *page,
							bool adjust_surplus)
{
	__remove_hugetlb_page(h, page, adjust_surplus, true);
}

static void add_hugetlb_page(struct hstate *h, struct page *page,
			     bool adjust_surplus)
{
	int zeroed;
	int nid = page_to_nid(page);

	VM_BUG_ON_PAGE(!HPageVmemmapOptimized(page), page);

	lockdep_assert_held(&hugetlb_lock);

	INIT_LIST_HEAD(&page->lru);
	h->nr_huge_pages++;
	h->nr_huge_pages_node[nid]++;

	if (adjust_surplus) {
		h->surplus_huge_pages++;
		h->surplus_huge_pages_node[nid]++;
	}

	set_compound_page_dtor(page, HUGETLB_PAGE_DTOR);
	set_page_private(page, 0);
	SetHPageVmemmapOptimized(page);

	/*
	 * This page is about to be managed by the hugetlb allocator and
	 * should have no users.  Drop our reference, and check for others
	 * just in case.
	 */
	zeroed = put_page_testzero(page);
	if (!zeroed)
		/*
		 * It is VERY unlikely soneone else has taken a ref on
		 * the page.  In this case, we simply return as the
		 * hugetlb destructor (free_huge_page) will be called
		 * when this other ref is dropped.
		 */
		return;

	arch_clear_hugepage_flags(page);
	enqueue_huge_page(h, page);
}

static void __update_and_free_page(struct hstate *h, struct page *page)
{
	int i;
	struct page *subpage = page;

	if (hstate_is_gigantic(h) && !gigantic_page_runtime_supported())
		return;

	if (alloc_huge_page_vmemmap(h, page)) {
		spin_lock_irq(&hugetlb_lock);
		/*
		 * If we cannot allocate vmemmap pages, just refuse to free the
		 * page and put the page back on the hugetlb free list and treat
		 * as a surplus page.
		 */
		add_hugetlb_page(h, page, true);
		spin_unlock_irq(&hugetlb_lock);
		return;
	}

	for (i = 0; i < pages_per_huge_page(h);
	     i++, subpage = mem_map_next(subpage, page, i)) {
		subpage->flags &= ~(1 << PG_locked | 1 << PG_error |
				1 << PG_referenced | 1 << PG_dirty |
				1 << PG_active | 1 << PG_private |
				1 << PG_writeback);
	}

	/*
	 * Non-gigantic pages demoted from CMA allocated gigantic pages
	 * need to be given back to CMA in free_gigantic_page.
	 */
	if (hstate_is_gigantic(h) ||
	    hugetlb_cma_page(page, huge_page_order(h))) {
		destroy_compound_gigantic_page(page, huge_page_order(h));
		free_gigantic_page(page, huge_page_order(h));
	} else {
		__free_pages(page, huge_page_order(h));
	}
}

/*
 * As update_and_free_page() can be called under any context, so we cannot
 * use GFP_KERNEL to allocate vmemmap pages. However, we can defer the
 * actual freeing in a workqueue to prevent from using GFP_ATOMIC to allocate
 * the vmemmap pages.
 *
 * free_hpage_workfn() locklessly retrieves the linked list of pages to be
 * freed and frees them one-by-one. As the page->mapping pointer is going
 * to be cleared in free_hpage_workfn() anyway, it is reused as the llist_node
 * structure of a lockless linked list of huge pages to be freed.
 */
static LLIST_HEAD(hpage_freelist);

static void free_hpage_workfn(struct work_struct *work)
{
	struct llist_node *node;

	node = llist_del_all(&hpage_freelist);

	while (node) {
		struct page *page;
		struct hstate *h;

		page = container_of((struct address_space **)node,
				     struct page, mapping);
		node = node->next;
		page->mapping = NULL;
		/*
		 * The VM_BUG_ON_PAGE(!PageHuge(page), page) in page_hstate()
		 * is going to trigger because a previous call to
		 * remove_hugetlb_page() will set_compound_page_dtor(page,
		 * NULL_COMPOUND_DTOR), so do not use page_hstate() directly.
		 */
		h = size_to_hstate(page_size(page));

		__update_and_free_page(h, page);

		cond_resched();
	}
}
static DECLARE_WORK(free_hpage_work, free_hpage_workfn);

static inline void flush_free_hpage_work(struct hstate *h)
{
	if (free_vmemmap_pages_per_hpage(h))
		flush_work(&free_hpage_work);
}

static void update_and_free_page(struct hstate *h, struct page *page,
				 bool atomic)
{
	if (!HPageVmemmapOptimized(page) || !atomic) {
		__update_and_free_page(h, page);
		return;
	}

	/*
	 * Defer freeing to avoid using GFP_ATOMIC to allocate vmemmap pages.
	 *
	 * Only call schedule_work() if hpage_freelist is previously
	 * empty. Otherwise, schedule_work() had been called but the workfn
	 * hasn't retrieved the list yet.
	 */
	if (llist_add((struct llist_node *)&page->mapping, &hpage_freelist))
		schedule_work(&free_hpage_work);
}

static void update_and_free_pages_bulk(struct hstate *h, struct list_head *list)
{
	struct page *page, *t_page;

	list_for_each_entry_safe(page, t_page, list, lru) {
		update_and_free_page(h, page, false);
		cond_resched();
	}
}

struct hstate *size_to_hstate(unsigned long size)
{
	struct hstate *h;

	for_each_hstate(h) {
		if (huge_page_size(h) == size)
			return h;
	}
	return NULL;
}

void free_huge_page(struct page *page)
{
	/*
	 * Can't pass hstate in here because it is called from the
	 * compound page destructor.
	 */
	struct hstate *h = page_hstate(page);
	int nid = page_to_nid(page);
	struct hugepage_subpool *spool = hugetlb_page_subpool(page);
	bool restore_reserve;
	unsigned long flags;

	VM_BUG_ON_PAGE(page_count(page), page);
	VM_BUG_ON_PAGE(page_mapcount(page), page);

	hugetlb_set_page_subpool(page, NULL);
	page->mapping = NULL;
	restore_reserve = HPageRestoreReserve(page);
	ClearHPageRestoreReserve(page);

	/*
	 * If HPageRestoreReserve was set on page, page allocation consumed a
	 * reservation.  If the page was associated with a subpool, there
	 * would have been a page reserved in the subpool before allocation
	 * via hugepage_subpool_get_pages().  Since we are 'restoring' the
	 * reservation, do not call hugepage_subpool_put_pages() as this will
	 * remove the reserved page from the subpool.
	 */
	if (!restore_reserve) {
		/*
		 * A return code of zero implies that the subpool will be
		 * under its minimum size if the reservation is not restored
		 * after page is free.  Therefore, force restore_reserve
		 * operation.
		 */
		if (hugepage_subpool_put_pages(spool, 1) == 0)
			restore_reserve = true;
	}

	spin_lock_irqsave(&hugetlb_lock, flags);
	ClearHPageMigratable(page);
	hugetlb_cgroup_uncharge_page(hstate_index(h),
				     pages_per_huge_page(h), page);
	hugetlb_cgroup_uncharge_page_rsvd(hstate_index(h),
					  pages_per_huge_page(h), page);
	if (restore_reserve)
		h->resv_huge_pages++;

	if (HPageTemporary(page)) {
		remove_hugetlb_page(h, page, false);
		spin_unlock_irqrestore(&hugetlb_lock, flags);
		update_and_free_page(h, page, true);
	} else if (h->surplus_huge_pages_node[nid]) {
		/* remove the page from active list */
		remove_hugetlb_page(h, page, true);
		spin_unlock_irqrestore(&hugetlb_lock, flags);
		update_and_free_page(h, page, true);
	} else {
		arch_clear_hugepage_flags(page);
		enqueue_huge_page(h, page);
		spin_unlock_irqrestore(&hugetlb_lock, flags);
	}
}

/*
 * Must be called with the hugetlb lock held
 */
static void __prep_account_new_huge_page(struct hstate *h, int nid)
{
	lockdep_assert_held(&hugetlb_lock);
	h->nr_huge_pages++;
	h->nr_huge_pages_node[nid]++;
}

static void __prep_new_huge_page(struct hstate *h, struct page *page)
{
	free_huge_page_vmemmap(h, page);
	INIT_LIST_HEAD(&page->lru);
	set_compound_page_dtor(page, HUGETLB_PAGE_DTOR);
	hugetlb_set_page_subpool(page, NULL);
	set_hugetlb_cgroup(page, NULL);
	set_hugetlb_cgroup_rsvd(page, NULL);
}

static void prep_new_huge_page(struct hstate *h, struct page *page, int nid)
{
	__prep_new_huge_page(h, page);
	spin_lock_irq(&hugetlb_lock);
	__prep_account_new_huge_page(h, nid);
	spin_unlock_irq(&hugetlb_lock);
}

static bool __prep_compound_gigantic_page(struct page *page, unsigned int order,
								bool demote)
{
	int i, j;
	int nr_pages = 1 << order;
	struct page *p = page + 1;

	/* we rely on prep_new_huge_page to set the destructor */
	set_compound_order(page, order);
	__ClearPageReserved(page);
	__SetPageHead(page);
	for (i = 1; i < nr_pages; i++, p = mem_map_next(p, page, i)) {
		/*
		 * For gigantic hugepages allocated through bootmem at
		 * boot, it's safer to be consistent with the not-gigantic
		 * hugepages and clear the PG_reserved bit from all tail pages
		 * too.  Otherwise drivers using get_user_pages() to access tail
		 * pages may get the reference counting wrong if they see
		 * PG_reserved set on a tail page (despite the head page not
		 * having PG_reserved set).  Enforcing this consistency between
		 * head and tail pages allows drivers to optimize away a check
		 * on the head page when they need know if put_page() is needed
		 * after get_user_pages().
		 */
		__ClearPageReserved(p);
		/*
		 * Subtle and very unlikely
		 *
		 * Gigantic 'page allocators' such as memblock or cma will
		 * return a set of pages with each page ref counted.  We need
		 * to turn this set of pages into a compound page with tail
		 * page ref counts set to zero.  Code such as speculative page
		 * cache adding could take a ref on a 'to be' tail page.
		 * We need to respect any increased ref count, and only set
		 * the ref count to zero if count is currently 1.  If count
		 * is not 1, we return an error.  An error return indicates
		 * the set of pages can not be converted to a gigantic page.
		 * The caller who allocated the pages should then discard the
		 * pages using the appropriate free interface.
		 *
		 * In the case of demote, the ref count will be zero.
		 */
		if (!demote) {
			if (!page_ref_freeze(p, 1)) {
				pr_warn("HugeTLB page can not be used due to unexpected inflated ref count\n");
				goto out_error;
			}
		} else {
			VM_BUG_ON_PAGE(page_count(p), p);
		}
		set_compound_head(p, page);
	}
	atomic_set(compound_mapcount_ptr(page), -1);
	atomic_set(compound_pincount_ptr(page), 0);
	return true;

out_error:
	/* undo tail page modifications made above */
	p = page + 1;
	for (j = 1; j < i; j++, p = mem_map_next(p, page, j)) {
		clear_compound_head(p);
		set_page_refcounted(p);
	}
	/* need to clear PG_reserved on remaining tail pages  */
	for (; j < nr_pages; j++, p = mem_map_next(p, page, j))
		__ClearPageReserved(p);
	set_compound_order(page, 0);
	page[1].compound_nr = 0;
	__ClearPageHead(page);
	return false;
}

static bool prep_compound_gigantic_page(struct page *page, unsigned int order)
{
	return __prep_compound_gigantic_page(page, order, false);
}

static bool prep_compound_gigantic_page_for_demote(struct page *page,
							unsigned int order)
{
	return __prep_compound_gigantic_page(page, order, true);
}

/*
 * PageHuge() only returns true for hugetlbfs pages, but not for normal or
 * transparent huge pages.  See the PageTransHuge() documentation for more
 * details.
 */
int PageHuge(struct page *page)
{
	if (!PageCompound(page))
		return 0;

	page = compound_head(page);
	return page[1].compound_dtor == HUGETLB_PAGE_DTOR;
}
EXPORT_SYMBOL_GPL(PageHuge);

/*
 * PageHeadHuge() only returns true for hugetlbfs head page, but not for
 * normal or transparent huge pages.
 */
int PageHeadHuge(struct page *page_head)
{
	if (!PageHead(page_head))
		return 0;

	return page_head[1].compound_dtor == HUGETLB_PAGE_DTOR;
}

/*
 * Find and lock address space (mapping) in write mode.
 *
 * Upon entry, the page is locked which means that page_mapping() is
 * stable.  Due to locking order, we can only trylock_write.  If we can
 * not get the lock, simply return NULL to caller.
 */
struct address_space *hugetlb_page_mapping_lock_write(struct page *hpage)
{
	struct address_space *mapping = page_mapping(hpage);

	if (!mapping)
		return mapping;

	if (i_mmap_trylock_write(mapping))
		return mapping;

	return NULL;
}

pgoff_t hugetlb_basepage_index(struct page *page)
{
	struct page *page_head = compound_head(page);
	pgoff_t index = page_index(page_head);
	unsigned long compound_idx;

	if (compound_order(page_head) >= MAX_ORDER)
		compound_idx = page_to_pfn(page) - page_to_pfn(page_head);
	else
		compound_idx = page - page_head;

	return (index << compound_order(page_head)) + compound_idx;
}

static struct page *alloc_buddy_huge_page(struct hstate *h,
		gfp_t gfp_mask, int nid, nodemask_t *nmask,
		nodemask_t *node_alloc_noretry)
{
	int order = huge_page_order(h);
	struct page *page;
	bool alloc_try_hard = true;

	/*
	 * By default we always try hard to allocate the page with
	 * __GFP_RETRY_MAYFAIL flag.  However, if we are allocating pages in
	 * a loop (to adjust global huge page counts) and previous allocation
	 * failed, do not continue to try hard on the same node.  Use the
	 * node_alloc_noretry bitmap to manage this state information.
	 */
	if (node_alloc_noretry && node_isset(nid, *node_alloc_noretry))
		alloc_try_hard = false;
	gfp_mask |= __GFP_COMP|__GFP_NOWARN;
	if (alloc_try_hard)
		gfp_mask |= __GFP_RETRY_MAYFAIL;
	if (nid == NUMA_NO_NODE)
		nid = numa_mem_id();
	page = __alloc_pages(gfp_mask, order, nid, nmask);
	if (page)
		__count_vm_event(HTLB_BUDDY_PGALLOC);
	else
		__count_vm_event(HTLB_BUDDY_PGALLOC_FAIL);

	/*
	 * If we did not specify __GFP_RETRY_MAYFAIL, but still got a page this
	 * indicates an overall state change.  Clear bit so that we resume
	 * normal 'try hard' allocations.
	 */
	if (node_alloc_noretry && page && !alloc_try_hard)
		node_clear(nid, *node_alloc_noretry);

	/*
	 * If we tried hard to get a page but failed, set bit so that
	 * subsequent attempts will not try as hard until there is an
	 * overall state change.
	 */
	if (node_alloc_noretry && !page && alloc_try_hard)
		node_set(nid, *node_alloc_noretry);

	return page;
}

/*
 * Common helper to allocate a fresh hugetlb page. All specific allocators
 * should use this function to get new hugetlb pages
 */
static struct page *alloc_fresh_huge_page(struct hstate *h,
		gfp_t gfp_mask, int nid, nodemask_t *nmask,
		nodemask_t *node_alloc_noretry)
{
	struct page *page;
	bool retry = false;

retry:
	if (hstate_is_gigantic(h))
		page = alloc_gigantic_page(h, gfp_mask, nid, nmask);
	else
		page = alloc_buddy_huge_page(h, gfp_mask,
				nid, nmask, node_alloc_noretry);
	if (!page)
		return NULL;

	if (hstate_is_gigantic(h)) {
		if (!prep_compound_gigantic_page(page, huge_page_order(h))) {
			/*
			 * Rare failure to convert pages to compound page.
			 * Free pages and try again - ONCE!
			 */
			free_gigantic_page(page, huge_page_order(h));
			if (!retry) {
				retry = true;
				goto retry;
			}
			return NULL;
		}
	}
	prep_new_huge_page(h, page, page_to_nid(page));

	return page;
}

/*
 * Allocates a fresh page to the hugetlb allocator pool in the node interleaved
 * manner.
 */
static int alloc_pool_huge_page(struct hstate *h, nodemask_t *nodes_allowed,
				nodemask_t *node_alloc_noretry)
{
	struct page *page;
	int nr_nodes, node;
	gfp_t gfp_mask = htlb_alloc_mask(h) | __GFP_THISNODE;

	for_each_node_mask_to_alloc(h, nr_nodes, node, nodes_allowed) {
		page = alloc_fresh_huge_page(h, gfp_mask, node, nodes_allowed,
						node_alloc_noretry);
		if (page)
			break;
	}

	if (!page)
		return 0;

	put_page(page); /* free it into the hugepage allocator */

	return 1;
}

/*
 * Remove huge page from pool from next node to free.  Attempt to keep
 * persistent huge pages more or less balanced over allowed nodes.
 * This routine only 'removes' the hugetlb page.  The caller must make
 * an additional call to free the page to low level allocators.
 * Called with hugetlb_lock locked.
 */
static struct page *remove_pool_huge_page(struct hstate *h,
						nodemask_t *nodes_allowed,
						 bool acct_surplus)
{
	int nr_nodes, node;
	struct page *page = NULL;

	lockdep_assert_held(&hugetlb_lock);
	for_each_node_mask_to_free(h, nr_nodes, node, nodes_allowed) {
		/*
		 * If we're returning unused surplus pages, only examine
		 * nodes with surplus pages.
		 */
		if ((!acct_surplus || h->surplus_huge_pages_node[node]) &&
		    !list_empty(&h->hugepage_freelists[node])) {
			page = list_entry(h->hugepage_freelists[node].next,
					  struct page, lru);
			remove_hugetlb_page(h, page, acct_surplus);
			break;
		}
	}

	return page;
}

/*
 * Dissolve a given free hugepage into free buddy pages. This function does
 * nothing for in-use hugepages and non-hugepages.
 * This function returns values like below:
 *
 *  -ENOMEM: failed to allocate vmemmap pages to free the freed hugepages
 *           when the system is under memory pressure and the feature of
 *           freeing unused vmemmap pages associated with each hugetlb page
 *           is enabled.
 *  -EBUSY:  failed to dissolved free hugepages or the hugepage is in-use
 *           (allocated or reserved.)
 *       0:  successfully dissolved free hugepages or the page is not a
 *           hugepage (considered as already dissolved)
 */
int dissolve_free_huge_page(struct page *page)
{
	int rc = -EBUSY;

retry:
	/* Not to disrupt normal path by vainly holding hugetlb_lock */
	if (!PageHuge(page))
		return 0;

	spin_lock_irq(&hugetlb_lock);
	if (!PageHuge(page)) {
		rc = 0;
		goto out;
	}

	if (!page_count(page)) {
		struct page *head = compound_head(page);
		struct hstate *h = page_hstate(head);
		if (h->free_huge_pages - h->resv_huge_pages == 0)
			goto out;

		/*
		 * We should make sure that the page is already on the free list
		 * when it is dissolved.
		 */
		if (unlikely(!HPageFreed(head))) {
			spin_unlock_irq(&hugetlb_lock);
			cond_resched();

			/*
			 * Theoretically, we should return -EBUSY when we
			 * encounter this race. In fact, we have a chance
			 * to successfully dissolve the page if we do a
			 * retry. Because the race window is quite small.
			 * If we seize this opportunity, it is an optimization
			 * for increasing the success rate of dissolving page.
			 */
			goto retry;
		}

		remove_hugetlb_page(h, head, false);
		h->max_huge_pages--;
		spin_unlock_irq(&hugetlb_lock);

		/*
		 * Normally update_and_free_page will allocate required vmemmmap
		 * before freeing the page.  update_and_free_page will fail to
		 * free the page if it can not allocate required vmemmap.  We
		 * need to adjust max_huge_pages if the page is not freed.
		 * Attempt to allocate vmemmmap here so that we can take
		 * appropriate action on failure.
		 */
		rc = alloc_huge_page_vmemmap(h, head);
		if (!rc) {
			/*
			 * Move PageHWPoison flag from head page to the raw
			 * error page, which makes any subpages rather than
			 * the error page reusable.
			 */
			if (PageHWPoison(head) && page != head) {
				SetPageHWPoison(page);
				ClearPageHWPoison(head);
			}
			update_and_free_page(h, head, false);
		} else {
			spin_lock_irq(&hugetlb_lock);
			add_hugetlb_page(h, head, false);
			h->max_huge_pages++;
			spin_unlock_irq(&hugetlb_lock);
		}

		return rc;
	}
out:
	spin_unlock_irq(&hugetlb_lock);
	return rc;
}

/*
 * Dissolve free hugepages in a given pfn range. Used by memory hotplug to
 * make specified memory blocks removable from the system.
 * Note that this will dissolve a free gigantic hugepage completely, if any
 * part of it lies within the given range.
 * Also note that if dissolve_free_huge_page() returns with an error, all
 * free hugepages that were dissolved before that error are lost.
 */
int dissolve_free_huge_pages(unsigned long start_pfn, unsigned long end_pfn)
{
	unsigned long pfn;
	struct page *page;
	int rc = 0;

	if (!hugepages_supported())
		return rc;

	for (pfn = start_pfn; pfn < end_pfn; pfn += 1 << minimum_order) {
		page = pfn_to_page(pfn);
		rc = dissolve_free_huge_page(page);
		if (rc)
			break;
	}

	return rc;
}

/*
 * Allocates a fresh surplus page from the page allocator.
 */
static struct page *alloc_surplus_huge_page(struct hstate *h, gfp_t gfp_mask,
		int nid, nodemask_t *nmask, bool zero_ref)
{
	struct page *page = NULL;
	bool retry = false;

	if (hstate_is_gigantic(h))
		return NULL;

	spin_lock_irq(&hugetlb_lock);
	if (h->surplus_huge_pages >= h->nr_overcommit_huge_pages)
		goto out_unlock;
	spin_unlock_irq(&hugetlb_lock);

retry:
	page = alloc_fresh_huge_page(h, gfp_mask, nid, nmask, NULL);
	if (!page)
		return NULL;

	spin_lock_irq(&hugetlb_lock);
	/*
	 * We could have raced with the pool size change.
	 * Double check that and simply deallocate the new page
	 * if we would end up overcommiting the surpluses. Abuse
	 * temporary page to workaround the nasty free_huge_page
	 * codeflow
	 */
	if (h->surplus_huge_pages >= h->nr_overcommit_huge_pages) {
		SetHPageTemporary(page);
		spin_unlock_irq(&hugetlb_lock);
		put_page(page);
		return NULL;
	}

	if (zero_ref) {
		/*
		 * Caller requires a page with zero ref count.
		 * We will drop ref count here.  If someone else is holding
		 * a ref, the page will be freed when they drop it.  Abuse
		 * temporary page flag to accomplish this.
		 */
		SetHPageTemporary(page);
		if (!put_page_testzero(page)) {
			/*
			 * Unexpected inflated ref count on freshly allocated
			 * huge.  Retry once.
			 */
			pr_info("HugeTLB unexpected inflated ref count on freshly allocated page\n");
			spin_unlock_irq(&hugetlb_lock);
			if (retry)
				return NULL;

			retry = true;
			goto retry;
		}
		ClearHPageTemporary(page);
	}

	h->surplus_huge_pages++;
	h->surplus_huge_pages_node[page_to_nid(page)]++;

out_unlock:
	spin_unlock_irq(&hugetlb_lock);

	return page;
}

static struct page *alloc_migrate_huge_page(struct hstate *h, gfp_t gfp_mask,
				     int nid, nodemask_t *nmask)
{
	struct page *page;

	if (hstate_is_gigantic(h))
		return NULL;

	page = alloc_fresh_huge_page(h, gfp_mask, nid, nmask, NULL);
	if (!page)
		return NULL;

	/*
	 * We do not account these pages as surplus because they are only
	 * temporary and will be released properly on the last reference
	 */
	SetHPageTemporary(page);

	return page;
}

/*
 * Use the VMA's mpolicy to allocate a huge page from the buddy.
 */
static
struct page *alloc_buddy_huge_page_with_mpol(struct hstate *h,
		struct vm_area_struct *vma, unsigned long addr)
{
	struct page *page = NULL;
	struct mempolicy *mpol;
	gfp_t gfp_mask = htlb_alloc_mask(h);
	int nid;
	nodemask_t *nodemask;

	nid = huge_node(vma, addr, gfp_mask, &mpol, &nodemask);
	if (mpol_is_preferred_many(mpol)) {
		gfp_t gfp = gfp_mask | __GFP_NOWARN;

		gfp &=  ~(__GFP_DIRECT_RECLAIM | __GFP_NOFAIL);
		page = alloc_surplus_huge_page(h, gfp, nid, nodemask, false);

		/* Fallback to all nodes if page==NULL */
		nodemask = NULL;
	}

	if (!page)
		page = alloc_surplus_huge_page(h, gfp_mask, nid, nodemask, false);
	mpol_cond_put(mpol);
	return page;
}

/* page migration callback function */
struct page *alloc_huge_page_nodemask(struct hstate *h, int preferred_nid,
		nodemask_t *nmask, gfp_t gfp_mask)
{
	spin_lock_irq(&hugetlb_lock);
	if (h->free_huge_pages - h->resv_huge_pages > 0) {
		struct page *page;

		page = dequeue_huge_page_nodemask(h, gfp_mask, preferred_nid, nmask);
		if (page) {
			spin_unlock_irq(&hugetlb_lock);
			return page;
		}
	}
	spin_unlock_irq(&hugetlb_lock);

	return alloc_migrate_huge_page(h, gfp_mask, preferred_nid, nmask);
}

/* mempolicy aware migration callback */
struct page *alloc_huge_page_vma(struct hstate *h, struct vm_area_struct *vma,
		unsigned long address)
{
	struct mempolicy *mpol;
	nodemask_t *nodemask;
	struct page *page;
	gfp_t gfp_mask;
	int node;

	gfp_mask = htlb_alloc_mask(h);
	node = huge_node(vma, address, gfp_mask, &mpol, &nodemask);
	page = alloc_huge_page_nodemask(h, node, nodemask, gfp_mask);
	mpol_cond_put(mpol);

	return page;
}

/*
 * Increase the hugetlb pool such that it can accommodate a reservation
 * of size 'delta'.
 */
static int gather_surplus_pages(struct hstate *h, long delta)
	__must_hold(&hugetlb_lock)
{
	struct list_head surplus_list;
	struct page *page, *tmp;
	int ret;
	long i;
	long needed, allocated;
	bool alloc_ok = true;

	lockdep_assert_held(&hugetlb_lock);
	needed = (h->resv_huge_pages + delta) - h->free_huge_pages;
	if (needed <= 0) {
		h->resv_huge_pages += delta;
		return 0;
	}

	allocated = 0;
	INIT_LIST_HEAD(&surplus_list);

	ret = -ENOMEM;
retry:
	spin_unlock_irq(&hugetlb_lock);
	for (i = 0; i < needed; i++) {
		page = alloc_surplus_huge_page(h, htlb_alloc_mask(h),
				NUMA_NO_NODE, NULL, true);
		if (!page) {
			alloc_ok = false;
			break;
		}
		list_add(&page->lru, &surplus_list);
		cond_resched();
	}
	allocated += i;

	/*
	 * After retaking hugetlb_lock, we need to recalculate 'needed'
	 * because either resv_huge_pages or free_huge_pages may have changed.
	 */
	spin_lock_irq(&hugetlb_lock);
	needed = (h->resv_huge_pages + delta) -
			(h->free_huge_pages + allocated);
	if (needed > 0) {
		if (alloc_ok)
			goto retry;
		/*
		 * We were not able to allocate enough pages to
		 * satisfy the entire reservation so we free what
		 * we've allocated so far.
		 */
		goto free;
	}
	/*
	 * The surplus_list now contains _at_least_ the number of extra pages
	 * needed to accommodate the reservation.  Add the appropriate number
	 * of pages to the hugetlb pool and free the extras back to the buddy
	 * allocator.  Commit the entire reservation here to prevent another
	 * process from stealing the pages as they are added to the pool but
	 * before they are reserved.
	 */
	needed += allocated;
	h->resv_huge_pages += delta;
	ret = 0;

	/* Free the needed pages to the hugetlb pool */
	list_for_each_entry_safe(page, tmp, &surplus_list, lru) {
		if ((--needed) < 0)
			break;
		/* Add the page to the hugetlb allocator */
		enqueue_huge_page(h, page);
	}
free:
	spin_unlock_irq(&hugetlb_lock);

	/*
	 * Free unnecessary surplus pages to the buddy allocator.
	 * Pages have no ref count, call free_huge_page directly.
	 */
	list_for_each_entry_safe(page, tmp, &surplus_list, lru)
		free_huge_page(page);
	spin_lock_irq(&hugetlb_lock);

	return ret;
}

/*
 * This routine has two main purposes:
 * 1) Decrement the reservation count (resv_huge_pages) by the value passed
 *    in unused_resv_pages.  This corresponds to the prior adjustments made
 *    to the associated reservation map.
 * 2) Free any unused surplus pages that may have been allocated to satisfy
 *    the reservation.  As many as unused_resv_pages may be freed.
 */
static void return_unused_surplus_pages(struct hstate *h,
					unsigned long unused_resv_pages)
{
	unsigned long nr_pages;
	struct page *page;
	LIST_HEAD(page_list);

	lockdep_assert_held(&hugetlb_lock);
	/* Uncommit the reservation */
	h->resv_huge_pages -= unused_resv_pages;

	/* Cannot return gigantic pages currently */
	if (hstate_is_gigantic(h))
		goto out;

	/*
	 * Part (or even all) of the reservation could have been backed
	 * by pre-allocated pages. Only free surplus pages.
	 */
	nr_pages = min(unused_resv_pages, h->surplus_huge_pages);

	/*
	 * We want to release as many surplus pages as possible, spread
	 * evenly across all nodes with memory. Iterate across these nodes
	 * until we can no longer free unreserved surplus pages. This occurs
	 * when the nodes with surplus pages have no free pages.
	 * remove_pool_huge_page() will balance the freed pages across the
	 * on-line nodes with memory and will handle the hstate accounting.
	 */
	while (nr_pages--) {
		page = remove_pool_huge_page(h, &node_states[N_MEMORY], 1);
		if (!page)
			goto out;

		list_add(&page->lru, &page_list);
	}

out:
	spin_unlock_irq(&hugetlb_lock);
	update_and_free_pages_bulk(h, &page_list);
	spin_lock_irq(&hugetlb_lock);
}


/*
 * vma_needs_reservation, vma_commit_reservation and vma_end_reservation
 * are used by the huge page allocation routines to manage reservations.
 *
 * vma_needs_reservation is called to determine if the huge page at addr
 * within the vma has an associated reservation.  If a reservation is
 * needed, the value 1 is returned.  The caller is then responsible for
 * managing the global reservation and subpool usage counts.  After
 * the huge page has been allocated, vma_commit_reservation is called
 * to add the page to the reservation map.  If the page allocation fails,
 * the reservation must be ended instead of committed.  vma_end_reservation
 * is called in such cases.
 *
 * In the normal case, vma_commit_reservation returns the same value
 * as the preceding vma_needs_reservation call.  The only time this
 * is not the case is if a reserve map was changed between calls.  It
 * is the responsibility of the caller to notice the difference and
 * take appropriate action.
 *
 * vma_add_reservation is used in error paths where a reservation must
 * be restored when a newly allocated huge page must be freed.  It is
 * to be called after calling vma_needs_reservation to determine if a
 * reservation exists.
 *
 * vma_del_reservation is used in error paths where an entry in the reserve
 * map was created during huge page allocation and must be removed.  It is to
 * be called after calling vma_needs_reservation to determine if a reservation
 * exists.
 */
enum vma_resv_mode {
	VMA_NEEDS_RESV,
	VMA_COMMIT_RESV,
	VMA_END_RESV,
	VMA_ADD_RESV,
	VMA_DEL_RESV,
};
static long __vma_reservation_common(struct hstate *h,
				struct vm_area_struct *vma, unsigned long addr,
				enum vma_resv_mode mode)
{
	struct resv_map *resv;
	pgoff_t idx;
	long ret;
	long dummy_out_regions_needed;

	resv = vma_resv_map(vma);
	if (!resv)
		return 1;

	idx = vma_hugecache_offset(h, vma, addr);
	switch (mode) {
	case VMA_NEEDS_RESV:
		ret = region_chg(resv, idx, idx + 1, &dummy_out_regions_needed);
		/* We assume that vma_reservation_* routines always operate on
		 * 1 page, and that adding to resv map a 1 page entry can only
		 * ever require 1 region.
		 */
		VM_BUG_ON(dummy_out_regions_needed != 1);
		break;
	case VMA_COMMIT_RESV:
		ret = region_add(resv, idx, idx + 1, 1, NULL, NULL);
		/* region_add calls of range 1 should never fail. */
		VM_BUG_ON(ret < 0);
		break;
	case VMA_END_RESV:
		region_abort(resv, idx, idx + 1, 1);
		ret = 0;
		break;
	case VMA_ADD_RESV:
		if (vma->vm_flags & VM_MAYSHARE) {
			ret = region_add(resv, idx, idx + 1, 1, NULL, NULL);
			/* region_add calls of range 1 should never fail. */
			VM_BUG_ON(ret < 0);
		} else {
			region_abort(resv, idx, idx + 1, 1);
			ret = region_del(resv, idx, idx + 1);
		}
		break;
	case VMA_DEL_RESV:
		if (vma->vm_flags & VM_MAYSHARE) {
			region_abort(resv, idx, idx + 1, 1);
			ret = region_del(resv, idx, idx + 1);
		} else {
			ret = region_add(resv, idx, idx + 1, 1, NULL, NULL);
			/* region_add calls of range 1 should never fail. */
			VM_BUG_ON(ret < 0);
		}
		break;
	default:
		BUG();
	}

	if (vma->vm_flags & VM_MAYSHARE || mode == VMA_DEL_RESV)
		return ret;
	/*
	 * We know private mapping must have HPAGE_RESV_OWNER set.
	 *
	 * In most cases, reserves always exist for private mappings.
	 * However, a file associated with mapping could have been
	 * hole punched or truncated after reserves were consumed.
	 * As subsequent fault on such a range will not use reserves.
	 * Subtle - The reserve map for private mappings has the
	 * opposite meaning than that of shared mappings.  If NO
	 * entry is in the reserve map, it means a reservation exists.
	 * If an entry exists in the reserve map, it means the
	 * reservation has already been consumed.  As a result, the
	 * return value of this routine is the opposite of the
	 * value returned from reserve map manipulation routines above.
	 */
	if (ret > 0)
		return 0;
	if (ret == 0)
		return 1;
	return ret;
}

static long vma_needs_reservation(struct hstate *h,
			struct vm_area_struct *vma, unsigned long addr)
{
	return __vma_reservation_common(h, vma, addr, VMA_NEEDS_RESV);
}

static long vma_commit_reservation(struct hstate *h,
			struct vm_area_struct *vma, unsigned long addr)
{
	return __vma_reservation_common(h, vma, addr, VMA_COMMIT_RESV);
}

static void vma_end_reservation(struct hstate *h,
			struct vm_area_struct *vma, unsigned long addr)
{
	(void)__vma_reservation_common(h, vma, addr, VMA_END_RESV);
}

static long vma_add_reservation(struct hstate *h,
			struct vm_area_struct *vma, unsigned long addr)
{
	return __vma_reservation_common(h, vma, addr, VMA_ADD_RESV);
}

static long vma_del_reservation(struct hstate *h,
			struct vm_area_struct *vma, unsigned long addr)
{
	return __vma_reservation_common(h, vma, addr, VMA_DEL_RESV);
}

/*
 * This routine is called to restore reservation information on error paths.
 * It should ONLY be called for pages allocated via alloc_huge_page(), and
 * the hugetlb mutex should remain held when calling this routine.
 *
 * It handles two specific cases:
 * 1) A reservation was in place and the page consumed the reservation.
 *    HPageRestoreReserve is set in the page.
 * 2) No reservation was in place for the page, so HPageRestoreReserve is
 *    not set.  However, alloc_huge_page always updates the reserve map.
 *
 * In case 1, free_huge_page later in the error path will increment the
 * global reserve count.  But, free_huge_page does not have enough context
 * to adjust the reservation map.  This case deals primarily with private
 * mappings.  Adjust the reserve map here to be consistent with global
 * reserve count adjustments to be made by free_huge_page.  Make sure the
 * reserve map indicates there is a reservation present.
 *
 * In case 2, simply undo reserve map modifications done by alloc_huge_page.
 */
void restore_reserve_on_error(struct hstate *h, struct vm_area_struct *vma,
			unsigned long address, struct page *page)
{
	long rc = vma_needs_reservation(h, vma, address);

	if (HPageRestoreReserve(page)) {
		if (unlikely(rc < 0))
			/*
			 * Rare out of memory condition in reserve map
			 * manipulation.  Clear HPageRestoreReserve so that
			 * global reserve count will not be incremented
			 * by free_huge_page.  This will make it appear
			 * as though the reservation for this page was
			 * consumed.  This may prevent the task from
			 * faulting in the page at a later time.  This
			 * is better than inconsistent global huge page
			 * accounting of reserve counts.
			 */
			ClearHPageRestoreReserve(page);
		else if (rc)
			(void)vma_add_reservation(h, vma, address);
		else
			vma_end_reservation(h, vma, address);
	} else {
		if (!rc) {
			/*
			 * This indicates there is an entry in the reserve map
			 * not added by alloc_huge_page.  We know it was added
			 * before the alloc_huge_page call, otherwise
			 * HPageRestoreReserve would be set on the page.
			 * Remove the entry so that a subsequent allocation
			 * does not consume a reservation.
			 */
			rc = vma_del_reservation(h, vma, address);
			if (rc < 0)
				/*
				 * VERY rare out of memory condition.  Since
				 * we can not delete the entry, set
				 * HPageRestoreReserve so that the reserve
				 * count will be incremented when the page
				 * is freed.  This reserve will be consumed
				 * on a subsequent allocation.
				 */
				SetHPageRestoreReserve(page);
		} else if (rc < 0) {
			/*
			 * Rare out of memory condition from
			 * vma_needs_reservation call.  Memory allocation is
			 * only attempted if a new entry is needed.  Therefore,
			 * this implies there is not an entry in the
			 * reserve map.
			 *
			 * For shared mappings, no entry in the map indicates
			 * no reservation.  We are done.
			 */
			if (!(vma->vm_flags & VM_MAYSHARE))
				/*
				 * For private mappings, no entry indicates
				 * a reservation is present.  Since we can
				 * not add an entry, set SetHPageRestoreReserve
				 * on the page so reserve count will be
				 * incremented when freed.  This reserve will
				 * be consumed on a subsequent allocation.
				 */
				SetHPageRestoreReserve(page);
		} else
			/*
			 * No reservation present, do nothing
			 */
			 vma_end_reservation(h, vma, address);
	}
}

/*
 * alloc_and_dissolve_huge_page - Allocate a new page and dissolve the old one
 * @h: struct hstate old page belongs to
 * @old_page: Old page to dissolve
 * @list: List to isolate the page in case we need to
 * Returns 0 on success, otherwise negated error.
 */
static int alloc_and_dissolve_huge_page(struct hstate *h, struct page *old_page,
					struct list_head *list)
{
	gfp_t gfp_mask = htlb_alloc_mask(h) | __GFP_THISNODE;
	int nid = page_to_nid(old_page);
	bool alloc_retry = false;
	struct page *new_page;
	int ret = 0;

	/*
	 * Before dissolving the page, we need to allocate a new one for the
	 * pool to remain stable.  Here, we allocate the page and 'prep' it
	 * by doing everything but actually updating counters and adding to
	 * the pool.  This simplifies and let us do most of the processing
	 * under the lock.
	 */
alloc_retry:
	new_page = alloc_buddy_huge_page(h, gfp_mask, nid, NULL, NULL);
	if (!new_page)
		return -ENOMEM;
	/*
	 * If all goes well, this page will be directly added to the free
	 * list in the pool.  For this the ref count needs to be zero.
	 * Attempt to drop now, and retry once if needed.  It is VERY
	 * unlikely there is another ref on the page.
	 *
	 * If someone else has a reference to the page, it will be freed
	 * when they drop their ref.  Abuse temporary page flag to accomplish
	 * this.  Retry once if there is an inflated ref count.
	 */
	SetHPageTemporary(new_page);
	if (!put_page_testzero(new_page)) {
		if (alloc_retry)
			return -EBUSY;

		alloc_retry = true;
		goto alloc_retry;
	}
	ClearHPageTemporary(new_page);

	__prep_new_huge_page(h, new_page);

retry:
	spin_lock_irq(&hugetlb_lock);
	if (!PageHuge(old_page)) {
		/*
		 * Freed from under us. Drop new_page too.
		 */
		goto free_new;
	} else if (page_count(old_page)) {
		/*
		 * Someone has grabbed the page, try to isolate it here.
		 * Fail with -EBUSY if not possible.
		 */
		spin_unlock_irq(&hugetlb_lock);
		if (!isolate_huge_page(old_page, list))
			ret = -EBUSY;
		spin_lock_irq(&hugetlb_lock);
		goto free_new;
	} else if (!HPageFreed(old_page)) {
		/*
		 * Page's refcount is 0 but it has not been enqueued in the
		 * freelist yet. Race window is small, so we can succeed here if
		 * we retry.
		 */
		spin_unlock_irq(&hugetlb_lock);
		cond_resched();
		goto retry;
	} else {
		/*
		 * Ok, old_page is still a genuine free hugepage. Remove it from
		 * the freelist and decrease the counters. These will be
		 * incremented again when calling __prep_account_new_huge_page()
		 * and enqueue_huge_page() for new_page. The counters will remain
		 * stable since this happens under the lock.
		 */
		remove_hugetlb_page(h, old_page, false);

		/*
		 * Ref count on new page is already zero as it was dropped
		 * earlier.  It can be directly added to the pool free list.
		 */
		__prep_account_new_huge_page(h, nid);
		enqueue_huge_page(h, new_page);

		/*
		 * Pages have been replaced, we can safely free the old one.
		 */
		spin_unlock_irq(&hugetlb_lock);
		update_and_free_page(h, old_page, false);
	}

	return ret;

free_new:
	spin_unlock_irq(&hugetlb_lock);
	/* Page has a zero ref count, but needs a ref to be freed */
	set_page_refcounted(new_page);
	update_and_free_page(h, new_page, false);

	return ret;
}

int isolate_or_dissolve_huge_page(struct page *page, struct list_head *list)
{
	struct hstate *h;
	struct page *head;
	int ret = -EBUSY;

	/*
	 * The page might have been dissolved from under our feet, so make sure
	 * to carefully check the state under the lock.
	 * Return success when racing as if we dissolved the page ourselves.
	 */
	spin_lock_irq(&hugetlb_lock);
	if (PageHuge(page)) {
		head = compound_head(page);
		h = page_hstate(head);
	} else {
		spin_unlock_irq(&hugetlb_lock);
		return 0;
	}
	spin_unlock_irq(&hugetlb_lock);

	/*
	 * Fence off gigantic pages as there is a cyclic dependency between
	 * alloc_contig_range and them. Return -ENOMEM as this has the effect
	 * of bailing out right away without further retrying.
	 */
	if (hstate_is_gigantic(h))
		return -ENOMEM;

	if (page_count(head) && isolate_huge_page(head, list))
		ret = 0;
	else if (!page_count(head))
		ret = alloc_and_dissolve_huge_page(h, head, list);

	return ret;
}

struct page *alloc_huge_page(struct vm_area_struct *vma,
				    unsigned long addr, int avoid_reserve)
{
	struct hugepage_subpool *spool = subpool_vma(vma);
	struct hstate *h = hstate_vma(vma);
	struct page *page;
	long map_chg, map_commit;
	long gbl_chg;
	int ret, idx;
	struct hugetlb_cgroup *h_cg;
	bool deferred_reserve;

	idx = hstate_index(h);
	/*
	 * Examine the region/reserve map to determine if the process
	 * has a reservation for the page to be allocated.  A return
	 * code of zero indicates a reservation exists (no change).
	 */
	map_chg = gbl_chg = vma_needs_reservation(h, vma, addr);
	if (map_chg < 0)
		return ERR_PTR(-ENOMEM);

	/*
	 * Processes that did not create the mapping will have no
	 * reserves as indicated by the region/reserve map. Check
	 * that the allocation will not exceed the subpool limit.
	 * Allocations for MAP_NORESERVE mappings also need to be
	 * checked against any subpool limit.
	 */
	if (map_chg || avoid_reserve) {
		gbl_chg = hugepage_subpool_get_pages(spool, 1);
		if (gbl_chg < 0) {
			vma_end_reservation(h, vma, addr);
			return ERR_PTR(-ENOSPC);
		}

		/*
		 * Even though there was no reservation in the region/reserve
		 * map, there could be reservations associated with the
		 * subpool that can be used.  This would be indicated if the
		 * return value of hugepage_subpool_get_pages() is zero.
		 * However, if avoid_reserve is specified we still avoid even
		 * the subpool reservations.
		 */
		if (avoid_reserve)
			gbl_chg = 1;
	}

	/* If this allocation is not consuming a reservation, charge it now.
	 */
	deferred_reserve = map_chg || avoid_reserve;
	if (deferred_reserve) {
		ret = hugetlb_cgroup_charge_cgroup_rsvd(
			idx, pages_per_huge_page(h), &h_cg);
		if (ret)
			goto out_subpool_put;
	}

	ret = hugetlb_cgroup_charge_cgroup(idx, pages_per_huge_page(h), &h_cg);
	if (ret)
		goto out_uncharge_cgroup_reservation;

	spin_lock_irq(&hugetlb_lock);
	/*
	 * glb_chg is passed to indicate whether or not a page must be taken
	 * from the global free pool (global change).  gbl_chg == 0 indicates
	 * a reservation exists for the allocation.
	 */
	page = dequeue_huge_page_vma(h, vma, addr, avoid_reserve, gbl_chg);
	if (!page) {
		spin_unlock_irq(&hugetlb_lock);
		page = alloc_buddy_huge_page_with_mpol(h, vma, addr);
		if (!page)
			goto out_uncharge_cgroup;
		if (!avoid_reserve && vma_has_reserves(vma, gbl_chg)) {
			SetHPageRestoreReserve(page);
			h->resv_huge_pages--;
		}
		spin_lock_irq(&hugetlb_lock);
		list_add(&page->lru, &h->hugepage_activelist);
		/* Fall through */
	}
	hugetlb_cgroup_commit_charge(idx, pages_per_huge_page(h), h_cg, page);
	/* If allocation is not consuming a reservation, also store the
	 * hugetlb_cgroup pointer on the page.
	 */
	if (deferred_reserve) {
		hugetlb_cgroup_commit_charge_rsvd(idx, pages_per_huge_page(h),
						  h_cg, page);
	}

	spin_unlock_irq(&hugetlb_lock);

	hugetlb_set_page_subpool(page, spool);

	map_commit = vma_commit_reservation(h, vma, addr);
	if (unlikely(map_chg > map_commit)) {
		/*
		 * The page was added to the reservation map between
		 * vma_needs_reservation and vma_commit_reservation.
		 * This indicates a race with hugetlb_reserve_pages.
		 * Adjust for the subpool count incremented above AND
		 * in hugetlb_reserve_pages for the same page.  Also,
		 * the reservation count added in hugetlb_reserve_pages
		 * no longer applies.
		 */
		long rsv_adjust;

		rsv_adjust = hugepage_subpool_put_pages(spool, 1);
		hugetlb_acct_memory(h, -rsv_adjust);
		if (deferred_reserve)
			hugetlb_cgroup_uncharge_page_rsvd(hstate_index(h),
					pages_per_huge_page(h), page);
	}
	return page;

out_uncharge_cgroup:
	hugetlb_cgroup_uncharge_cgroup(idx, pages_per_huge_page(h), h_cg);
out_uncharge_cgroup_reservation:
	if (deferred_reserve)
		hugetlb_cgroup_uncharge_cgroup_rsvd(idx, pages_per_huge_page(h),
						    h_cg);
out_subpool_put:
	if (map_chg || avoid_reserve)
		hugepage_subpool_put_pages(spool, 1);
	vma_end_reservation(h, vma, addr);
	return ERR_PTR(-ENOSPC);
}

int alloc_bootmem_huge_page(struct hstate *h, int nid)
	__attribute__ ((weak, alias("__alloc_bootmem_huge_page")));
int __alloc_bootmem_huge_page(struct hstate *h, int nid)
{
	struct huge_bootmem_page *m = NULL; /* initialize for clang */
	int nr_nodes, node;

	if (nid != NUMA_NO_NODE && nid >= nr_online_nodes)
		return 0;
	/* do node specific alloc */
	if (nid != NUMA_NO_NODE) {
		m = memblock_alloc_try_nid_raw(huge_page_size(h), huge_page_size(h),
				0, MEMBLOCK_ALLOC_ACCESSIBLE, nid);
		if (!m)
			return 0;
		goto found;
	}
	/* allocate from next node when distributing huge pages */
	for_each_node_mask_to_alloc(h, nr_nodes, node, &node_states[N_MEMORY]) {
		m = memblock_alloc_try_nid_raw(
				huge_page_size(h), huge_page_size(h),
				0, MEMBLOCK_ALLOC_ACCESSIBLE, node);
		/*
		 * Use the beginning of the huge page to store the
		 * huge_bootmem_page struct (until gather_bootmem
		 * puts them into the mem_map).
		 */
		if (!m)
			return 0;
		goto found;
	}

found:
	/* Put them into a private list first because mem_map is not up yet */
	INIT_LIST_HEAD(&m->list);
	list_add(&m->list, &huge_boot_pages);
	m->hstate = h;
	return 1;
}

/*
 * Put bootmem huge pages into the standard lists after mem_map is up.
 * Note: This only applies to gigantic (order > MAX_ORDER) pages.
 */
static void __init gather_bootmem_prealloc(void)
{
	struct huge_bootmem_page *m;

	list_for_each_entry(m, &huge_boot_pages, list) {
		struct page *page = virt_to_page(m);
		struct hstate *h = m->hstate;

		VM_BUG_ON(!hstate_is_gigantic(h));
		WARN_ON(page_count(page) != 1);
		if (prep_compound_gigantic_page(page, huge_page_order(h))) {
			WARN_ON(PageReserved(page));
			prep_new_huge_page(h, page, page_to_nid(page));
			put_page(page); /* add to the hugepage allocator */
		} else {
			/* VERY unlikely inflated ref count on a tail page */
			free_gigantic_page(page, huge_page_order(h));
		}

		/*
		 * We need to restore the 'stolen' pages to totalram_pages
		 * in order to fix confusing memory reports from free(1) and
		 * other side-effects, like CommitLimit going negative.
		 */
		adjust_managed_page_count(page, pages_per_huge_page(h));
		cond_resched();
	}
}
static void __init hugetlb_hstate_alloc_pages_onenode(struct hstate *h, int nid)
{
	unsigned long i;
	char buf[32];

	for (i = 0; i < h->max_huge_pages_node[nid]; ++i) {
		if (hstate_is_gigantic(h)) {
			if (!alloc_bootmem_huge_page(h, nid))
				break;
		} else {
			struct page *page;
			gfp_t gfp_mask = htlb_alloc_mask(h) | __GFP_THISNODE;

			page = alloc_fresh_huge_page(h, gfp_mask, nid,
					&node_states[N_MEMORY], NULL);
			if (!page)
				break;
			put_page(page); /* free it into the hugepage allocator */
		}
		cond_resched();
	}
	if (i == h->max_huge_pages_node[nid])
		return;

	string_get_size(huge_page_size(h), 1, STRING_UNITS_2, buf, 32);
	pr_warn("HugeTLB: allocating %u of page size %s failed node%d.  Only allocated %lu hugepages.\n",
		h->max_huge_pages_node[nid], buf, nid, i);
	h->max_huge_pages -= (h->max_huge_pages_node[nid] - i);
	h->max_huge_pages_node[nid] = i;
}

static void __init hugetlb_hstate_alloc_pages(struct hstate *h)
{
	unsigned long i;
	nodemask_t *node_alloc_noretry;
	bool node_specific_alloc = false;
<<<<<<< HEAD

	/* skip gigantic hugepages allocation if hugetlb_cma enabled */
	if (hstate_is_gigantic(h) && hugetlb_cma_size) {
		pr_warn_once("HugeTLB: hugetlb_cma is enabled, skip boot time allocation\n");
		return;
	}

	/* do node specific alloc */
	for (i = 0; i < nr_online_nodes; i++) {
		if (h->max_huge_pages_node[i] > 0) {
			hugetlb_hstate_alloc_pages_onenode(h, i);
			node_specific_alloc = true;
		}
	}

=======

	/* skip gigantic hugepages allocation if hugetlb_cma enabled */
	if (hstate_is_gigantic(h) && hugetlb_cma_size) {
		pr_warn_once("HugeTLB: hugetlb_cma is enabled, skip boot time allocation\n");
		return;
	}

	/* do node specific alloc */
	for (i = 0; i < nr_online_nodes; i++) {
		if (h->max_huge_pages_node[i] > 0) {
			hugetlb_hstate_alloc_pages_onenode(h, i);
			node_specific_alloc = true;
		}
	}

>>>>>>> 754e0b0e
	if (node_specific_alloc)
		return;

	/* below will do all node balanced alloc */
	if (!hstate_is_gigantic(h)) {
		/*
		 * Bit mask controlling how hard we retry per-node allocations.
		 * Ignore errors as lower level routines can deal with
		 * node_alloc_noretry == NULL.  If this kmalloc fails at boot
		 * time, we are likely in bigger trouble.
		 */
		node_alloc_noretry = kmalloc(sizeof(*node_alloc_noretry),
						GFP_KERNEL);
	} else {
		/* allocations done at boot time */
		node_alloc_noretry = NULL;
	}

	/* bit mask controlling how hard we retry per-node allocations */
	if (node_alloc_noretry)
		nodes_clear(*node_alloc_noretry);

	for (i = 0; i < h->max_huge_pages; ++i) {
		if (hstate_is_gigantic(h)) {
			if (!alloc_bootmem_huge_page(h, NUMA_NO_NODE))
				break;
		} else if (!alloc_pool_huge_page(h,
					 &node_states[N_MEMORY],
					 node_alloc_noretry))
			break;
		cond_resched();
	}
	if (i < h->max_huge_pages) {
		char buf[32];

		string_get_size(huge_page_size(h), 1, STRING_UNITS_2, buf, 32);
		pr_warn("HugeTLB: allocating %lu of page size %s failed.  Only allocated %lu hugepages.\n",
			h->max_huge_pages, buf, i);
		h->max_huge_pages = i;
	}
	kfree(node_alloc_noretry);
}

static void __init hugetlb_init_hstates(void)
{
	struct hstate *h, *h2;

	for_each_hstate(h) {
		if (minimum_order > huge_page_order(h))
			minimum_order = huge_page_order(h);

		/* oversize hugepages were init'ed in early boot */
		if (!hstate_is_gigantic(h))
			hugetlb_hstate_alloc_pages(h);

		/*
		 * Set demote order for each hstate.  Note that
		 * h->demote_order is initially 0.
		 * - We can not demote gigantic pages if runtime freeing
		 *   is not supported, so skip this.
		 * - If CMA allocation is possible, we can not demote
		 *   HUGETLB_PAGE_ORDER or smaller size pages.
		 */
		if (hstate_is_gigantic(h) && !gigantic_page_runtime_supported())
			continue;
		if (hugetlb_cma_size && h->order <= HUGETLB_PAGE_ORDER)
			continue;
		for_each_hstate(h2) {
			if (h2 == h)
				continue;
			if (h2->order < h->order &&
			    h2->order > h->demote_order)
				h->demote_order = h2->order;
		}
	}
	VM_BUG_ON(minimum_order == UINT_MAX);
}

static void __init report_hugepages(void)
{
	struct hstate *h;

	for_each_hstate(h) {
		char buf[32];

		string_get_size(huge_page_size(h), 1, STRING_UNITS_2, buf, 32);
		pr_info("HugeTLB registered %s page size, pre-allocated %ld pages\n",
			buf, h->free_huge_pages);
	}
}

#ifdef CONFIG_HIGHMEM
static void try_to_free_low(struct hstate *h, unsigned long count,
						nodemask_t *nodes_allowed)
{
	int i;
	LIST_HEAD(page_list);

	lockdep_assert_held(&hugetlb_lock);
	if (hstate_is_gigantic(h))
		return;

	/*
	 * Collect pages to be freed on a list, and free after dropping lock
	 */
	for_each_node_mask(i, *nodes_allowed) {
		struct page *page, *next;
		struct list_head *freel = &h->hugepage_freelists[i];
		list_for_each_entry_safe(page, next, freel, lru) {
			if (count >= h->nr_huge_pages)
				goto out;
			if (PageHighMem(page))
				continue;
			remove_hugetlb_page(h, page, false);
			list_add(&page->lru, &page_list);
		}
	}

out:
	spin_unlock_irq(&hugetlb_lock);
	update_and_free_pages_bulk(h, &page_list);
	spin_lock_irq(&hugetlb_lock);
}
#else
static inline void try_to_free_low(struct hstate *h, unsigned long count,
						nodemask_t *nodes_allowed)
{
}
#endif

/*
 * Increment or decrement surplus_huge_pages.  Keep node-specific counters
 * balanced by operating on them in a round-robin fashion.
 * Returns 1 if an adjustment was made.
 */
static int adjust_pool_surplus(struct hstate *h, nodemask_t *nodes_allowed,
				int delta)
{
	int nr_nodes, node;

	lockdep_assert_held(&hugetlb_lock);
	VM_BUG_ON(delta != -1 && delta != 1);

	if (delta < 0) {
		for_each_node_mask_to_alloc(h, nr_nodes, node, nodes_allowed) {
			if (h->surplus_huge_pages_node[node])
				goto found;
		}
	} else {
		for_each_node_mask_to_free(h, nr_nodes, node, nodes_allowed) {
			if (h->surplus_huge_pages_node[node] <
					h->nr_huge_pages_node[node])
				goto found;
		}
	}
	return 0;

found:
	h->surplus_huge_pages += delta;
	h->surplus_huge_pages_node[node] += delta;
	return 1;
}

#define persistent_huge_pages(h) (h->nr_huge_pages - h->surplus_huge_pages)
static int set_max_huge_pages(struct hstate *h, unsigned long count, int nid,
			      nodemask_t *nodes_allowed)
{
	unsigned long min_count, ret;
	struct page *page;
	LIST_HEAD(page_list);
	NODEMASK_ALLOC(nodemask_t, node_alloc_noretry, GFP_KERNEL);

	/*
	 * Bit mask controlling how hard we retry per-node allocations.
	 * If we can not allocate the bit mask, do not attempt to allocate
	 * the requested huge pages.
	 */
	if (node_alloc_noretry)
		nodes_clear(*node_alloc_noretry);
	else
		return -ENOMEM;

	/*
	 * resize_lock mutex prevents concurrent adjustments to number of
	 * pages in hstate via the proc/sysfs interfaces.
	 */
	mutex_lock(&h->resize_lock);
	flush_free_hpage_work(h);
	spin_lock_irq(&hugetlb_lock);

	/*
	 * Check for a node specific request.
	 * Changing node specific huge page count may require a corresponding
	 * change to the global count.  In any case, the passed node mask
	 * (nodes_allowed) will restrict alloc/free to the specified node.
	 */
	if (nid != NUMA_NO_NODE) {
		unsigned long old_count = count;

		count += h->nr_huge_pages - h->nr_huge_pages_node[nid];
		/*
		 * User may have specified a large count value which caused the
		 * above calculation to overflow.  In this case, they wanted
		 * to allocate as many huge pages as possible.  Set count to
		 * largest possible value to align with their intention.
		 */
		if (count < old_count)
			count = ULONG_MAX;
	}

	/*
	 * Gigantic pages runtime allocation depend on the capability for large
	 * page range allocation.
	 * If the system does not provide this feature, return an error when
	 * the user tries to allocate gigantic pages but let the user free the
	 * boottime allocated gigantic pages.
	 */
	if (hstate_is_gigantic(h) && !IS_ENABLED(CONFIG_CONTIG_ALLOC)) {
		if (count > persistent_huge_pages(h)) {
			spin_unlock_irq(&hugetlb_lock);
			mutex_unlock(&h->resize_lock);
			NODEMASK_FREE(node_alloc_noretry);
			return -EINVAL;
		}
		/* Fall through to decrease pool */
	}

	/*
	 * Increase the pool size
	 * First take pages out of surplus state.  Then make up the
	 * remaining difference by allocating fresh huge pages.
	 *
	 * We might race with alloc_surplus_huge_page() here and be unable
	 * to convert a surplus huge page to a normal huge page. That is
	 * not critical, though, it just means the overall size of the
	 * pool might be one hugepage larger than it needs to be, but
	 * within all the constraints specified by the sysctls.
	 */
	while (h->surplus_huge_pages && count > persistent_huge_pages(h)) {
		if (!adjust_pool_surplus(h, nodes_allowed, -1))
			break;
	}

	while (count > persistent_huge_pages(h)) {
		/*
		 * If this allocation races such that we no longer need the
		 * page, free_huge_page will handle it by freeing the page
		 * and reducing the surplus.
		 */
		spin_unlock_irq(&hugetlb_lock);

		/* yield cpu to avoid soft lockup */
		cond_resched();

		ret = alloc_pool_huge_page(h, nodes_allowed,
						node_alloc_noretry);
		spin_lock_irq(&hugetlb_lock);
		if (!ret)
			goto out;

		/* Bail for signals. Probably ctrl-c from user */
		if (signal_pending(current))
			goto out;
	}

	/*
	 * Decrease the pool size
	 * First return free pages to the buddy allocator (being careful
	 * to keep enough around to satisfy reservations).  Then place
	 * pages into surplus state as needed so the pool will shrink
	 * to the desired size as pages become free.
	 *
	 * By placing pages into the surplus state independent of the
	 * overcommit value, we are allowing the surplus pool size to
	 * exceed overcommit. There are few sane options here. Since
	 * alloc_surplus_huge_page() is checking the global counter,
	 * though, we'll note that we're not allowed to exceed surplus
	 * and won't grow the pool anywhere else. Not until one of the
	 * sysctls are changed, or the surplus pages go out of use.
	 */
	min_count = h->resv_huge_pages + h->nr_huge_pages - h->free_huge_pages;
	min_count = max(count, min_count);
	try_to_free_low(h, min_count, nodes_allowed);

	/*
	 * Collect pages to be removed on list without dropping lock
	 */
	while (min_count < persistent_huge_pages(h)) {
		page = remove_pool_huge_page(h, nodes_allowed, 0);
		if (!page)
			break;

		list_add(&page->lru, &page_list);
	}
	/* free the pages after dropping lock */
	spin_unlock_irq(&hugetlb_lock);
	update_and_free_pages_bulk(h, &page_list);
	flush_free_hpage_work(h);
	spin_lock_irq(&hugetlb_lock);

	while (count < persistent_huge_pages(h)) {
		if (!adjust_pool_surplus(h, nodes_allowed, 1))
			break;
	}
out:
	h->max_huge_pages = persistent_huge_pages(h);
	spin_unlock_irq(&hugetlb_lock);
	mutex_unlock(&h->resize_lock);

	NODEMASK_FREE(node_alloc_noretry);

	return 0;
}

static int demote_free_huge_page(struct hstate *h, struct page *page)
{
	int i, nid = page_to_nid(page);
	struct hstate *target_hstate;
	int rc = 0;

	target_hstate = size_to_hstate(PAGE_SIZE << h->demote_order);

	remove_hugetlb_page_for_demote(h, page, false);
	spin_unlock_irq(&hugetlb_lock);

	rc = alloc_huge_page_vmemmap(h, page);
	if (rc) {
		/* Allocation of vmemmmap failed, we can not demote page */
		spin_lock_irq(&hugetlb_lock);
		set_page_refcounted(page);
		add_hugetlb_page(h, page, false);
		return rc;
	}

	/*
	 * Use destroy_compound_hugetlb_page_for_demote for all huge page
	 * sizes as it will not ref count pages.
	 */
	destroy_compound_hugetlb_page_for_demote(page, huge_page_order(h));

	/*
	 * Taking target hstate mutex synchronizes with set_max_huge_pages.
	 * Without the mutex, pages added to target hstate could be marked
	 * as surplus.
	 *
	 * Note that we already hold h->resize_lock.  To prevent deadlock,
	 * use the convention of always taking larger size hstate mutex first.
	 */
	mutex_lock(&target_hstate->resize_lock);
	for (i = 0; i < pages_per_huge_page(h);
				i += pages_per_huge_page(target_hstate)) {
		if (hstate_is_gigantic(target_hstate))
			prep_compound_gigantic_page_for_demote(page + i,
							target_hstate->order);
		else
			prep_compound_page(page + i, target_hstate->order);
		set_page_private(page + i, 0);
		set_page_refcounted(page + i);
		prep_new_huge_page(target_hstate, page + i, nid);
		put_page(page + i);
	}
	mutex_unlock(&target_hstate->resize_lock);

	spin_lock_irq(&hugetlb_lock);

	/*
	 * Not absolutely necessary, but for consistency update max_huge_pages
	 * based on pool changes for the demoted page.
	 */
	h->max_huge_pages--;
	target_hstate->max_huge_pages += pages_per_huge_page(h);

	return rc;
}

static int demote_pool_huge_page(struct hstate *h, nodemask_t *nodes_allowed)
	__must_hold(&hugetlb_lock)
{
	int nr_nodes, node;
	struct page *page;
	int rc = 0;

	lockdep_assert_held(&hugetlb_lock);

	/* We should never get here if no demote order */
	if (!h->demote_order) {
		pr_warn("HugeTLB: NULL demote order passed to demote_pool_huge_page.\n");
		return -EINVAL;		/* internal error */
	}

	for_each_node_mask_to_free(h, nr_nodes, node, nodes_allowed) {
		if (!list_empty(&h->hugepage_freelists[node])) {
			page = list_entry(h->hugepage_freelists[node].next,
					struct page, lru);
			rc = demote_free_huge_page(h, page);
			break;
		}
	}

	return rc;
}

#define HSTATE_ATTR_RO(_name) \
	static struct kobj_attribute _name##_attr = __ATTR_RO(_name)

#define HSTATE_ATTR_WO(_name) \
	static struct kobj_attribute _name##_attr = __ATTR_WO(_name)

#define HSTATE_ATTR(_name) \
	static struct kobj_attribute _name##_attr = \
		__ATTR(_name, 0644, _name##_show, _name##_store)

static struct kobject *hugepages_kobj;
static struct kobject *hstate_kobjs[HUGE_MAX_HSTATE];

static struct hstate *kobj_to_node_hstate(struct kobject *kobj, int *nidp);

static struct hstate *kobj_to_hstate(struct kobject *kobj, int *nidp)
{
	int i;

	for (i = 0; i < HUGE_MAX_HSTATE; i++)
		if (hstate_kobjs[i] == kobj) {
			if (nidp)
				*nidp = NUMA_NO_NODE;
			return &hstates[i];
		}

	return kobj_to_node_hstate(kobj, nidp);
}

static ssize_t nr_hugepages_show_common(struct kobject *kobj,
					struct kobj_attribute *attr, char *buf)
{
	struct hstate *h;
	unsigned long nr_huge_pages;
	int nid;

	h = kobj_to_hstate(kobj, &nid);
	if (nid == NUMA_NO_NODE)
		nr_huge_pages = h->nr_huge_pages;
	else
		nr_huge_pages = h->nr_huge_pages_node[nid];

	return sysfs_emit(buf, "%lu\n", nr_huge_pages);
}

static ssize_t __nr_hugepages_store_common(bool obey_mempolicy,
					   struct hstate *h, int nid,
					   unsigned long count, size_t len)
{
	int err;
	nodemask_t nodes_allowed, *n_mask;

	if (hstate_is_gigantic(h) && !gigantic_page_runtime_supported())
		return -EINVAL;

	if (nid == NUMA_NO_NODE) {
		/*
		 * global hstate attribute
		 */
		if (!(obey_mempolicy &&
				init_nodemask_of_mempolicy(&nodes_allowed)))
			n_mask = &node_states[N_MEMORY];
		else
			n_mask = &nodes_allowed;
	} else {
		/*
		 * Node specific request.  count adjustment happens in
		 * set_max_huge_pages() after acquiring hugetlb_lock.
		 */
		init_nodemask_of_node(&nodes_allowed, nid);
		n_mask = &nodes_allowed;
	}

	err = set_max_huge_pages(h, count, nid, n_mask);

	return err ? err : len;
}

static ssize_t nr_hugepages_store_common(bool obey_mempolicy,
					 struct kobject *kobj, const char *buf,
					 size_t len)
{
	struct hstate *h;
	unsigned long count;
	int nid;
	int err;

	err = kstrtoul(buf, 10, &count);
	if (err)
		return err;

	h = kobj_to_hstate(kobj, &nid);
	return __nr_hugepages_store_common(obey_mempolicy, h, nid, count, len);
}

static ssize_t nr_hugepages_show(struct kobject *kobj,
				       struct kobj_attribute *attr, char *buf)
{
	return nr_hugepages_show_common(kobj, attr, buf);
}

static ssize_t nr_hugepages_store(struct kobject *kobj,
	       struct kobj_attribute *attr, const char *buf, size_t len)
{
	return nr_hugepages_store_common(false, kobj, buf, len);
}
HSTATE_ATTR(nr_hugepages);

#ifdef CONFIG_NUMA

/*
 * hstate attribute for optionally mempolicy-based constraint on persistent
 * huge page alloc/free.
 */
static ssize_t nr_hugepages_mempolicy_show(struct kobject *kobj,
					   struct kobj_attribute *attr,
					   char *buf)
{
	return nr_hugepages_show_common(kobj, attr, buf);
}

static ssize_t nr_hugepages_mempolicy_store(struct kobject *kobj,
	       struct kobj_attribute *attr, const char *buf, size_t len)
{
	return nr_hugepages_store_common(true, kobj, buf, len);
}
HSTATE_ATTR(nr_hugepages_mempolicy);
#endif


static ssize_t nr_overcommit_hugepages_show(struct kobject *kobj,
					struct kobj_attribute *attr, char *buf)
{
	struct hstate *h = kobj_to_hstate(kobj, NULL);
	return sysfs_emit(buf, "%lu\n", h->nr_overcommit_huge_pages);
}

static ssize_t nr_overcommit_hugepages_store(struct kobject *kobj,
		struct kobj_attribute *attr, const char *buf, size_t count)
{
	int err;
	unsigned long input;
	struct hstate *h = kobj_to_hstate(kobj, NULL);

	if (hstate_is_gigantic(h))
		return -EINVAL;

	err = kstrtoul(buf, 10, &input);
	if (err)
		return err;

	spin_lock_irq(&hugetlb_lock);
	h->nr_overcommit_huge_pages = input;
	spin_unlock_irq(&hugetlb_lock);

	return count;
}
HSTATE_ATTR(nr_overcommit_hugepages);

static ssize_t free_hugepages_show(struct kobject *kobj,
					struct kobj_attribute *attr, char *buf)
{
	struct hstate *h;
	unsigned long free_huge_pages;
	int nid;

	h = kobj_to_hstate(kobj, &nid);
	if (nid == NUMA_NO_NODE)
		free_huge_pages = h->free_huge_pages;
	else
		free_huge_pages = h->free_huge_pages_node[nid];

	return sysfs_emit(buf, "%lu\n", free_huge_pages);
}
HSTATE_ATTR_RO(free_hugepages);

static ssize_t resv_hugepages_show(struct kobject *kobj,
					struct kobj_attribute *attr, char *buf)
{
	struct hstate *h = kobj_to_hstate(kobj, NULL);
	return sysfs_emit(buf, "%lu\n", h->resv_huge_pages);
}
HSTATE_ATTR_RO(resv_hugepages);

static ssize_t surplus_hugepages_show(struct kobject *kobj,
					struct kobj_attribute *attr, char *buf)
{
	struct hstate *h;
	unsigned long surplus_huge_pages;
	int nid;

	h = kobj_to_hstate(kobj, &nid);
	if (nid == NUMA_NO_NODE)
		surplus_huge_pages = h->surplus_huge_pages;
	else
		surplus_huge_pages = h->surplus_huge_pages_node[nid];

	return sysfs_emit(buf, "%lu\n", surplus_huge_pages);
}
HSTATE_ATTR_RO(surplus_hugepages);

static ssize_t demote_store(struct kobject *kobj,
	       struct kobj_attribute *attr, const char *buf, size_t len)
{
	unsigned long nr_demote;
	unsigned long nr_available;
	nodemask_t nodes_allowed, *n_mask;
	struct hstate *h;
	int err = 0;
	int nid;

	err = kstrtoul(buf, 10, &nr_demote);
	if (err)
		return err;
	h = kobj_to_hstate(kobj, &nid);

	if (nid != NUMA_NO_NODE) {
		init_nodemask_of_node(&nodes_allowed, nid);
		n_mask = &nodes_allowed;
	} else {
		n_mask = &node_states[N_MEMORY];
	}

	/* Synchronize with other sysfs operations modifying huge pages */
	mutex_lock(&h->resize_lock);
	spin_lock_irq(&hugetlb_lock);

	while (nr_demote) {
		/*
		 * Check for available pages to demote each time thorough the
		 * loop as demote_pool_huge_page will drop hugetlb_lock.
		 */
		if (nid != NUMA_NO_NODE)
			nr_available = h->free_huge_pages_node[nid];
		else
			nr_available = h->free_huge_pages;
		nr_available -= h->resv_huge_pages;
		if (!nr_available)
			break;

		err = demote_pool_huge_page(h, n_mask);
		if (err)
			break;

		nr_demote--;
	}

	spin_unlock_irq(&hugetlb_lock);
	mutex_unlock(&h->resize_lock);

	if (err)
		return err;
	return len;
}
HSTATE_ATTR_WO(demote);

static ssize_t demote_size_show(struct kobject *kobj,
					struct kobj_attribute *attr, char *buf)
{
	int nid;
	struct hstate *h = kobj_to_hstate(kobj, &nid);
	unsigned long demote_size = (PAGE_SIZE << h->demote_order) / SZ_1K;

	return sysfs_emit(buf, "%lukB\n", demote_size);
}

static ssize_t demote_size_store(struct kobject *kobj,
					struct kobj_attribute *attr,
					const char *buf, size_t count)
{
	struct hstate *h, *demote_hstate;
	unsigned long demote_size;
	unsigned int demote_order;
	int nid;

	demote_size = (unsigned long)memparse(buf, NULL);

	demote_hstate = size_to_hstate(demote_size);
	if (!demote_hstate)
		return -EINVAL;
	demote_order = demote_hstate->order;
	if (demote_order < HUGETLB_PAGE_ORDER)
		return -EINVAL;

	/* demote order must be smaller than hstate order */
	h = kobj_to_hstate(kobj, &nid);
	if (demote_order >= h->order)
		return -EINVAL;

	/* resize_lock synchronizes access to demote size and writes */
	mutex_lock(&h->resize_lock);
	h->demote_order = demote_order;
	mutex_unlock(&h->resize_lock);

	return count;
}
HSTATE_ATTR(demote_size);

static struct attribute *hstate_attrs[] = {
	&nr_hugepages_attr.attr,
	&nr_overcommit_hugepages_attr.attr,
	&free_hugepages_attr.attr,
	&resv_hugepages_attr.attr,
	&surplus_hugepages_attr.attr,
#ifdef CONFIG_NUMA
	&nr_hugepages_mempolicy_attr.attr,
#endif
	NULL,
};

static const struct attribute_group hstate_attr_group = {
	.attrs = hstate_attrs,
};

static struct attribute *hstate_demote_attrs[] = {
	&demote_size_attr.attr,
	&demote_attr.attr,
	NULL,
};

static const struct attribute_group hstate_demote_attr_group = {
	.attrs = hstate_demote_attrs,
};

static int hugetlb_sysfs_add_hstate(struct hstate *h, struct kobject *parent,
				    struct kobject **hstate_kobjs,
				    const struct attribute_group *hstate_attr_group)
{
	int retval;
	int hi = hstate_index(h);

	hstate_kobjs[hi] = kobject_create_and_add(h->name, parent);
	if (!hstate_kobjs[hi])
		return -ENOMEM;

	retval = sysfs_create_group(hstate_kobjs[hi], hstate_attr_group);
	if (retval) {
		kobject_put(hstate_kobjs[hi]);
		hstate_kobjs[hi] = NULL;
	}

	if (h->demote_order) {
		if (sysfs_create_group(hstate_kobjs[hi],
					&hstate_demote_attr_group))
			pr_warn("HugeTLB unable to create demote interfaces for %s\n", h->name);
	}

	return retval;
}

static void __init hugetlb_sysfs_init(void)
{
	struct hstate *h;
	int err;

	hugepages_kobj = kobject_create_and_add("hugepages", mm_kobj);
	if (!hugepages_kobj)
		return;

	for_each_hstate(h) {
		err = hugetlb_sysfs_add_hstate(h, hugepages_kobj,
					 hstate_kobjs, &hstate_attr_group);
		if (err)
			pr_err("HugeTLB: Unable to add hstate %s", h->name);
	}
}

#ifdef CONFIG_NUMA

/*
 * node_hstate/s - associate per node hstate attributes, via their kobjects,
 * with node devices in node_devices[] using a parallel array.  The array
 * index of a node device or _hstate == node id.
 * This is here to avoid any static dependency of the node device driver, in
 * the base kernel, on the hugetlb module.
 */
struct node_hstate {
	struct kobject		*hugepages_kobj;
	struct kobject		*hstate_kobjs[HUGE_MAX_HSTATE];
};
static struct node_hstate node_hstates[MAX_NUMNODES];

/*
 * A subset of global hstate attributes for node devices
 */
static struct attribute *per_node_hstate_attrs[] = {
	&nr_hugepages_attr.attr,
	&free_hugepages_attr.attr,
	&surplus_hugepages_attr.attr,
	NULL,
};

static const struct attribute_group per_node_hstate_attr_group = {
	.attrs = per_node_hstate_attrs,
};

/*
 * kobj_to_node_hstate - lookup global hstate for node device hstate attr kobj.
 * Returns node id via non-NULL nidp.
 */
static struct hstate *kobj_to_node_hstate(struct kobject *kobj, int *nidp)
{
	int nid;

	for (nid = 0; nid < nr_node_ids; nid++) {
		struct node_hstate *nhs = &node_hstates[nid];
		int i;
		for (i = 0; i < HUGE_MAX_HSTATE; i++)
			if (nhs->hstate_kobjs[i] == kobj) {
				if (nidp)
					*nidp = nid;
				return &hstates[i];
			}
	}

	BUG();
	return NULL;
}

/*
 * Unregister hstate attributes from a single node device.
 * No-op if no hstate attributes attached.
 */
static void hugetlb_unregister_node(struct node *node)
{
	struct hstate *h;
	struct node_hstate *nhs = &node_hstates[node->dev.id];

	if (!nhs->hugepages_kobj)
		return;		/* no hstate attributes */

	for_each_hstate(h) {
		int idx = hstate_index(h);
		if (nhs->hstate_kobjs[idx]) {
			kobject_put(nhs->hstate_kobjs[idx]);
			nhs->hstate_kobjs[idx] = NULL;
		}
	}

	kobject_put(nhs->hugepages_kobj);
	nhs->hugepages_kobj = NULL;
}


/*
 * Register hstate attributes for a single node device.
 * No-op if attributes already registered.
 */
static void hugetlb_register_node(struct node *node)
{
	struct hstate *h;
	struct node_hstate *nhs = &node_hstates[node->dev.id];
	int err;

	if (nhs->hugepages_kobj)
		return;		/* already allocated */

	nhs->hugepages_kobj = kobject_create_and_add("hugepages",
							&node->dev.kobj);
	if (!nhs->hugepages_kobj)
		return;

	for_each_hstate(h) {
		err = hugetlb_sysfs_add_hstate(h, nhs->hugepages_kobj,
						nhs->hstate_kobjs,
						&per_node_hstate_attr_group);
		if (err) {
			pr_err("HugeTLB: Unable to add hstate %s for node %d\n",
				h->name, node->dev.id);
			hugetlb_unregister_node(node);
			break;
		}
	}
}

/*
 * hugetlb init time:  register hstate attributes for all registered node
 * devices of nodes that have memory.  All on-line nodes should have
 * registered their associated device by this time.
 */
static void __init hugetlb_register_all_nodes(void)
{
	int nid;

	for_each_node_state(nid, N_MEMORY) {
		struct node *node = node_devices[nid];
		if (node->dev.id == nid)
			hugetlb_register_node(node);
	}

	/*
	 * Let the node device driver know we're here so it can
	 * [un]register hstate attributes on node hotplug.
	 */
	register_hugetlbfs_with_node(hugetlb_register_node,
				     hugetlb_unregister_node);
}
#else	/* !CONFIG_NUMA */

static struct hstate *kobj_to_node_hstate(struct kobject *kobj, int *nidp)
{
	BUG();
	if (nidp)
		*nidp = -1;
	return NULL;
}

static void hugetlb_register_all_nodes(void) { }

#endif

static int __init hugetlb_init(void)
{
	int i;

	BUILD_BUG_ON(sizeof_field(struct page, private) * BITS_PER_BYTE <
			__NR_HPAGEFLAGS);

	if (!hugepages_supported()) {
		if (hugetlb_max_hstate || default_hstate_max_huge_pages)
			pr_warn("HugeTLB: huge pages not supported, ignoring associated command-line parameters\n");
		return 0;
	}

	/*
	 * Make sure HPAGE_SIZE (HUGETLB_PAGE_ORDER) hstate exists.  Some
	 * architectures depend on setup being done here.
	 */
	hugetlb_add_hstate(HUGETLB_PAGE_ORDER);
	if (!parsed_default_hugepagesz) {
		/*
		 * If we did not parse a default huge page size, set
		 * default_hstate_idx to HPAGE_SIZE hstate. And, if the
		 * number of huge pages for this default size was implicitly
		 * specified, set that here as well.
		 * Note that the implicit setting will overwrite an explicit
		 * setting.  A warning will be printed in this case.
		 */
		default_hstate_idx = hstate_index(size_to_hstate(HPAGE_SIZE));
		if (default_hstate_max_huge_pages) {
			if (default_hstate.max_huge_pages) {
				char buf[32];

				string_get_size(huge_page_size(&default_hstate),
					1, STRING_UNITS_2, buf, 32);
				pr_warn("HugeTLB: Ignoring hugepages=%lu associated with %s page size\n",
					default_hstate.max_huge_pages, buf);
				pr_warn("HugeTLB: Using hugepages=%lu for number of default huge pages\n",
					default_hstate_max_huge_pages);
			}
			default_hstate.max_huge_pages =
				default_hstate_max_huge_pages;

			for (i = 0; i < nr_online_nodes; i++)
				default_hstate.max_huge_pages_node[i] =
					default_hugepages_in_node[i];
		}
	}

	hugetlb_cma_check();
	hugetlb_init_hstates();
	gather_bootmem_prealloc();
	report_hugepages();

	hugetlb_sysfs_init();
	hugetlb_register_all_nodes();
	hugetlb_cgroup_file_init();

#ifdef CONFIG_SMP
	num_fault_mutexes = roundup_pow_of_two(8 * num_possible_cpus());
#else
	num_fault_mutexes = 1;
#endif
	hugetlb_fault_mutex_table =
		kmalloc_array(num_fault_mutexes, sizeof(struct mutex),
			      GFP_KERNEL);
	BUG_ON(!hugetlb_fault_mutex_table);

	for (i = 0; i < num_fault_mutexes; i++)
		mutex_init(&hugetlb_fault_mutex_table[i]);
	return 0;
}
subsys_initcall(hugetlb_init);

/* Overwritten by architectures with more huge page sizes */
bool __init __attribute((weak)) arch_hugetlb_valid_size(unsigned long size)
{
	return size == HPAGE_SIZE;
}

void __init hugetlb_add_hstate(unsigned int order)
{
	struct hstate *h;
	unsigned long i;

	if (size_to_hstate(PAGE_SIZE << order)) {
		return;
	}
	BUG_ON(hugetlb_max_hstate >= HUGE_MAX_HSTATE);
	BUG_ON(order == 0);
	h = &hstates[hugetlb_max_hstate++];
	mutex_init(&h->resize_lock);
	h->order = order;
	h->mask = ~(huge_page_size(h) - 1);
	for (i = 0; i < MAX_NUMNODES; ++i)
		INIT_LIST_HEAD(&h->hugepage_freelists[i]);
	INIT_LIST_HEAD(&h->hugepage_activelist);
	h->next_nid_to_alloc = first_memory_node;
	h->next_nid_to_free = first_memory_node;
	snprintf(h->name, HSTATE_NAME_LEN, "hugepages-%lukB",
					huge_page_size(h)/1024);
	hugetlb_vmemmap_init(h);

	parsed_hstate = h;
}

bool __init __weak hugetlb_node_alloc_supported(void)
{
	return true;
}
/*
 * hugepages command line processing
 * hugepages normally follows a valid hugepagsz or default_hugepagsz
 * specification.  If not, ignore the hugepages value.  hugepages can also
 * be the first huge page command line  option in which case it implicitly
 * specifies the number of huge pages for the default size.
 */
static int __init hugepages_setup(char *s)
{
	unsigned long *mhp;
	static unsigned long *last_mhp;
	int node = NUMA_NO_NODE;
	int count;
	unsigned long tmp;
	char *p = s;

	if (!parsed_valid_hugepagesz) {
		pr_warn("HugeTLB: hugepages=%s does not follow a valid hugepagesz, ignoring\n", s);
		parsed_valid_hugepagesz = true;
		return 0;
	}

	/*
	 * !hugetlb_max_hstate means we haven't parsed a hugepagesz= parameter
	 * yet, so this hugepages= parameter goes to the "default hstate".
	 * Otherwise, it goes with the previously parsed hugepagesz or
	 * default_hugepagesz.
	 */
	else if (!hugetlb_max_hstate)
		mhp = &default_hstate_max_huge_pages;
	else
		mhp = &parsed_hstate->max_huge_pages;

	if (mhp == last_mhp) {
		pr_warn("HugeTLB: hugepages= specified twice without interleaving hugepagesz=, ignoring hugepages=%s\n", s);
		return 0;
	}

	while (*p) {
		count = 0;
		if (sscanf(p, "%lu%n", &tmp, &count) != 1)
			goto invalid;
		/* Parameter is node format */
		if (p[count] == ':') {
			if (!hugetlb_node_alloc_supported()) {
				pr_warn("HugeTLB: architecture can't support node specific alloc, ignoring!\n");
				return 0;
			}
			node = tmp;
			p += count + 1;
			if (node < 0 || node >= nr_online_nodes)
				goto invalid;
			/* Parse hugepages */
			if (sscanf(p, "%lu%n", &tmp, &count) != 1)
				goto invalid;
			if (!hugetlb_max_hstate)
				default_hugepages_in_node[node] = tmp;
			else
				parsed_hstate->max_huge_pages_node[node] = tmp;
			*mhp += tmp;
			/* Go to parse next node*/
			if (p[count] == ',')
				p += count + 1;
			else
				break;
		} else {
			if (p != s)
				goto invalid;
			*mhp = tmp;
			break;
		}
	}

	/*
	 * Global state is always initialized later in hugetlb_init.
	 * But we need to allocate gigantic hstates here early to still
	 * use the bootmem allocator.
	 */
	if (hugetlb_max_hstate && hstate_is_gigantic(parsed_hstate))
		hugetlb_hstate_alloc_pages(parsed_hstate);

	last_mhp = mhp;

	return 1;

invalid:
	pr_warn("HugeTLB: Invalid hugepages parameter %s\n", p);
	return 0;
}
__setup("hugepages=", hugepages_setup);

/*
 * hugepagesz command line processing
 * A specific huge page size can only be specified once with hugepagesz.
 * hugepagesz is followed by hugepages on the command line.  The global
 * variable 'parsed_valid_hugepagesz' is used to determine if prior
 * hugepagesz argument was valid.
 */
static int __init hugepagesz_setup(char *s)
{
	unsigned long size;
	struct hstate *h;

	parsed_valid_hugepagesz = false;
	size = (unsigned long)memparse(s, NULL);

	if (!arch_hugetlb_valid_size(size)) {
		pr_err("HugeTLB: unsupported hugepagesz=%s\n", s);
		return 0;
	}

	h = size_to_hstate(size);
	if (h) {
		/*
		 * hstate for this size already exists.  This is normally
		 * an error, but is allowed if the existing hstate is the
		 * default hstate.  More specifically, it is only allowed if
		 * the number of huge pages for the default hstate was not
		 * previously specified.
		 */
		if (!parsed_default_hugepagesz ||  h != &default_hstate ||
		    default_hstate.max_huge_pages) {
			pr_warn("HugeTLB: hugepagesz=%s specified twice, ignoring\n", s);
			return 0;
		}

		/*
		 * No need to call hugetlb_add_hstate() as hstate already
		 * exists.  But, do set parsed_hstate so that a following
		 * hugepages= parameter will be applied to this hstate.
		 */
		parsed_hstate = h;
		parsed_valid_hugepagesz = true;
		return 1;
	}

	hugetlb_add_hstate(ilog2(size) - PAGE_SHIFT);
	parsed_valid_hugepagesz = true;
	return 1;
}
__setup("hugepagesz=", hugepagesz_setup);

/*
 * default_hugepagesz command line input
 * Only one instance of default_hugepagesz allowed on command line.
 */
static int __init default_hugepagesz_setup(char *s)
{
	unsigned long size;
	int i;

	parsed_valid_hugepagesz = false;
	if (parsed_default_hugepagesz) {
		pr_err("HugeTLB: default_hugepagesz previously specified, ignoring %s\n", s);
		return 0;
	}

	size = (unsigned long)memparse(s, NULL);

	if (!arch_hugetlb_valid_size(size)) {
		pr_err("HugeTLB: unsupported default_hugepagesz=%s\n", s);
		return 0;
	}

	hugetlb_add_hstate(ilog2(size) - PAGE_SHIFT);
	parsed_valid_hugepagesz = true;
	parsed_default_hugepagesz = true;
	default_hstate_idx = hstate_index(size_to_hstate(size));

	/*
	 * The number of default huge pages (for this size) could have been
	 * specified as the first hugetlb parameter: hugepages=X.  If so,
	 * then default_hstate_max_huge_pages is set.  If the default huge
	 * page size is gigantic (>= MAX_ORDER), then the pages must be
	 * allocated here from bootmem allocator.
	 */
	if (default_hstate_max_huge_pages) {
		default_hstate.max_huge_pages = default_hstate_max_huge_pages;
		for (i = 0; i < nr_online_nodes; i++)
			default_hstate.max_huge_pages_node[i] =
				default_hugepages_in_node[i];
		if (hstate_is_gigantic(&default_hstate))
			hugetlb_hstate_alloc_pages(&default_hstate);
		default_hstate_max_huge_pages = 0;
	}

	return 1;
}
__setup("default_hugepagesz=", default_hugepagesz_setup);

static unsigned int allowed_mems_nr(struct hstate *h)
{
	int node;
	unsigned int nr = 0;
	nodemask_t *mpol_allowed;
	unsigned int *array = h->free_huge_pages_node;
	gfp_t gfp_mask = htlb_alloc_mask(h);

	mpol_allowed = policy_nodemask_current(gfp_mask);

	for_each_node_mask(node, cpuset_current_mems_allowed) {
		if (!mpol_allowed || node_isset(node, *mpol_allowed))
			nr += array[node];
	}

	return nr;
}

#ifdef CONFIG_SYSCTL
static int proc_hugetlb_doulongvec_minmax(struct ctl_table *table, int write,
					  void *buffer, size_t *length,
					  loff_t *ppos, unsigned long *out)
{
	struct ctl_table dup_table;

	/*
	 * In order to avoid races with __do_proc_doulongvec_minmax(), we
	 * can duplicate the @table and alter the duplicate of it.
	 */
	dup_table = *table;
	dup_table.data = out;

	return proc_doulongvec_minmax(&dup_table, write, buffer, length, ppos);
}

static int hugetlb_sysctl_handler_common(bool obey_mempolicy,
			 struct ctl_table *table, int write,
			 void *buffer, size_t *length, loff_t *ppos)
{
	struct hstate *h = &default_hstate;
	unsigned long tmp = h->max_huge_pages;
	int ret;

	if (!hugepages_supported())
		return -EOPNOTSUPP;

	ret = proc_hugetlb_doulongvec_minmax(table, write, buffer, length, ppos,
					     &tmp);
	if (ret)
		goto out;

	if (write)
		ret = __nr_hugepages_store_common(obey_mempolicy, h,
						  NUMA_NO_NODE, tmp, *length);
out:
	return ret;
}

int hugetlb_sysctl_handler(struct ctl_table *table, int write,
			  void *buffer, size_t *length, loff_t *ppos)
{

	return hugetlb_sysctl_handler_common(false, table, write,
							buffer, length, ppos);
}

#ifdef CONFIG_NUMA
int hugetlb_mempolicy_sysctl_handler(struct ctl_table *table, int write,
			  void *buffer, size_t *length, loff_t *ppos)
{
	return hugetlb_sysctl_handler_common(true, table, write,
							buffer, length, ppos);
}
#endif /* CONFIG_NUMA */

int hugetlb_overcommit_handler(struct ctl_table *table, int write,
		void *buffer, size_t *length, loff_t *ppos)
{
	struct hstate *h = &default_hstate;
	unsigned long tmp;
	int ret;

	if (!hugepages_supported())
		return -EOPNOTSUPP;

	tmp = h->nr_overcommit_huge_pages;

	if (write && hstate_is_gigantic(h))
		return -EINVAL;

	ret = proc_hugetlb_doulongvec_minmax(table, write, buffer, length, ppos,
					     &tmp);
	if (ret)
		goto out;

	if (write) {
		spin_lock_irq(&hugetlb_lock);
		h->nr_overcommit_huge_pages = tmp;
		spin_unlock_irq(&hugetlb_lock);
	}
out:
	return ret;
}

#endif /* CONFIG_SYSCTL */

void hugetlb_report_meminfo(struct seq_file *m)
{
	struct hstate *h;
	unsigned long total = 0;

	if (!hugepages_supported())
		return;

	for_each_hstate(h) {
		unsigned long count = h->nr_huge_pages;

		total += huge_page_size(h) * count;

		if (h == &default_hstate)
			seq_printf(m,
				   "HugePages_Total:   %5lu\n"
				   "HugePages_Free:    %5lu\n"
				   "HugePages_Rsvd:    %5lu\n"
				   "HugePages_Surp:    %5lu\n"
				   "Hugepagesize:   %8lu kB\n",
				   count,
				   h->free_huge_pages,
				   h->resv_huge_pages,
				   h->surplus_huge_pages,
				   huge_page_size(h) / SZ_1K);
	}

	seq_printf(m, "Hugetlb:        %8lu kB\n", total / SZ_1K);
}

int hugetlb_report_node_meminfo(char *buf, int len, int nid)
{
	struct hstate *h = &default_hstate;

	if (!hugepages_supported())
		return 0;

	return sysfs_emit_at(buf, len,
			     "Node %d HugePages_Total: %5u\n"
			     "Node %d HugePages_Free:  %5u\n"
			     "Node %d HugePages_Surp:  %5u\n",
			     nid, h->nr_huge_pages_node[nid],
			     nid, h->free_huge_pages_node[nid],
			     nid, h->surplus_huge_pages_node[nid]);
}

void hugetlb_show_meminfo(void)
{
	struct hstate *h;
	int nid;

	if (!hugepages_supported())
		return;

	for_each_node_state(nid, N_MEMORY)
		for_each_hstate(h)
			pr_info("Node %d hugepages_total=%u hugepages_free=%u hugepages_surp=%u hugepages_size=%lukB\n",
				nid,
				h->nr_huge_pages_node[nid],
				h->free_huge_pages_node[nid],
				h->surplus_huge_pages_node[nid],
				huge_page_size(h) / SZ_1K);
}

void hugetlb_report_usage(struct seq_file *m, struct mm_struct *mm)
{
	seq_printf(m, "HugetlbPages:\t%8lu kB\n",
		   atomic_long_read(&mm->hugetlb_usage) << (PAGE_SHIFT - 10));
}

/* Return the number pages of memory we physically have, in PAGE_SIZE units. */
unsigned long hugetlb_total_pages(void)
{
	struct hstate *h;
	unsigned long nr_total_pages = 0;

	for_each_hstate(h)
		nr_total_pages += h->nr_huge_pages * pages_per_huge_page(h);
	return nr_total_pages;
}

static int hugetlb_acct_memory(struct hstate *h, long delta)
{
	int ret = -ENOMEM;

	if (!delta)
		return 0;

	spin_lock_irq(&hugetlb_lock);
	/*
	 * When cpuset is configured, it breaks the strict hugetlb page
	 * reservation as the accounting is done on a global variable. Such
	 * reservation is completely rubbish in the presence of cpuset because
	 * the reservation is not checked against page availability for the
	 * current cpuset. Application can still potentially OOM'ed by kernel
	 * with lack of free htlb page in cpuset that the task is in.
	 * Attempt to enforce strict accounting with cpuset is almost
	 * impossible (or too ugly) because cpuset is too fluid that
	 * task or memory node can be dynamically moved between cpusets.
	 *
	 * The change of semantics for shared hugetlb mapping with cpuset is
	 * undesirable. However, in order to preserve some of the semantics,
	 * we fall back to check against current free page availability as
	 * a best attempt and hopefully to minimize the impact of changing
	 * semantics that cpuset has.
	 *
	 * Apart from cpuset, we also have memory policy mechanism that
	 * also determines from which node the kernel will allocate memory
	 * in a NUMA system. So similar to cpuset, we also should consider
	 * the memory policy of the current task. Similar to the description
	 * above.
	 */
	if (delta > 0) {
		if (gather_surplus_pages(h, delta) < 0)
			goto out;

		if (delta > allowed_mems_nr(h)) {
			return_unused_surplus_pages(h, delta);
			goto out;
		}
	}

	ret = 0;
	if (delta < 0)
		return_unused_surplus_pages(h, (unsigned long) -delta);

out:
	spin_unlock_irq(&hugetlb_lock);
	return ret;
}

static void hugetlb_vm_op_open(struct vm_area_struct *vma)
{
	struct resv_map *resv = vma_resv_map(vma);

	/*
	 * This new VMA should share its siblings reservation map if present.
	 * The VMA will only ever have a valid reservation map pointer where
	 * it is being copied for another still existing VMA.  As that VMA
	 * has a reference to the reservation map it cannot disappear until
	 * after this open call completes.  It is therefore safe to take a
	 * new reference here without additional locking.
	 */
	if (resv && is_vma_resv_set(vma, HPAGE_RESV_OWNER)) {
		resv_map_dup_hugetlb_cgroup_uncharge_info(resv);
		kref_get(&resv->refs);
	}
}

static void hugetlb_vm_op_close(struct vm_area_struct *vma)
{
	struct hstate *h = hstate_vma(vma);
	struct resv_map *resv = vma_resv_map(vma);
	struct hugepage_subpool *spool = subpool_vma(vma);
	unsigned long reserve, start, end;
	long gbl_reserve;

	if (!resv || !is_vma_resv_set(vma, HPAGE_RESV_OWNER))
		return;

	start = vma_hugecache_offset(h, vma, vma->vm_start);
	end = vma_hugecache_offset(h, vma, vma->vm_end);

	reserve = (end - start) - region_count(resv, start, end);
	hugetlb_cgroup_uncharge_counter(resv, start, end);
	if (reserve) {
		/*
		 * Decrement reserve counts.  The global reserve count may be
		 * adjusted if the subpool has a minimum size.
		 */
		gbl_reserve = hugepage_subpool_put_pages(spool, reserve);
		hugetlb_acct_memory(h, -gbl_reserve);
	}

	kref_put(&resv->refs, resv_map_release);
}

static int hugetlb_vm_op_split(struct vm_area_struct *vma, unsigned long addr)
{
	if (addr & ~(huge_page_mask(hstate_vma(vma))))
		return -EINVAL;
	return 0;
}

static unsigned long hugetlb_vm_op_pagesize(struct vm_area_struct *vma)
{
	return huge_page_size(hstate_vma(vma));
}

/*
 * We cannot handle pagefaults against hugetlb pages at all.  They cause
 * handle_mm_fault() to try to instantiate regular-sized pages in the
 * hugepage VMA.  do_page_fault() is supposed to trap this, so BUG is we get
 * this far.
 */
static vm_fault_t hugetlb_vm_op_fault(struct vm_fault *vmf)
{
	BUG();
	return 0;
}

/*
 * When a new function is introduced to vm_operations_struct and added
 * to hugetlb_vm_ops, please consider adding the function to shm_vm_ops.
 * This is because under System V memory model, mappings created via
 * shmget/shmat with "huge page" specified are backed by hugetlbfs files,
 * their original vm_ops are overwritten with shm_vm_ops.
 */
const struct vm_operations_struct hugetlb_vm_ops = {
	.fault = hugetlb_vm_op_fault,
	.open = hugetlb_vm_op_open,
	.close = hugetlb_vm_op_close,
	.may_split = hugetlb_vm_op_split,
	.pagesize = hugetlb_vm_op_pagesize,
};

static pte_t make_huge_pte(struct vm_area_struct *vma, struct page *page,
				int writable)
{
	pte_t entry;
	unsigned int shift = huge_page_shift(hstate_vma(vma));

	if (writable) {
		entry = huge_pte_mkwrite(huge_pte_mkdirty(mk_huge_pte(page,
					 vma->vm_page_prot)));
	} else {
		entry = huge_pte_wrprotect(mk_huge_pte(page,
					   vma->vm_page_prot));
	}
	entry = pte_mkyoung(entry);
	entry = pte_mkhuge(entry);
	entry = arch_make_huge_pte(entry, shift, vma->vm_flags);

	return entry;
}

static void set_huge_ptep_writable(struct vm_area_struct *vma,
				   unsigned long address, pte_t *ptep)
{
	pte_t entry;

	entry = huge_pte_mkwrite(huge_pte_mkdirty(huge_ptep_get(ptep)));
	if (huge_ptep_set_access_flags(vma, address, ptep, entry, 1))
		update_mmu_cache(vma, address, ptep);
}

bool is_hugetlb_entry_migration(pte_t pte)
{
	swp_entry_t swp;

	if (huge_pte_none(pte) || pte_present(pte))
		return false;
	swp = pte_to_swp_entry(pte);
	if (is_migration_entry(swp))
		return true;
	else
		return false;
}

static bool is_hugetlb_entry_hwpoisoned(pte_t pte)
{
	swp_entry_t swp;

	if (huge_pte_none(pte) || pte_present(pte))
		return false;
	swp = pte_to_swp_entry(pte);
	if (is_hwpoison_entry(swp))
		return true;
	else
		return false;
}

static void
hugetlb_install_page(struct vm_area_struct *vma, pte_t *ptep, unsigned long addr,
		     struct page *new_page)
{
	__SetPageUptodate(new_page);
	hugepage_add_new_anon_rmap(new_page, vma, addr);
	set_huge_pte_at(vma->vm_mm, addr, ptep, make_huge_pte(vma, new_page, 1));
	hugetlb_count_add(pages_per_huge_page(hstate_vma(vma)), vma->vm_mm);
	ClearHPageRestoreReserve(new_page);
	SetHPageMigratable(new_page);
}

int copy_hugetlb_page_range(struct mm_struct *dst, struct mm_struct *src,
			    struct vm_area_struct *vma)
{
	pte_t *src_pte, *dst_pte, entry, dst_entry;
	struct page *ptepage;
	unsigned long addr;
	bool cow = is_cow_mapping(vma->vm_flags);
	struct hstate *h = hstate_vma(vma);
	unsigned long sz = huge_page_size(h);
	unsigned long npages = pages_per_huge_page(h);
	struct address_space *mapping = vma->vm_file->f_mapping;
	struct mmu_notifier_range range;
	int ret = 0;

	if (cow) {
		mmu_notifier_range_init(&range, MMU_NOTIFY_CLEAR, 0, vma, src,
					vma->vm_start,
					vma->vm_end);
		mmu_notifier_invalidate_range_start(&range);
	} else {
		/*
		 * For shared mappings i_mmap_rwsem must be held to call
		 * huge_pte_alloc, otherwise the returned ptep could go
		 * away if part of a shared pmd and another thread calls
		 * huge_pmd_unshare.
		 */
		i_mmap_lock_read(mapping);
	}

	for (addr = vma->vm_start; addr < vma->vm_end; addr += sz) {
		spinlock_t *src_ptl, *dst_ptl;
		src_pte = huge_pte_offset(src, addr, sz);
		if (!src_pte)
			continue;
		dst_pte = huge_pte_alloc(dst, vma, addr, sz);
		if (!dst_pte) {
			ret = -ENOMEM;
			break;
		}

		/*
		 * If the pagetables are shared don't copy or take references.
		 * dst_pte == src_pte is the common case of src/dest sharing.
		 *
		 * However, src could have 'unshared' and dst shares with
		 * another vma.  If dst_pte !none, this implies sharing.
		 * Check here before taking page table lock, and once again
		 * after taking the lock below.
		 */
		dst_entry = huge_ptep_get(dst_pte);
		if ((dst_pte == src_pte) || !huge_pte_none(dst_entry))
			continue;

		dst_ptl = huge_pte_lock(h, dst, dst_pte);
		src_ptl = huge_pte_lockptr(h, src, src_pte);
		spin_lock_nested(src_ptl, SINGLE_DEPTH_NESTING);
		entry = huge_ptep_get(src_pte);
		dst_entry = huge_ptep_get(dst_pte);
again:
		if (huge_pte_none(entry) || !huge_pte_none(dst_entry)) {
			/*
			 * Skip if src entry none.  Also, skip in the
			 * unlikely case dst entry !none as this implies
			 * sharing with another vma.
			 */
			;
		} else if (unlikely(is_hugetlb_entry_migration(entry) ||
				    is_hugetlb_entry_hwpoisoned(entry))) {
			swp_entry_t swp_entry = pte_to_swp_entry(entry);

			if (is_writable_migration_entry(swp_entry) && cow) {
				/*
				 * COW mappings require pages in both
				 * parent and child to be set to read.
				 */
				swp_entry = make_readable_migration_entry(
							swp_offset(swp_entry));
				entry = swp_entry_to_pte(swp_entry);
				set_huge_swap_pte_at(src, addr, src_pte,
						     entry, sz);
			}
			set_huge_swap_pte_at(dst, addr, dst_pte, entry, sz);
		} else {
			entry = huge_ptep_get(src_pte);
			ptepage = pte_page(entry);
			get_page(ptepage);

			/*
			 * This is a rare case where we see pinned hugetlb
			 * pages while they're prone to COW.  We need to do the
			 * COW earlier during fork.
			 *
			 * When pre-allocating the page or copying data, we
			 * need to be without the pgtable locks since we could
			 * sleep during the process.
			 */
			if (unlikely(page_needs_cow_for_dma(vma, ptepage))) {
				pte_t src_pte_old = entry;
				struct page *new;

				spin_unlock(src_ptl);
				spin_unlock(dst_ptl);
				/* Do not use reserve as it's private owned */
				new = alloc_huge_page(vma, addr, 1);
				if (IS_ERR(new)) {
					put_page(ptepage);
					ret = PTR_ERR(new);
					break;
				}
				copy_user_huge_page(new, ptepage, addr, vma,
						    npages);
				put_page(ptepage);

				/* Install the new huge page if src pte stable */
				dst_ptl = huge_pte_lock(h, dst, dst_pte);
				src_ptl = huge_pte_lockptr(h, src, src_pte);
				spin_lock_nested(src_ptl, SINGLE_DEPTH_NESTING);
				entry = huge_ptep_get(src_pte);
				if (!pte_same(src_pte_old, entry)) {
					restore_reserve_on_error(h, vma, addr,
								new);
					put_page(new);
					/* dst_entry won't change as in child */
					goto again;
				}
				hugetlb_install_page(vma, dst_pte, addr, new);
				spin_unlock(src_ptl);
				spin_unlock(dst_ptl);
				continue;
			}

			if (cow) {
				/*
				 * No need to notify as we are downgrading page
				 * table protection not changing it to point
				 * to a new page.
				 *
				 * See Documentation/vm/mmu_notifier.rst
				 */
				huge_ptep_set_wrprotect(src, addr, src_pte);
				entry = huge_pte_wrprotect(entry);
			}

			page_dup_rmap(ptepage, true);
			set_huge_pte_at(dst, addr, dst_pte, entry);
			hugetlb_count_add(npages, dst);
		}
		spin_unlock(src_ptl);
		spin_unlock(dst_ptl);
	}

	if (cow)
		mmu_notifier_invalidate_range_end(&range);
	else
		i_mmap_unlock_read(mapping);

	return ret;
}

static void move_huge_pte(struct vm_area_struct *vma, unsigned long old_addr,
			  unsigned long new_addr, pte_t *src_pte)
{
	struct hstate *h = hstate_vma(vma);
	struct mm_struct *mm = vma->vm_mm;
	pte_t *dst_pte, pte;
	spinlock_t *src_ptl, *dst_ptl;

	dst_pte = huge_pte_offset(mm, new_addr, huge_page_size(h));
	dst_ptl = huge_pte_lock(h, mm, dst_pte);
	src_ptl = huge_pte_lockptr(h, mm, src_pte);

	/*
	 * We don't have to worry about the ordering of src and dst ptlocks
	 * because exclusive mmap_sem (or the i_mmap_lock) prevents deadlock.
	 */
	if (src_ptl != dst_ptl)
		spin_lock_nested(src_ptl, SINGLE_DEPTH_NESTING);

	pte = huge_ptep_get_and_clear(mm, old_addr, src_pte);
	set_huge_pte_at(mm, new_addr, dst_pte, pte);

	if (src_ptl != dst_ptl)
		spin_unlock(src_ptl);
	spin_unlock(dst_ptl);
}

int move_hugetlb_page_tables(struct vm_area_struct *vma,
			     struct vm_area_struct *new_vma,
			     unsigned long old_addr, unsigned long new_addr,
			     unsigned long len)
{
	struct hstate *h = hstate_vma(vma);
	struct address_space *mapping = vma->vm_file->f_mapping;
	unsigned long sz = huge_page_size(h);
	struct mm_struct *mm = vma->vm_mm;
	unsigned long old_end = old_addr + len;
	unsigned long old_addr_copy;
	pte_t *src_pte, *dst_pte;
	struct mmu_notifier_range range;

	mmu_notifier_range_init(&range, MMU_NOTIFY_CLEAR, 0, vma, mm, old_addr,
				old_end);
	adjust_range_if_pmd_sharing_possible(vma, &range.start, &range.end);
	mmu_notifier_invalidate_range_start(&range);
	/* Prevent race with file truncation */
	i_mmap_lock_write(mapping);
	for (; old_addr < old_end; old_addr += sz, new_addr += sz) {
		src_pte = huge_pte_offset(mm, old_addr, sz);
		if (!src_pte)
			continue;
		if (huge_pte_none(huge_ptep_get(src_pte)))
			continue;

		/* old_addr arg to huge_pmd_unshare() is a pointer and so the
		 * arg may be modified. Pass a copy instead to preserve the
		 * value in old_addr.
		 */
		old_addr_copy = old_addr;

		if (huge_pmd_unshare(mm, vma, &old_addr_copy, src_pte))
			continue;

		dst_pte = huge_pte_alloc(mm, new_vma, new_addr, sz);
		if (!dst_pte)
			break;

		move_huge_pte(vma, old_addr, new_addr, src_pte);
	}
	flush_tlb_range(vma, old_end - len, old_end);
	mmu_notifier_invalidate_range_end(&range);
	i_mmap_unlock_write(mapping);

	return len + old_addr - old_end;
}

static void __unmap_hugepage_range(struct mmu_gather *tlb, struct vm_area_struct *vma,
				   unsigned long start, unsigned long end,
				   struct page *ref_page)
{
	struct mm_struct *mm = vma->vm_mm;
	unsigned long address;
	pte_t *ptep;
	pte_t pte;
	spinlock_t *ptl;
	struct page *page;
	struct hstate *h = hstate_vma(vma);
	unsigned long sz = huge_page_size(h);
	struct mmu_notifier_range range;
	bool force_flush = false;

	WARN_ON(!is_vm_hugetlb_page(vma));
	BUG_ON(start & ~huge_page_mask(h));
	BUG_ON(end & ~huge_page_mask(h));

	/*
	 * This is a hugetlb vma, all the pte entries should point
	 * to huge page.
	 */
	tlb_change_page_size(tlb, sz);
	tlb_start_vma(tlb, vma);

	/*
	 * If sharing possible, alert mmu notifiers of worst case.
	 */
	mmu_notifier_range_init(&range, MMU_NOTIFY_UNMAP, 0, vma, mm, start,
				end);
	adjust_range_if_pmd_sharing_possible(vma, &range.start, &range.end);
	mmu_notifier_invalidate_range_start(&range);
	address = start;
	for (; address < end; address += sz) {
		ptep = huge_pte_offset(mm, address, sz);
		if (!ptep)
			continue;

		ptl = huge_pte_lock(h, mm, ptep);
		if (huge_pmd_unshare(mm, vma, &address, ptep)) {
			spin_unlock(ptl);
			tlb_flush_pmd_range(tlb, address & PUD_MASK, PUD_SIZE);
			force_flush = true;
			continue;
		}

		pte = huge_ptep_get(ptep);
		if (huge_pte_none(pte)) {
			spin_unlock(ptl);
			continue;
		}

		/*
		 * Migrating hugepage or HWPoisoned hugepage is already
		 * unmapped and its refcount is dropped, so just clear pte here.
		 */
		if (unlikely(!pte_present(pte))) {
			huge_pte_clear(mm, address, ptep, sz);
			spin_unlock(ptl);
			continue;
		}

		page = pte_page(pte);
		/*
		 * If a reference page is supplied, it is because a specific
		 * page is being unmapped, not a range. Ensure the page we
		 * are about to unmap is the actual page of interest.
		 */
		if (ref_page) {
			if (page != ref_page) {
				spin_unlock(ptl);
				continue;
			}
			/*
			 * Mark the VMA as having unmapped its page so that
			 * future faults in this VMA will fail rather than
			 * looking like data was lost
			 */
			set_vma_resv_flags(vma, HPAGE_RESV_UNMAPPED);
		}

		pte = huge_ptep_get_and_clear(mm, address, ptep);
		tlb_remove_huge_tlb_entry(h, tlb, ptep, address);
		if (huge_pte_dirty(pte))
			set_page_dirty(page);

		hugetlb_count_sub(pages_per_huge_page(h), mm);
		page_remove_rmap(page, true);

		spin_unlock(ptl);
		tlb_remove_page_size(tlb, page, huge_page_size(h));
		/*
		 * Bail out after unmapping reference page if supplied
		 */
		if (ref_page)
			break;
	}
	mmu_notifier_invalidate_range_end(&range);
	tlb_end_vma(tlb, vma);

	/*
	 * If we unshared PMDs, the TLB flush was not recorded in mmu_gather. We
	 * could defer the flush until now, since by holding i_mmap_rwsem we
	 * guaranteed that the last refernece would not be dropped. But we must
	 * do the flushing before we return, as otherwise i_mmap_rwsem will be
	 * dropped and the last reference to the shared PMDs page might be
	 * dropped as well.
	 *
	 * In theory we could defer the freeing of the PMD pages as well, but
	 * huge_pmd_unshare() relies on the exact page_count for the PMD page to
	 * detect sharing, so we cannot defer the release of the page either.
	 * Instead, do flush now.
	 */
	if (force_flush)
		tlb_flush_mmu_tlbonly(tlb);
}

void __unmap_hugepage_range_final(struct mmu_gather *tlb,
			  struct vm_area_struct *vma, unsigned long start,
			  unsigned long end, struct page *ref_page)
{
	__unmap_hugepage_range(tlb, vma, start, end, ref_page);

	/*
	 * Clear this flag so that x86's huge_pmd_share page_table_shareable
	 * test will fail on a vma being torn down, and not grab a page table
	 * on its way out.  We're lucky that the flag has such an appropriate
	 * name, and can in fact be safely cleared here. We could clear it
	 * before the __unmap_hugepage_range above, but all that's necessary
	 * is to clear it before releasing the i_mmap_rwsem. This works
	 * because in the context this is called, the VMA is about to be
	 * destroyed and the i_mmap_rwsem is held.
	 */
	vma->vm_flags &= ~VM_MAYSHARE;
}

void unmap_hugepage_range(struct vm_area_struct *vma, unsigned long start,
			  unsigned long end, struct page *ref_page)
{
	struct mmu_gather tlb;

	tlb_gather_mmu(&tlb, vma->vm_mm);
	__unmap_hugepage_range(&tlb, vma, start, end, ref_page);
	tlb_finish_mmu(&tlb);
}

/*
 * This is called when the original mapper is failing to COW a MAP_PRIVATE
 * mapping it owns the reserve page for. The intention is to unmap the page
 * from other VMAs and let the children be SIGKILLed if they are faulting the
 * same region.
 */
static void unmap_ref_private(struct mm_struct *mm, struct vm_area_struct *vma,
			      struct page *page, unsigned long address)
{
	struct hstate *h = hstate_vma(vma);
	struct vm_area_struct *iter_vma;
	struct address_space *mapping;
	pgoff_t pgoff;

	/*
	 * vm_pgoff is in PAGE_SIZE units, hence the different calculation
	 * from page cache lookup which is in HPAGE_SIZE units.
	 */
	address = address & huge_page_mask(h);
	pgoff = ((address - vma->vm_start) >> PAGE_SHIFT) +
			vma->vm_pgoff;
	mapping = vma->vm_file->f_mapping;

	/*
	 * Take the mapping lock for the duration of the table walk. As
	 * this mapping should be shared between all the VMAs,
	 * __unmap_hugepage_range() is called as the lock is already held
	 */
	i_mmap_lock_write(mapping);
	vma_interval_tree_foreach(iter_vma, &mapping->i_mmap, pgoff, pgoff) {
		/* Do not unmap the current VMA */
		if (iter_vma == vma)
			continue;

		/*
		 * Shared VMAs have their own reserves and do not affect
		 * MAP_PRIVATE accounting but it is possible that a shared
		 * VMA is using the same page so check and skip such VMAs.
		 */
		if (iter_vma->vm_flags & VM_MAYSHARE)
			continue;

		/*
		 * Unmap the page from other VMAs without their own reserves.
		 * They get marked to be SIGKILLed if they fault in these
		 * areas. This is because a future no-page fault on this VMA
		 * could insert a zeroed page instead of the data existing
		 * from the time of fork. This would look like data corruption
		 */
		if (!is_vma_resv_set(iter_vma, HPAGE_RESV_OWNER))
			unmap_hugepage_range(iter_vma, address,
					     address + huge_page_size(h), page);
	}
	i_mmap_unlock_write(mapping);
}

/*
 * Hugetlb_cow() should be called with page lock of the original hugepage held.
 * Called with hugetlb_fault_mutex_table held and pte_page locked so we
 * cannot race with other handlers or page migration.
 * Keep the pte_same checks anyway to make transition from the mutex easier.
 */
static vm_fault_t hugetlb_cow(struct mm_struct *mm, struct vm_area_struct *vma,
		       unsigned long address, pte_t *ptep,
		       struct page *pagecache_page, spinlock_t *ptl)
{
	pte_t pte;
	struct hstate *h = hstate_vma(vma);
	struct page *old_page, *new_page;
	int outside_reserve = 0;
	vm_fault_t ret = 0;
	unsigned long haddr = address & huge_page_mask(h);
	struct mmu_notifier_range range;

	pte = huge_ptep_get(ptep);
	old_page = pte_page(pte);

retry_avoidcopy:
	/* If no-one else is actually using this page, avoid the copy
	 * and just make the page writable */
	if (page_mapcount(old_page) == 1 && PageAnon(old_page)) {
		page_move_anon_rmap(old_page, vma);
		set_huge_ptep_writable(vma, haddr, ptep);
		return 0;
	}

	/*
	 * If the process that created a MAP_PRIVATE mapping is about to
	 * perform a COW due to a shared page count, attempt to satisfy
	 * the allocation without using the existing reserves. The pagecache
	 * page is used to determine if the reserve at this address was
	 * consumed or not. If reserves were used, a partial faulted mapping
	 * at the time of fork() could consume its reserves on COW instead
	 * of the full address range.
	 */
	if (is_vma_resv_set(vma, HPAGE_RESV_OWNER) &&
			old_page != pagecache_page)
		outside_reserve = 1;

	get_page(old_page);

	/*
	 * Drop page table lock as buddy allocator may be called. It will
	 * be acquired again before returning to the caller, as expected.
	 */
	spin_unlock(ptl);
	new_page = alloc_huge_page(vma, haddr, outside_reserve);

	if (IS_ERR(new_page)) {
		/*
		 * If a process owning a MAP_PRIVATE mapping fails to COW,
		 * it is due to references held by a child and an insufficient
		 * huge page pool. To guarantee the original mappers
		 * reliability, unmap the page from child processes. The child
		 * may get SIGKILLed if it later faults.
		 */
		if (outside_reserve) {
			struct address_space *mapping = vma->vm_file->f_mapping;
			pgoff_t idx;
			u32 hash;

			put_page(old_page);
			BUG_ON(huge_pte_none(pte));
			/*
			 * Drop hugetlb_fault_mutex and i_mmap_rwsem before
			 * unmapping.  unmapping needs to hold i_mmap_rwsem
			 * in write mode.  Dropping i_mmap_rwsem in read mode
			 * here is OK as COW mappings do not interact with
			 * PMD sharing.
			 *
			 * Reacquire both after unmap operation.
			 */
			idx = vma_hugecache_offset(h, vma, haddr);
			hash = hugetlb_fault_mutex_hash(mapping, idx);
			mutex_unlock(&hugetlb_fault_mutex_table[hash]);
			i_mmap_unlock_read(mapping);

			unmap_ref_private(mm, vma, old_page, haddr);

			i_mmap_lock_read(mapping);
			mutex_lock(&hugetlb_fault_mutex_table[hash]);
			spin_lock(ptl);
			ptep = huge_pte_offset(mm, haddr, huge_page_size(h));
			if (likely(ptep &&
				   pte_same(huge_ptep_get(ptep), pte)))
				goto retry_avoidcopy;
			/*
			 * race occurs while re-acquiring page table
			 * lock, and our job is done.
			 */
			return 0;
		}

		ret = vmf_error(PTR_ERR(new_page));
		goto out_release_old;
	}

	/*
	 * When the original hugepage is shared one, it does not have
	 * anon_vma prepared.
	 */
	if (unlikely(anon_vma_prepare(vma))) {
		ret = VM_FAULT_OOM;
		goto out_release_all;
	}

	copy_user_huge_page(new_page, old_page, address, vma,
			    pages_per_huge_page(h));
	__SetPageUptodate(new_page);

	mmu_notifier_range_init(&range, MMU_NOTIFY_CLEAR, 0, vma, mm, haddr,
				haddr + huge_page_size(h));
	mmu_notifier_invalidate_range_start(&range);

	/*
	 * Retake the page table lock to check for racing updates
	 * before the page tables are altered
	 */
	spin_lock(ptl);
	ptep = huge_pte_offset(mm, haddr, huge_page_size(h));
	if (likely(ptep && pte_same(huge_ptep_get(ptep), pte))) {
		ClearHPageRestoreReserve(new_page);

		/* Break COW */
		huge_ptep_clear_flush(vma, haddr, ptep);
		mmu_notifier_invalidate_range(mm, range.start, range.end);
		page_remove_rmap(old_page, true);
		hugepage_add_new_anon_rmap(new_page, vma, haddr);
		set_huge_pte_at(mm, haddr, ptep,
				make_huge_pte(vma, new_page, 1));
		SetHPageMigratable(new_page);
		/* Make the old page be freed below */
		new_page = old_page;
	}
	spin_unlock(ptl);
	mmu_notifier_invalidate_range_end(&range);
out_release_all:
	/* No restore in case of successful pagetable update (Break COW) */
	if (new_page != old_page)
		restore_reserve_on_error(h, vma, haddr, new_page);
	put_page(new_page);
out_release_old:
	put_page(old_page);

	spin_lock(ptl); /* Caller expects lock to be held */
	return ret;
}

/* Return the pagecache page at a given address within a VMA */
static struct page *hugetlbfs_pagecache_page(struct hstate *h,
			struct vm_area_struct *vma, unsigned long address)
{
	struct address_space *mapping;
	pgoff_t idx;

	mapping = vma->vm_file->f_mapping;
	idx = vma_hugecache_offset(h, vma, address);

	return find_lock_page(mapping, idx);
}

/*
 * Return whether there is a pagecache page to back given address within VMA.
 * Caller follow_hugetlb_page() holds page_table_lock so we cannot lock_page.
 */
static bool hugetlbfs_pagecache_present(struct hstate *h,
			struct vm_area_struct *vma, unsigned long address)
{
	struct address_space *mapping;
	pgoff_t idx;
	struct page *page;

	mapping = vma->vm_file->f_mapping;
	idx = vma_hugecache_offset(h, vma, address);

	page = find_get_page(mapping, idx);
	if (page)
		put_page(page);
	return page != NULL;
}

int huge_add_to_page_cache(struct page *page, struct address_space *mapping,
			   pgoff_t idx)
{
	struct inode *inode = mapping->host;
	struct hstate *h = hstate_inode(inode);
	int err = add_to_page_cache(page, mapping, idx, GFP_KERNEL);

	if (err)
		return err;
	ClearHPageRestoreReserve(page);

	/*
	 * set page dirty so that it will not be removed from cache/file
	 * by non-hugetlbfs specific code paths.
	 */
	set_page_dirty(page);

	spin_lock(&inode->i_lock);
	inode->i_blocks += blocks_per_huge_page(h);
	spin_unlock(&inode->i_lock);
	return 0;
}

static inline vm_fault_t hugetlb_handle_userfault(struct vm_area_struct *vma,
						  struct address_space *mapping,
						  pgoff_t idx,
						  unsigned int flags,
						  unsigned long haddr,
						  unsigned long reason)
{
	vm_fault_t ret;
	u32 hash;
	struct vm_fault vmf = {
		.vma = vma,
		.address = haddr,
		.flags = flags,

		/*
		 * Hard to debug if it ends up being
		 * used by a callee that assumes
		 * something about the other
		 * uninitialized fields... same as in
		 * memory.c
		 */
	};

	/*
	 * hugetlb_fault_mutex and i_mmap_rwsem must be
	 * dropped before handling userfault.  Reacquire
	 * after handling fault to make calling code simpler.
	 */
	hash = hugetlb_fault_mutex_hash(mapping, idx);
	mutex_unlock(&hugetlb_fault_mutex_table[hash]);
	i_mmap_unlock_read(mapping);
	ret = handle_userfault(&vmf, reason);
	i_mmap_lock_read(mapping);
	mutex_lock(&hugetlb_fault_mutex_table[hash]);

	return ret;
}

static vm_fault_t hugetlb_no_page(struct mm_struct *mm,
			struct vm_area_struct *vma,
			struct address_space *mapping, pgoff_t idx,
			unsigned long address, pte_t *ptep, unsigned int flags)
{
	struct hstate *h = hstate_vma(vma);
	vm_fault_t ret = VM_FAULT_SIGBUS;
	int anon_rmap = 0;
	unsigned long size;
	struct page *page;
	pte_t new_pte;
	spinlock_t *ptl;
	unsigned long haddr = address & huge_page_mask(h);
	bool new_page, new_pagecache_page = false;

	/*
	 * Currently, we are forced to kill the process in the event the
	 * original mapper has unmapped pages from the child due to a failed
	 * COW. Warn that such a situation has occurred as it may not be obvious
	 */
	if (is_vma_resv_set(vma, HPAGE_RESV_UNMAPPED)) {
		pr_warn_ratelimited("PID %d killed due to inadequate hugepage pool\n",
			   current->pid);
		return ret;
	}

	/*
	 * We can not race with truncation due to holding i_mmap_rwsem.
	 * i_size is modified when holding i_mmap_rwsem, so check here
	 * once for faults beyond end of file.
	 */
	size = i_size_read(mapping->host) >> huge_page_shift(h);
	if (idx >= size)
		goto out;

retry:
	new_page = false;
	page = find_lock_page(mapping, idx);
	if (!page) {
		/* Check for page in userfault range */
		if (userfaultfd_missing(vma)) {
			ret = hugetlb_handle_userfault(vma, mapping, idx,
						       flags, haddr,
						       VM_UFFD_MISSING);
			goto out;
		}

		page = alloc_huge_page(vma, haddr, 0);
		if (IS_ERR(page)) {
			/*
			 * Returning error will result in faulting task being
			 * sent SIGBUS.  The hugetlb fault mutex prevents two
			 * tasks from racing to fault in the same page which
			 * could result in false unable to allocate errors.
			 * Page migration does not take the fault mutex, but
			 * does a clear then write of pte's under page table
			 * lock.  Page fault code could race with migration,
			 * notice the clear pte and try to allocate a page
			 * here.  Before returning error, get ptl and make
			 * sure there really is no pte entry.
			 */
			ptl = huge_pte_lock(h, mm, ptep);
			ret = 0;
			if (huge_pte_none(huge_ptep_get(ptep)))
				ret = vmf_error(PTR_ERR(page));
			spin_unlock(ptl);
			goto out;
		}
		clear_huge_page(page, address, pages_per_huge_page(h));
		__SetPageUptodate(page);
		new_page = true;

		if (vma->vm_flags & VM_MAYSHARE) {
			int err = huge_add_to_page_cache(page, mapping, idx);
			if (err) {
				put_page(page);
				if (err == -EEXIST)
					goto retry;
				goto out;
			}
			new_pagecache_page = true;
		} else {
			lock_page(page);
			if (unlikely(anon_vma_prepare(vma))) {
				ret = VM_FAULT_OOM;
				goto backout_unlocked;
			}
			anon_rmap = 1;
		}
	} else {
		/*
		 * If memory error occurs between mmap() and fault, some process
		 * don't have hwpoisoned swap entry for errored virtual address.
		 * So we need to block hugepage fault by PG_hwpoison bit check.
		 */
		if (unlikely(PageHWPoison(page))) {
			ret = VM_FAULT_HWPOISON_LARGE |
				VM_FAULT_SET_HINDEX(hstate_index(h));
			goto backout_unlocked;
		}

		/* Check for page in userfault range. */
		if (userfaultfd_minor(vma)) {
			unlock_page(page);
			put_page(page);
			ret = hugetlb_handle_userfault(vma, mapping, idx,
						       flags, haddr,
						       VM_UFFD_MINOR);
			goto out;
		}
	}

	/*
	 * If we are going to COW a private mapping later, we examine the
	 * pending reservations for this page now. This will ensure that
	 * any allocations necessary to record that reservation occur outside
	 * the spinlock.
	 */
	if ((flags & FAULT_FLAG_WRITE) && !(vma->vm_flags & VM_SHARED)) {
		if (vma_needs_reservation(h, vma, haddr) < 0) {
			ret = VM_FAULT_OOM;
			goto backout_unlocked;
		}
		/* Just decrements count, does not deallocate */
		vma_end_reservation(h, vma, haddr);
	}

	ptl = huge_pte_lock(h, mm, ptep);
	ret = 0;
	if (!huge_pte_none(huge_ptep_get(ptep)))
		goto backout;

	if (anon_rmap) {
		ClearHPageRestoreReserve(page);
		hugepage_add_new_anon_rmap(page, vma, haddr);
	} else
		page_dup_rmap(page, true);
	new_pte = make_huge_pte(vma, page, ((vma->vm_flags & VM_WRITE)
				&& (vma->vm_flags & VM_SHARED)));
	set_huge_pte_at(mm, haddr, ptep, new_pte);

	hugetlb_count_add(pages_per_huge_page(h), mm);
	if ((flags & FAULT_FLAG_WRITE) && !(vma->vm_flags & VM_SHARED)) {
		/* Optimization, do the COW without a second fault */
		ret = hugetlb_cow(mm, vma, address, ptep, page, ptl);
	}

	spin_unlock(ptl);

	/*
	 * Only set HPageMigratable in newly allocated pages.  Existing pages
	 * found in the pagecache may not have HPageMigratableset if they have
	 * been isolated for migration.
	 */
	if (new_page)
		SetHPageMigratable(page);

	unlock_page(page);
out:
	return ret;

backout:
	spin_unlock(ptl);
backout_unlocked:
	unlock_page(page);
	/* restore reserve for newly allocated pages not in page cache */
	if (new_page && !new_pagecache_page)
		restore_reserve_on_error(h, vma, haddr, page);
	put_page(page);
	goto out;
}

#ifdef CONFIG_SMP
u32 hugetlb_fault_mutex_hash(struct address_space *mapping, pgoff_t idx)
{
	unsigned long key[2];
	u32 hash;

	key[0] = (unsigned long) mapping;
	key[1] = idx;

	hash = jhash2((u32 *)&key, sizeof(key)/(sizeof(u32)), 0);

	return hash & (num_fault_mutexes - 1);
}
#else
/*
 * For uniprocessor systems we always use a single mutex, so just
 * return 0 and avoid the hashing overhead.
 */
u32 hugetlb_fault_mutex_hash(struct address_space *mapping, pgoff_t idx)
{
	return 0;
}
#endif

vm_fault_t hugetlb_fault(struct mm_struct *mm, struct vm_area_struct *vma,
			unsigned long address, unsigned int flags)
{
	pte_t *ptep, entry;
	spinlock_t *ptl;
	vm_fault_t ret;
	u32 hash;
	pgoff_t idx;
	struct page *page = NULL;
	struct page *pagecache_page = NULL;
	struct hstate *h = hstate_vma(vma);
	struct address_space *mapping;
	int need_wait_lock = 0;
	unsigned long haddr = address & huge_page_mask(h);

	ptep = huge_pte_offset(mm, haddr, huge_page_size(h));
	if (ptep) {
		/*
		 * Since we hold no locks, ptep could be stale.  That is
		 * OK as we are only making decisions based on content and
		 * not actually modifying content here.
		 */
		entry = huge_ptep_get(ptep);
		if (unlikely(is_hugetlb_entry_migration(entry))) {
			migration_entry_wait_huge(vma, mm, ptep);
			return 0;
		} else if (unlikely(is_hugetlb_entry_hwpoisoned(entry)))
			return VM_FAULT_HWPOISON_LARGE |
				VM_FAULT_SET_HINDEX(hstate_index(h));
	}

	/*
	 * Acquire i_mmap_rwsem before calling huge_pte_alloc and hold
	 * until finished with ptep.  This serves two purposes:
	 * 1) It prevents huge_pmd_unshare from being called elsewhere
	 *    and making the ptep no longer valid.
	 * 2) It synchronizes us with i_size modifications during truncation.
	 *
	 * ptep could have already be assigned via huge_pte_offset.  That
	 * is OK, as huge_pte_alloc will return the same value unless
	 * something has changed.
	 */
	mapping = vma->vm_file->f_mapping;
	i_mmap_lock_read(mapping);
	ptep = huge_pte_alloc(mm, vma, haddr, huge_page_size(h));
	if (!ptep) {
		i_mmap_unlock_read(mapping);
		return VM_FAULT_OOM;
	}

	/*
	 * Serialize hugepage allocation and instantiation, so that we don't
	 * get spurious allocation failures if two CPUs race to instantiate
	 * the same page in the page cache.
	 */
	idx = vma_hugecache_offset(h, vma, haddr);
	hash = hugetlb_fault_mutex_hash(mapping, idx);
	mutex_lock(&hugetlb_fault_mutex_table[hash]);

	entry = huge_ptep_get(ptep);
	if (huge_pte_none(entry)) {
		ret = hugetlb_no_page(mm, vma, mapping, idx, address, ptep, flags);
		goto out_mutex;
	}

	ret = 0;

	/*
	 * entry could be a migration/hwpoison entry at this point, so this
	 * check prevents the kernel from going below assuming that we have
	 * an active hugepage in pagecache. This goto expects the 2nd page
	 * fault, and is_hugetlb_entry_(migration|hwpoisoned) check will
	 * properly handle it.
	 */
	if (!pte_present(entry))
		goto out_mutex;

	/*
	 * If we are going to COW the mapping later, we examine the pending
	 * reservations for this page now. This will ensure that any
	 * allocations necessary to record that reservation occur outside the
	 * spinlock. For private mappings, we also lookup the pagecache
	 * page now as it is used to determine if a reservation has been
	 * consumed.
	 */
	if ((flags & FAULT_FLAG_WRITE) && !huge_pte_write(entry)) {
		if (vma_needs_reservation(h, vma, haddr) < 0) {
			ret = VM_FAULT_OOM;
			goto out_mutex;
		}
		/* Just decrements count, does not deallocate */
		vma_end_reservation(h, vma, haddr);

		if (!(vma->vm_flags & VM_MAYSHARE))
			pagecache_page = hugetlbfs_pagecache_page(h,
								vma, haddr);
	}

	ptl = huge_pte_lock(h, mm, ptep);

	/* Check for a racing update before calling hugetlb_cow */
	if (unlikely(!pte_same(entry, huge_ptep_get(ptep))))
		goto out_ptl;

	/*
	 * hugetlb_cow() requires page locks of pte_page(entry) and
	 * pagecache_page, so here we need take the former one
	 * when page != pagecache_page or !pagecache_page.
	 */
	page = pte_page(entry);
	if (page != pagecache_page)
		if (!trylock_page(page)) {
			need_wait_lock = 1;
			goto out_ptl;
		}

	get_page(page);

	if (flags & FAULT_FLAG_WRITE) {
		if (!huge_pte_write(entry)) {
			ret = hugetlb_cow(mm, vma, address, ptep,
					  pagecache_page, ptl);
			goto out_put_page;
		}
		entry = huge_pte_mkdirty(entry);
	}
	entry = pte_mkyoung(entry);
	if (huge_ptep_set_access_flags(vma, haddr, ptep, entry,
						flags & FAULT_FLAG_WRITE))
		update_mmu_cache(vma, haddr, ptep);
out_put_page:
	if (page != pagecache_page)
		unlock_page(page);
	put_page(page);
out_ptl:
	spin_unlock(ptl);

	if (pagecache_page) {
		unlock_page(pagecache_page);
		put_page(pagecache_page);
	}
out_mutex:
	mutex_unlock(&hugetlb_fault_mutex_table[hash]);
	i_mmap_unlock_read(mapping);
	/*
	 * Generally it's safe to hold refcount during waiting page lock. But
	 * here we just wait to defer the next page fault to avoid busy loop and
	 * the page is not used after unlocked before returning from the current
	 * page fault. So we are safe from accessing freed page, even if we wait
	 * here without taking refcount.
	 */
	if (need_wait_lock)
		wait_on_page_locked(page);
	return ret;
}

#ifdef CONFIG_USERFAULTFD
/*
 * Used by userfaultfd UFFDIO_COPY.  Based on mcopy_atomic_pte with
 * modifications for huge pages.
 */
int hugetlb_mcopy_atomic_pte(struct mm_struct *dst_mm,
			    pte_t *dst_pte,
			    struct vm_area_struct *dst_vma,
			    unsigned long dst_addr,
			    unsigned long src_addr,
			    enum mcopy_atomic_mode mode,
			    struct page **pagep)
{
	bool is_continue = (mode == MCOPY_ATOMIC_CONTINUE);
	struct hstate *h = hstate_vma(dst_vma);
	struct address_space *mapping = dst_vma->vm_file->f_mapping;
	pgoff_t idx = vma_hugecache_offset(h, dst_vma, dst_addr);
	unsigned long size;
	int vm_shared = dst_vma->vm_flags & VM_SHARED;
	pte_t _dst_pte;
	spinlock_t *ptl;
	int ret = -ENOMEM;
	struct page *page;
	int writable;
	bool page_in_pagecache = false;

	if (is_continue) {
		ret = -EFAULT;
		page = find_lock_page(mapping, idx);
		if (!page)
			goto out;
		page_in_pagecache = true;
	} else if (!*pagep) {
		/* If a page already exists, then it's UFFDIO_COPY for
		 * a non-missing case. Return -EEXIST.
		 */
		if (vm_shared &&
		    hugetlbfs_pagecache_present(h, dst_vma, dst_addr)) {
			ret = -EEXIST;
			goto out;
		}

		page = alloc_huge_page(dst_vma, dst_addr, 0);
		if (IS_ERR(page)) {
			ret = -ENOMEM;
			goto out;
		}

		ret = copy_huge_page_from_user(page,
						(const void __user *) src_addr,
						pages_per_huge_page(h), false);

		/* fallback to copy_from_user outside mmap_lock */
		if (unlikely(ret)) {
			ret = -ENOENT;
			/* Free the allocated page which may have
			 * consumed a reservation.
			 */
			restore_reserve_on_error(h, dst_vma, dst_addr, page);
			put_page(page);

			/* Allocate a temporary page to hold the copied
			 * contents.
			 */
			page = alloc_huge_page_vma(h, dst_vma, dst_addr);
			if (!page) {
				ret = -ENOMEM;
				goto out;
			}
			*pagep = page;
			/* Set the outparam pagep and return to the caller to
			 * copy the contents outside the lock. Don't free the
			 * page.
			 */
			goto out;
		}
	} else {
		if (vm_shared &&
		    hugetlbfs_pagecache_present(h, dst_vma, dst_addr)) {
			put_page(*pagep);
			ret = -EEXIST;
			*pagep = NULL;
			goto out;
		}

		page = alloc_huge_page(dst_vma, dst_addr, 0);
		if (IS_ERR(page)) {
			ret = -ENOMEM;
			*pagep = NULL;
			goto out;
		}
		folio_copy(page_folio(page), page_folio(*pagep));
		put_page(*pagep);
		*pagep = NULL;
	}

	/*
	 * The memory barrier inside __SetPageUptodate makes sure that
	 * preceding stores to the page contents become visible before
	 * the set_pte_at() write.
	 */
	__SetPageUptodate(page);

	/* Add shared, newly allocated pages to the page cache. */
	if (vm_shared && !is_continue) {
		size = i_size_read(mapping->host) >> huge_page_shift(h);
		ret = -EFAULT;
		if (idx >= size)
			goto out_release_nounlock;

		/*
		 * Serialization between remove_inode_hugepages() and
		 * huge_add_to_page_cache() below happens through the
		 * hugetlb_fault_mutex_table that here must be hold by
		 * the caller.
		 */
		ret = huge_add_to_page_cache(page, mapping, idx);
		if (ret)
			goto out_release_nounlock;
		page_in_pagecache = true;
	}

	ptl = huge_pte_lockptr(h, dst_mm, dst_pte);
	spin_lock(ptl);

	/*
	 * Recheck the i_size after holding PT lock to make sure not
	 * to leave any page mapped (as page_mapped()) beyond the end
	 * of the i_size (remove_inode_hugepages() is strict about
	 * enforcing that). If we bail out here, we'll also leave a
	 * page in the radix tree in the vm_shared case beyond the end
	 * of the i_size, but remove_inode_hugepages() will take care
	 * of it as soon as we drop the hugetlb_fault_mutex_table.
	 */
	size = i_size_read(mapping->host) >> huge_page_shift(h);
	ret = -EFAULT;
	if (idx >= size)
		goto out_release_unlock;

	ret = -EEXIST;
	if (!huge_pte_none(huge_ptep_get(dst_pte)))
		goto out_release_unlock;

	if (vm_shared) {
		page_dup_rmap(page, true);
	} else {
		ClearHPageRestoreReserve(page);
		hugepage_add_new_anon_rmap(page, dst_vma, dst_addr);
	}

	/* For CONTINUE on a non-shared VMA, don't set VM_WRITE for CoW. */
	if (is_continue && !vm_shared)
		writable = 0;
	else
		writable = dst_vma->vm_flags & VM_WRITE;

	_dst_pte = make_huge_pte(dst_vma, page, writable);
	if (writable)
		_dst_pte = huge_pte_mkdirty(_dst_pte);
	_dst_pte = pte_mkyoung(_dst_pte);

	set_huge_pte_at(dst_mm, dst_addr, dst_pte, _dst_pte);

	(void)huge_ptep_set_access_flags(dst_vma, dst_addr, dst_pte, _dst_pte,
					dst_vma->vm_flags & VM_WRITE);
	hugetlb_count_add(pages_per_huge_page(h), dst_mm);

	/* No need to invalidate - it was non-present before */
	update_mmu_cache(dst_vma, dst_addr, dst_pte);

	spin_unlock(ptl);
	if (!is_continue)
		SetHPageMigratable(page);
	if (vm_shared || is_continue)
		unlock_page(page);
	ret = 0;
out:
	return ret;
out_release_unlock:
	spin_unlock(ptl);
	if (vm_shared || is_continue)
		unlock_page(page);
out_release_nounlock:
	if (!page_in_pagecache)
		restore_reserve_on_error(h, dst_vma, dst_addr, page);
	put_page(page);
	goto out;
}
#endif /* CONFIG_USERFAULTFD */

static void record_subpages_vmas(struct page *page, struct vm_area_struct *vma,
				 int refs, struct page **pages,
				 struct vm_area_struct **vmas)
{
	int nr;

	for (nr = 0; nr < refs; nr++) {
		if (likely(pages))
			pages[nr] = mem_map_offset(page, nr);
		if (vmas)
			vmas[nr] = vma;
	}
}

long follow_hugetlb_page(struct mm_struct *mm, struct vm_area_struct *vma,
			 struct page **pages, struct vm_area_struct **vmas,
			 unsigned long *position, unsigned long *nr_pages,
			 long i, unsigned int flags, int *locked)
{
	unsigned long pfn_offset;
	unsigned long vaddr = *position;
	unsigned long remainder = *nr_pages;
	struct hstate *h = hstate_vma(vma);
	int err = -EFAULT, refs;

	while (vaddr < vma->vm_end && remainder) {
		pte_t *pte;
		spinlock_t *ptl = NULL;
		int absent;
		struct page *page;

		/*
		 * If we have a pending SIGKILL, don't keep faulting pages and
		 * potentially allocating memory.
		 */
		if (fatal_signal_pending(current)) {
			remainder = 0;
			break;
		}

		/*
		 * Some archs (sparc64, sh*) have multiple pte_ts to
		 * each hugepage.  We have to make sure we get the
		 * first, for the page indexing below to work.
		 *
		 * Note that page table lock is not held when pte is null.
		 */
		pte = huge_pte_offset(mm, vaddr & huge_page_mask(h),
				      huge_page_size(h));
		if (pte)
			ptl = huge_pte_lock(h, mm, pte);
		absent = !pte || huge_pte_none(huge_ptep_get(pte));

		/*
		 * When coredumping, it suits get_dump_page if we just return
		 * an error where there's an empty slot with no huge pagecache
		 * to back it.  This way, we avoid allocating a hugepage, and
		 * the sparse dumpfile avoids allocating disk blocks, but its
		 * huge holes still show up with zeroes where they need to be.
		 */
		if (absent && (flags & FOLL_DUMP) &&
		    !hugetlbfs_pagecache_present(h, vma, vaddr)) {
			if (pte)
				spin_unlock(ptl);
			remainder = 0;
			break;
		}

		/*
		 * We need call hugetlb_fault for both hugepages under migration
		 * (in which case hugetlb_fault waits for the migration,) and
		 * hwpoisoned hugepages (in which case we need to prevent the
		 * caller from accessing to them.) In order to do this, we use
		 * here is_swap_pte instead of is_hugetlb_entry_migration and
		 * is_hugetlb_entry_hwpoisoned. This is because it simply covers
		 * both cases, and because we can't follow correct pages
		 * directly from any kind of swap entries.
		 */
		if (absent || is_swap_pte(huge_ptep_get(pte)) ||
		    ((flags & FOLL_WRITE) &&
		      !huge_pte_write(huge_ptep_get(pte)))) {
			vm_fault_t ret;
			unsigned int fault_flags = 0;

			if (pte)
				spin_unlock(ptl);
			if (flags & FOLL_WRITE)
				fault_flags |= FAULT_FLAG_WRITE;
			if (locked)
				fault_flags |= FAULT_FLAG_ALLOW_RETRY |
					FAULT_FLAG_KILLABLE;
			if (flags & FOLL_NOWAIT)
				fault_flags |= FAULT_FLAG_ALLOW_RETRY |
					FAULT_FLAG_RETRY_NOWAIT;
			if (flags & FOLL_TRIED) {
				/*
				 * Note: FAULT_FLAG_ALLOW_RETRY and
				 * FAULT_FLAG_TRIED can co-exist
				 */
				fault_flags |= FAULT_FLAG_TRIED;
			}
			ret = hugetlb_fault(mm, vma, vaddr, fault_flags);
			if (ret & VM_FAULT_ERROR) {
				err = vm_fault_to_errno(ret, flags);
				remainder = 0;
				break;
			}
			if (ret & VM_FAULT_RETRY) {
				if (locked &&
				    !(fault_flags & FAULT_FLAG_RETRY_NOWAIT))
					*locked = 0;
				*nr_pages = 0;
				/*
				 * VM_FAULT_RETRY must not return an
				 * error, it will return zero
				 * instead.
				 *
				 * No need to update "position" as the
				 * caller will not check it after
				 * *nr_pages is set to 0.
				 */
				return i;
			}
			continue;
		}

		pfn_offset = (vaddr & ~huge_page_mask(h)) >> PAGE_SHIFT;
		page = pte_page(huge_ptep_get(pte));

		/*
		 * If subpage information not requested, update counters
		 * and skip the same_page loop below.
		 */
		if (!pages && !vmas && !pfn_offset &&
		    (vaddr + huge_page_size(h) < vma->vm_end) &&
		    (remainder >= pages_per_huge_page(h))) {
			vaddr += huge_page_size(h);
			remainder -= pages_per_huge_page(h);
			i += pages_per_huge_page(h);
			spin_unlock(ptl);
			continue;
		}

		/* vaddr may not be aligned to PAGE_SIZE */
		refs = min3(pages_per_huge_page(h) - pfn_offset, remainder,
		    (vma->vm_end - ALIGN_DOWN(vaddr, PAGE_SIZE)) >> PAGE_SHIFT);

		if (pages || vmas)
			record_subpages_vmas(mem_map_offset(page, pfn_offset),
					     vma, refs,
					     likely(pages) ? pages + i : NULL,
					     vmas ? vmas + i : NULL);

		if (pages) {
			/*
			 * try_grab_compound_head() should always succeed here,
			 * because: a) we hold the ptl lock, and b) we've just
			 * checked that the huge page is present in the page
			 * tables. If the huge page is present, then the tail
			 * pages must also be present. The ptl prevents the
			 * head page and tail pages from being rearranged in
			 * any way. So this page must be available at this
			 * point, unless the page refcount overflowed:
			 */
			if (WARN_ON_ONCE(!try_grab_compound_head(pages[i],
								 refs,
								 flags))) {
				spin_unlock(ptl);
				remainder = 0;
				err = -ENOMEM;
				break;
			}
		}

		vaddr += (refs << PAGE_SHIFT);
		remainder -= refs;
		i += refs;

		spin_unlock(ptl);
	}
	*nr_pages = remainder;
	/*
	 * setting position is actually required only if remainder is
	 * not zero but it's faster not to add a "if (remainder)"
	 * branch.
	 */
	*position = vaddr;

	return i ? i : err;
}

unsigned long hugetlb_change_protection(struct vm_area_struct *vma,
		unsigned long address, unsigned long end, pgprot_t newprot)
{
	struct mm_struct *mm = vma->vm_mm;
	unsigned long start = address;
	pte_t *ptep;
	pte_t pte;
	struct hstate *h = hstate_vma(vma);
	unsigned long pages = 0;
	bool shared_pmd = false;
	struct mmu_notifier_range range;

	/*
	 * In the case of shared PMDs, the area to flush could be beyond
	 * start/end.  Set range.start/range.end to cover the maximum possible
	 * range if PMD sharing is possible.
	 */
	mmu_notifier_range_init(&range, MMU_NOTIFY_PROTECTION_VMA,
				0, vma, mm, start, end);
	adjust_range_if_pmd_sharing_possible(vma, &range.start, &range.end);

	BUG_ON(address >= end);
	flush_cache_range(vma, range.start, range.end);

	mmu_notifier_invalidate_range_start(&range);
	i_mmap_lock_write(vma->vm_file->f_mapping);
	for (; address < end; address += huge_page_size(h)) {
		spinlock_t *ptl;
		ptep = huge_pte_offset(mm, address, huge_page_size(h));
		if (!ptep)
			continue;
		ptl = huge_pte_lock(h, mm, ptep);
		if (huge_pmd_unshare(mm, vma, &address, ptep)) {
			pages++;
			spin_unlock(ptl);
			shared_pmd = true;
			continue;
		}
		pte = huge_ptep_get(ptep);
		if (unlikely(is_hugetlb_entry_hwpoisoned(pte))) {
			spin_unlock(ptl);
			continue;
		}
		if (unlikely(is_hugetlb_entry_migration(pte))) {
			swp_entry_t entry = pte_to_swp_entry(pte);

			if (is_writable_migration_entry(entry)) {
				pte_t newpte;

				entry = make_readable_migration_entry(
							swp_offset(entry));
				newpte = swp_entry_to_pte(entry);
				set_huge_swap_pte_at(mm, address, ptep,
						     newpte, huge_page_size(h));
				pages++;
			}
			spin_unlock(ptl);
			continue;
		}
		if (!huge_pte_none(pte)) {
			pte_t old_pte;
			unsigned int shift = huge_page_shift(hstate_vma(vma));

			old_pte = huge_ptep_modify_prot_start(vma, address, ptep);
			pte = pte_mkhuge(huge_pte_modify(old_pte, newprot));
			pte = arch_make_huge_pte(pte, shift, vma->vm_flags);
			huge_ptep_modify_prot_commit(vma, address, ptep, old_pte, pte);
			pages++;
		}
		spin_unlock(ptl);
	}
	/*
	 * Must flush TLB before releasing i_mmap_rwsem: x86's huge_pmd_unshare
	 * may have cleared our pud entry and done put_page on the page table:
	 * once we release i_mmap_rwsem, another task can do the final put_page
	 * and that page table be reused and filled with junk.  If we actually
	 * did unshare a page of pmds, flush the range corresponding to the pud.
	 */
	if (shared_pmd)
		flush_hugetlb_tlb_range(vma, range.start, range.end);
	else
		flush_hugetlb_tlb_range(vma, start, end);
	/*
	 * No need to call mmu_notifier_invalidate_range() we are downgrading
	 * page table protection not changing it to point to a new page.
	 *
	 * See Documentation/vm/mmu_notifier.rst
	 */
	i_mmap_unlock_write(vma->vm_file->f_mapping);
	mmu_notifier_invalidate_range_end(&range);

	return pages << h->order;
}

/* Return true if reservation was successful, false otherwise.  */
bool hugetlb_reserve_pages(struct inode *inode,
					long from, long to,
					struct vm_area_struct *vma,
					vm_flags_t vm_flags)
{
	long chg, add = -1;
	struct hstate *h = hstate_inode(inode);
	struct hugepage_subpool *spool = subpool_inode(inode);
	struct resv_map *resv_map;
	struct hugetlb_cgroup *h_cg = NULL;
	long gbl_reserve, regions_needed = 0;

	/* This should never happen */
	if (from > to) {
		VM_WARN(1, "%s called with a negative range\n", __func__);
		return false;
	}

	/*
	 * Only apply hugepage reservation if asked. At fault time, an
	 * attempt will be made for VM_NORESERVE to allocate a page
	 * without using reserves
	 */
	if (vm_flags & VM_NORESERVE)
		return true;

	/*
	 * Shared mappings base their reservation on the number of pages that
	 * are already allocated on behalf of the file. Private mappings need
	 * to reserve the full area even if read-only as mprotect() may be
	 * called to make the mapping read-write. Assume !vma is a shm mapping
	 */
	if (!vma || vma->vm_flags & VM_MAYSHARE) {
		/*
		 * resv_map can not be NULL as hugetlb_reserve_pages is only
		 * called for inodes for which resv_maps were created (see
		 * hugetlbfs_get_inode).
		 */
		resv_map = inode_resv_map(inode);

		chg = region_chg(resv_map, from, to, &regions_needed);

	} else {
		/* Private mapping. */
		resv_map = resv_map_alloc();
		if (!resv_map)
			return false;

		chg = to - from;

		set_vma_resv_map(vma, resv_map);
		set_vma_resv_flags(vma, HPAGE_RESV_OWNER);
	}

	if (chg < 0)
		goto out_err;

	if (hugetlb_cgroup_charge_cgroup_rsvd(hstate_index(h),
				chg * pages_per_huge_page(h), &h_cg) < 0)
		goto out_err;

	if (vma && !(vma->vm_flags & VM_MAYSHARE) && h_cg) {
		/* For private mappings, the hugetlb_cgroup uncharge info hangs
		 * of the resv_map.
		 */
		resv_map_set_hugetlb_cgroup_uncharge_info(resv_map, h_cg, h);
	}

	/*
	 * There must be enough pages in the subpool for the mapping. If
	 * the subpool has a minimum size, there may be some global
	 * reservations already in place (gbl_reserve).
	 */
	gbl_reserve = hugepage_subpool_get_pages(spool, chg);
	if (gbl_reserve < 0)
		goto out_uncharge_cgroup;

	/*
	 * Check enough hugepages are available for the reservation.
	 * Hand the pages back to the subpool if there are not
	 */
	if (hugetlb_acct_memory(h, gbl_reserve) < 0)
		goto out_put_pages;

	/*
	 * Account for the reservations made. Shared mappings record regions
	 * that have reservations as they are shared by multiple VMAs.
	 * When the last VMA disappears, the region map says how much
	 * the reservation was and the page cache tells how much of
	 * the reservation was consumed. Private mappings are per-VMA and
	 * only the consumed reservations are tracked. When the VMA
	 * disappears, the original reservation is the VMA size and the
	 * consumed reservations are stored in the map. Hence, nothing
	 * else has to be done for private mappings here
	 */
	if (!vma || vma->vm_flags & VM_MAYSHARE) {
		add = region_add(resv_map, from, to, regions_needed, h, h_cg);

		if (unlikely(add < 0)) {
			hugetlb_acct_memory(h, -gbl_reserve);
			goto out_put_pages;
		} else if (unlikely(chg > add)) {
			/*
			 * pages in this range were added to the reserve
			 * map between region_chg and region_add.  This
			 * indicates a race with alloc_huge_page.  Adjust
			 * the subpool and reserve counts modified above
			 * based on the difference.
			 */
			long rsv_adjust;

			/*
			 * hugetlb_cgroup_uncharge_cgroup_rsvd() will put the
			 * reference to h_cg->css. See comment below for detail.
			 */
			hugetlb_cgroup_uncharge_cgroup_rsvd(
				hstate_index(h),
				(chg - add) * pages_per_huge_page(h), h_cg);

			rsv_adjust = hugepage_subpool_put_pages(spool,
								chg - add);
			hugetlb_acct_memory(h, -rsv_adjust);
		} else if (h_cg) {
			/*
			 * The file_regions will hold their own reference to
			 * h_cg->css. So we should release the reference held
			 * via hugetlb_cgroup_charge_cgroup_rsvd() when we are
			 * done.
			 */
			hugetlb_cgroup_put_rsvd_cgroup(h_cg);
		}
	}
	return true;

out_put_pages:
	/* put back original number of pages, chg */
	(void)hugepage_subpool_put_pages(spool, chg);
out_uncharge_cgroup:
	hugetlb_cgroup_uncharge_cgroup_rsvd(hstate_index(h),
					    chg * pages_per_huge_page(h), h_cg);
out_err:
	if (!vma || vma->vm_flags & VM_MAYSHARE)
		/* Only call region_abort if the region_chg succeeded but the
		 * region_add failed or didn't run.
		 */
		if (chg >= 0 && add < 0)
			region_abort(resv_map, from, to, regions_needed);
	if (vma && is_vma_resv_set(vma, HPAGE_RESV_OWNER))
		kref_put(&resv_map->refs, resv_map_release);
	return false;
}

long hugetlb_unreserve_pages(struct inode *inode, long start, long end,
								long freed)
{
	struct hstate *h = hstate_inode(inode);
	struct resv_map *resv_map = inode_resv_map(inode);
	long chg = 0;
	struct hugepage_subpool *spool = subpool_inode(inode);
	long gbl_reserve;

	/*
	 * Since this routine can be called in the evict inode path for all
	 * hugetlbfs inodes, resv_map could be NULL.
	 */
	if (resv_map) {
		chg = region_del(resv_map, start, end);
		/*
		 * region_del() can fail in the rare case where a region
		 * must be split and another region descriptor can not be
		 * allocated.  If end == LONG_MAX, it will not fail.
		 */
		if (chg < 0)
			return chg;
	}

	spin_lock(&inode->i_lock);
	inode->i_blocks -= (blocks_per_huge_page(h) * freed);
	spin_unlock(&inode->i_lock);

	/*
	 * If the subpool has a minimum size, the number of global
	 * reservations to be released may be adjusted.
	 *
	 * Note that !resv_map implies freed == 0. So (chg - freed)
	 * won't go negative.
	 */
	gbl_reserve = hugepage_subpool_put_pages(spool, (chg - freed));
	hugetlb_acct_memory(h, -gbl_reserve);

	return 0;
}

#ifdef CONFIG_ARCH_WANT_HUGE_PMD_SHARE
static unsigned long page_table_shareable(struct vm_area_struct *svma,
				struct vm_area_struct *vma,
				unsigned long addr, pgoff_t idx)
{
	unsigned long saddr = ((idx - svma->vm_pgoff) << PAGE_SHIFT) +
				svma->vm_start;
	unsigned long sbase = saddr & PUD_MASK;
	unsigned long s_end = sbase + PUD_SIZE;

	/* Allow segments to share if only one is marked locked */
	unsigned long vm_flags = vma->vm_flags & VM_LOCKED_CLEAR_MASK;
	unsigned long svm_flags = svma->vm_flags & VM_LOCKED_CLEAR_MASK;

	/*
	 * match the virtual addresses, permission and the alignment of the
	 * page table page.
	 */
	if (pmd_index(addr) != pmd_index(saddr) ||
	    vm_flags != svm_flags ||
	    !range_in_vma(svma, sbase, s_end))
		return 0;

	return saddr;
}

static bool vma_shareable(struct vm_area_struct *vma, unsigned long addr)
{
	unsigned long base = addr & PUD_MASK;
	unsigned long end = base + PUD_SIZE;

	/*
	 * check on proper vm_flags and page table alignment
	 */
	if (vma->vm_flags & VM_MAYSHARE && range_in_vma(vma, base, end))
		return true;
	return false;
}

bool want_pmd_share(struct vm_area_struct *vma, unsigned long addr)
{
#ifdef CONFIG_USERFAULTFD
	if (uffd_disable_huge_pmd_share(vma))
		return false;
#endif
	return vma_shareable(vma, addr);
}

/*
 * Determine if start,end range within vma could be mapped by shared pmd.
 * If yes, adjust start and end to cover range associated with possible
 * shared pmd mappings.
 */
void adjust_range_if_pmd_sharing_possible(struct vm_area_struct *vma,
				unsigned long *start, unsigned long *end)
{
	unsigned long v_start = ALIGN(vma->vm_start, PUD_SIZE),
		v_end = ALIGN_DOWN(vma->vm_end, PUD_SIZE);

	/*
	 * vma needs to span at least one aligned PUD size, and the range
	 * must be at least partially within in.
	 */
	if (!(vma->vm_flags & VM_MAYSHARE) || !(v_end > v_start) ||
		(*end <= v_start) || (*start >= v_end))
		return;

	/* Extend the range to be PUD aligned for a worst case scenario */
	if (*start > v_start)
		*start = ALIGN_DOWN(*start, PUD_SIZE);

	if (*end < v_end)
		*end = ALIGN(*end, PUD_SIZE);
}

/*
 * Search for a shareable pmd page for hugetlb. In any case calls pmd_alloc()
 * and returns the corresponding pte. While this is not necessary for the
 * !shared pmd case because we can allocate the pmd later as well, it makes the
 * code much cleaner.
 *
 * This routine must be called with i_mmap_rwsem held in at least read mode if
 * sharing is possible.  For hugetlbfs, this prevents removal of any page
 * table entries associated with the address space.  This is important as we
 * are setting up sharing based on existing page table entries (mappings).
 */
pte_t *huge_pmd_share(struct mm_struct *mm, struct vm_area_struct *vma,
		      unsigned long addr, pud_t *pud)
{
	struct address_space *mapping = vma->vm_file->f_mapping;
	pgoff_t idx = ((addr - vma->vm_start) >> PAGE_SHIFT) +
			vma->vm_pgoff;
	struct vm_area_struct *svma;
	unsigned long saddr;
	pte_t *spte = NULL;
	pte_t *pte;
	spinlock_t *ptl;

	i_mmap_assert_locked(mapping);
	vma_interval_tree_foreach(svma, &mapping->i_mmap, idx, idx) {
		if (svma == vma)
			continue;

		saddr = page_table_shareable(svma, vma, addr, idx);
		if (saddr) {
			spte = huge_pte_offset(svma->vm_mm, saddr,
					       vma_mmu_pagesize(svma));
			if (spte) {
				get_page(virt_to_page(spte));
				break;
			}
		}
	}

	if (!spte)
		goto out;

	ptl = huge_pte_lock(hstate_vma(vma), mm, spte);
	if (pud_none(*pud)) {
		pud_populate(mm, pud,
				(pmd_t *)((unsigned long)spte & PAGE_MASK));
		mm_inc_nr_pmds(mm);
	} else {
		put_page(virt_to_page(spte));
	}
	spin_unlock(ptl);
out:
	pte = (pte_t *)pmd_alloc(mm, pud, addr);
	return pte;
}

/*
 * unmap huge page backed by shared pte.
 *
 * Hugetlb pte page is ref counted at the time of mapping.  If pte is shared
 * indicated by page_count > 1, unmap is achieved by clearing pud and
 * decrementing the ref count. If count == 1, the pte page is not shared.
 *
 * Called with page table lock held and i_mmap_rwsem held in write mode.
 *
 * returns: 1 successfully unmapped a shared pte page
 *	    0 the underlying pte page is not shared, or it is the last user
 */
int huge_pmd_unshare(struct mm_struct *mm, struct vm_area_struct *vma,
					unsigned long *addr, pte_t *ptep)
{
	pgd_t *pgd = pgd_offset(mm, *addr);
	p4d_t *p4d = p4d_offset(pgd, *addr);
	pud_t *pud = pud_offset(p4d, *addr);

	i_mmap_assert_write_locked(vma->vm_file->f_mapping);
	BUG_ON(page_count(virt_to_page(ptep)) == 0);
	if (page_count(virt_to_page(ptep)) == 1)
		return 0;

	pud_clear(pud);
	put_page(virt_to_page(ptep));
	mm_dec_nr_pmds(mm);
	*addr = ALIGN(*addr, HPAGE_SIZE * PTRS_PER_PTE) - HPAGE_SIZE;
	return 1;
}

#else /* !CONFIG_ARCH_WANT_HUGE_PMD_SHARE */
pte_t *huge_pmd_share(struct mm_struct *mm, struct vm_area_struct *vma,
		      unsigned long addr, pud_t *pud)
{
	return NULL;
}

int huge_pmd_unshare(struct mm_struct *mm, struct vm_area_struct *vma,
				unsigned long *addr, pte_t *ptep)
{
	return 0;
}

void adjust_range_if_pmd_sharing_possible(struct vm_area_struct *vma,
				unsigned long *start, unsigned long *end)
{
}

bool want_pmd_share(struct vm_area_struct *vma, unsigned long addr)
{
	return false;
}
#endif /* CONFIG_ARCH_WANT_HUGE_PMD_SHARE */

#ifdef CONFIG_ARCH_WANT_GENERAL_HUGETLB
pte_t *huge_pte_alloc(struct mm_struct *mm, struct vm_area_struct *vma,
			unsigned long addr, unsigned long sz)
{
	pgd_t *pgd;
	p4d_t *p4d;
	pud_t *pud;
	pte_t *pte = NULL;

	pgd = pgd_offset(mm, addr);
	p4d = p4d_alloc(mm, pgd, addr);
	if (!p4d)
		return NULL;
	pud = pud_alloc(mm, p4d, addr);
	if (pud) {
		if (sz == PUD_SIZE) {
			pte = (pte_t *)pud;
		} else {
			BUG_ON(sz != PMD_SIZE);
			if (want_pmd_share(vma, addr) && pud_none(*pud))
				pte = huge_pmd_share(mm, vma, addr, pud);
			else
				pte = (pte_t *)pmd_alloc(mm, pud, addr);
		}
	}
	BUG_ON(pte && pte_present(*pte) && !pte_huge(*pte));

	return pte;
}

/*
 * huge_pte_offset() - Walk the page table to resolve the hugepage
 * entry at address @addr
 *
 * Return: Pointer to page table entry (PUD or PMD) for
 * address @addr, or NULL if a !p*d_present() entry is encountered and the
 * size @sz doesn't match the hugepage size at this level of the page
 * table.
 */
pte_t *huge_pte_offset(struct mm_struct *mm,
		       unsigned long addr, unsigned long sz)
{
	pgd_t *pgd;
	p4d_t *p4d;
	pud_t *pud;
	pmd_t *pmd;

	pgd = pgd_offset(mm, addr);
	if (!pgd_present(*pgd))
		return NULL;
	p4d = p4d_offset(pgd, addr);
	if (!p4d_present(*p4d))
		return NULL;

	pud = pud_offset(p4d, addr);
	if (sz == PUD_SIZE)
		/* must be pud huge, non-present or none */
		return (pte_t *)pud;
	if (!pud_present(*pud))
		return NULL;
	/* must have a valid entry and size to go further */

	pmd = pmd_offset(pud, addr);
	/* must be pmd huge, non-present or none */
	return (pte_t *)pmd;
}

#endif /* CONFIG_ARCH_WANT_GENERAL_HUGETLB */

/*
 * These functions are overwritable if your architecture needs its own
 * behavior.
 */
struct page * __weak
follow_huge_addr(struct mm_struct *mm, unsigned long address,
			      int write)
{
	return ERR_PTR(-EINVAL);
}

struct page * __weak
follow_huge_pd(struct vm_area_struct *vma,
	       unsigned long address, hugepd_t hpd, int flags, int pdshift)
{
	WARN(1, "hugepd follow called with no support for hugepage directory format\n");
	return NULL;
}

struct page * __weak
follow_huge_pmd(struct mm_struct *mm, unsigned long address,
		pmd_t *pmd, int flags)
{
	struct page *page = NULL;
	spinlock_t *ptl;
	pte_t pte;

	/* FOLL_GET and FOLL_PIN are mutually exclusive. */
	if (WARN_ON_ONCE((flags & (FOLL_PIN | FOLL_GET)) ==
			 (FOLL_PIN | FOLL_GET)))
		return NULL;

retry:
	ptl = pmd_lockptr(mm, pmd);
	spin_lock(ptl);
	/*
	 * make sure that the address range covered by this pmd is not
	 * unmapped from other threads.
	 */
	if (!pmd_huge(*pmd))
		goto out;
	pte = huge_ptep_get((pte_t *)pmd);
	if (pte_present(pte)) {
		page = pmd_page(*pmd) + ((address & ~PMD_MASK) >> PAGE_SHIFT);
		/*
		 * try_grab_page() should always succeed here, because: a) we
		 * hold the pmd (ptl) lock, and b) we've just checked that the
		 * huge pmd (head) page is present in the page tables. The ptl
		 * prevents the head page and tail pages from being rearranged
		 * in any way. So this page must be available at this point,
		 * unless the page refcount overflowed:
		 */
		if (WARN_ON_ONCE(!try_grab_page(page, flags))) {
			page = NULL;
			goto out;
		}
	} else {
		if (is_hugetlb_entry_migration(pte)) {
			spin_unlock(ptl);
			__migration_entry_wait(mm, (pte_t *)pmd, ptl);
			goto retry;
		}
		/*
		 * hwpoisoned entry is treated as no_page_table in
		 * follow_page_mask().
		 */
	}
out:
	spin_unlock(ptl);
	return page;
}

struct page * __weak
follow_huge_pud(struct mm_struct *mm, unsigned long address,
		pud_t *pud, int flags)
{
	if (flags & (FOLL_GET | FOLL_PIN))
		return NULL;

	return pte_page(*(pte_t *)pud) + ((address & ~PUD_MASK) >> PAGE_SHIFT);
}

struct page * __weak
follow_huge_pgd(struct mm_struct *mm, unsigned long address, pgd_t *pgd, int flags)
{
	if (flags & (FOLL_GET | FOLL_PIN))
		return NULL;

	return pte_page(*(pte_t *)pgd) + ((address & ~PGDIR_MASK) >> PAGE_SHIFT);
}

bool isolate_huge_page(struct page *page, struct list_head *list)
{
	bool ret = true;

	spin_lock_irq(&hugetlb_lock);
	if (!PageHeadHuge(page) ||
	    !HPageMigratable(page) ||
	    !get_page_unless_zero(page)) {
		ret = false;
		goto unlock;
	}
	ClearHPageMigratable(page);
	list_move_tail(&page->lru, list);
unlock:
	spin_unlock_irq(&hugetlb_lock);
	return ret;
}

int get_hwpoison_huge_page(struct page *page, bool *hugetlb)
{
	int ret = 0;

	*hugetlb = false;
	spin_lock_irq(&hugetlb_lock);
	if (PageHeadHuge(page)) {
		*hugetlb = true;
		if (HPageFreed(page) || HPageMigratable(page))
			ret = get_page_unless_zero(page);
		else
			ret = -EBUSY;
	}
	spin_unlock_irq(&hugetlb_lock);
	return ret;
}

void putback_active_hugepage(struct page *page)
{
	spin_lock_irq(&hugetlb_lock);
	SetHPageMigratable(page);
	list_move_tail(&page->lru, &(page_hstate(page))->hugepage_activelist);
	spin_unlock_irq(&hugetlb_lock);
	put_page(page);
}

void move_hugetlb_state(struct page *oldpage, struct page *newpage, int reason)
{
	struct hstate *h = page_hstate(oldpage);

	hugetlb_cgroup_migrate(oldpage, newpage);
	set_page_owner_migrate_reason(newpage, reason);

	/*
	 * transfer temporary state of the new huge page. This is
	 * reverse to other transitions because the newpage is going to
	 * be final while the old one will be freed so it takes over
	 * the temporary status.
	 *
	 * Also note that we have to transfer the per-node surplus state
	 * here as well otherwise the global surplus count will not match
	 * the per-node's.
	 */
	if (HPageTemporary(newpage)) {
		int old_nid = page_to_nid(oldpage);
		int new_nid = page_to_nid(newpage);

		SetHPageTemporary(oldpage);
		ClearHPageTemporary(newpage);

		/*
		 * There is no need to transfer the per-node surplus state
		 * when we do not cross the node.
		 */
		if (new_nid == old_nid)
			return;
		spin_lock_irq(&hugetlb_lock);
		if (h->surplus_huge_pages_node[old_nid]) {
			h->surplus_huge_pages_node[old_nid]--;
			h->surplus_huge_pages_node[new_nid]++;
		}
		spin_unlock_irq(&hugetlb_lock);
	}
}

/*
 * This function will unconditionally remove all the shared pmd pgtable entries
 * within the specific vma for a hugetlbfs memory range.
 */
void hugetlb_unshare_all_pmds(struct vm_area_struct *vma)
{
	struct hstate *h = hstate_vma(vma);
	unsigned long sz = huge_page_size(h);
	struct mm_struct *mm = vma->vm_mm;
	struct mmu_notifier_range range;
	unsigned long address, start, end;
	spinlock_t *ptl;
	pte_t *ptep;

	if (!(vma->vm_flags & VM_MAYSHARE))
		return;

	start = ALIGN(vma->vm_start, PUD_SIZE);
	end = ALIGN_DOWN(vma->vm_end, PUD_SIZE);

	if (start >= end)
		return;

	/*
	 * No need to call adjust_range_if_pmd_sharing_possible(), because
	 * we have already done the PUD_SIZE alignment.
	 */
	mmu_notifier_range_init(&range, MMU_NOTIFY_CLEAR, 0, vma, mm,
				start, end);
	mmu_notifier_invalidate_range_start(&range);
	i_mmap_lock_write(vma->vm_file->f_mapping);
	for (address = start; address < end; address += PUD_SIZE) {
		unsigned long tmp = address;

		ptep = huge_pte_offset(mm, address, sz);
		if (!ptep)
			continue;
		ptl = huge_pte_lock(h, mm, ptep);
		/* We don't want 'address' to be changed */
		huge_pmd_unshare(mm, vma, &tmp, ptep);
		spin_unlock(ptl);
	}
	flush_hugetlb_tlb_range(vma, start, end);
	i_mmap_unlock_write(vma->vm_file->f_mapping);
	/*
	 * No need to call mmu_notifier_invalidate_range(), see
	 * Documentation/vm/mmu_notifier.rst.
	 */
	mmu_notifier_invalidate_range_end(&range);
}

#ifdef CONFIG_CMA
static bool cma_reserve_called __initdata;

static int __init cmdline_parse_hugetlb_cma(char *p)
{
	int nid, count = 0;
	unsigned long tmp;
	char *s = p;

	while (*s) {
		if (sscanf(s, "%lu%n", &tmp, &count) != 1)
			break;

		if (s[count] == ':') {
			nid = tmp;
			if (nid < 0 || nid >= MAX_NUMNODES)
				break;

			s += count + 1;
			tmp = memparse(s, &s);
			hugetlb_cma_size_in_node[nid] = tmp;
			hugetlb_cma_size += tmp;

			/*
			 * Skip the separator if have one, otherwise
			 * break the parsing.
			 */
			if (*s == ',')
				s++;
			else
				break;
		} else {
			hugetlb_cma_size = memparse(p, &p);
			break;
		}
	}

	return 0;
}

early_param("hugetlb_cma", cmdline_parse_hugetlb_cma);

void __init hugetlb_cma_reserve(int order)
{
	unsigned long size, reserved, per_node;
	bool node_specific_cma_alloc = false;
	int nid;

	cma_reserve_called = true;

	if (!hugetlb_cma_size)
		return;

	for (nid = 0; nid < MAX_NUMNODES; nid++) {
		if (hugetlb_cma_size_in_node[nid] == 0)
			continue;

		if (!node_state(nid, N_ONLINE)) {
			pr_warn("hugetlb_cma: invalid node %d specified\n", nid);
			hugetlb_cma_size -= hugetlb_cma_size_in_node[nid];
			hugetlb_cma_size_in_node[nid] = 0;
			continue;
		}

		if (hugetlb_cma_size_in_node[nid] < (PAGE_SIZE << order)) {
			pr_warn("hugetlb_cma: cma area of node %d should be at least %lu MiB\n",
				nid, (PAGE_SIZE << order) / SZ_1M);
			hugetlb_cma_size -= hugetlb_cma_size_in_node[nid];
			hugetlb_cma_size_in_node[nid] = 0;
		} else {
			node_specific_cma_alloc = true;
		}
	}

	/* Validate the CMA size again in case some invalid nodes specified. */
	if (!hugetlb_cma_size)
		return;

	if (hugetlb_cma_size < (PAGE_SIZE << order)) {
		pr_warn("hugetlb_cma: cma area should be at least %lu MiB\n",
			(PAGE_SIZE << order) / SZ_1M);
		hugetlb_cma_size = 0;
		return;
	}

	if (!node_specific_cma_alloc) {
		/*
		 * If 3 GB area is requested on a machine with 4 numa nodes,
		 * let's allocate 1 GB on first three nodes and ignore the last one.
		 */
		per_node = DIV_ROUND_UP(hugetlb_cma_size, nr_online_nodes);
		pr_info("hugetlb_cma: reserve %lu MiB, up to %lu MiB per node\n",
			hugetlb_cma_size / SZ_1M, per_node / SZ_1M);
	}

	reserved = 0;
	for_each_node_state(nid, N_ONLINE) {
		int res;
		char name[CMA_MAX_NAME];

		if (node_specific_cma_alloc) {
			if (hugetlb_cma_size_in_node[nid] == 0)
				continue;

			size = hugetlb_cma_size_in_node[nid];
		} else {
			size = min(per_node, hugetlb_cma_size - reserved);
		}

		size = round_up(size, PAGE_SIZE << order);

		snprintf(name, sizeof(name), "hugetlb%d", nid);
		/*
		 * Note that 'order per bit' is based on smallest size that
		 * may be returned to CMA allocator in the case of
		 * huge page demotion.
		 */
		res = cma_declare_contiguous_nid(0, size, 0,
						PAGE_SIZE << HUGETLB_PAGE_ORDER,
						 0, false, name,
						 &hugetlb_cma[nid], nid);
		if (res) {
			pr_warn("hugetlb_cma: reservation failed: err %d, node %d",
				res, nid);
			continue;
		}

		reserved += size;
		pr_info("hugetlb_cma: reserved %lu MiB on node %d\n",
			size / SZ_1M, nid);

		if (reserved >= hugetlb_cma_size)
			break;
	}

	if (!reserved)
		/*
		 * hugetlb_cma_size is used to determine if allocations from
		 * cma are possible.  Set to zero if no cma regions are set up.
		 */
		hugetlb_cma_size = 0;
}

void __init hugetlb_cma_check(void)
{
	if (!hugetlb_cma_size || cma_reserve_called)
		return;

	pr_warn("hugetlb_cma: the option isn't supported by current arch\n");
}

#endif /* CONFIG_CMA */<|MERGE_RESOLUTION|>--- conflicted
+++ resolved
@@ -3074,7 +3074,6 @@
 	unsigned long i;
 	nodemask_t *node_alloc_noretry;
 	bool node_specific_alloc = false;
-<<<<<<< HEAD
 
 	/* skip gigantic hugepages allocation if hugetlb_cma enabled */
 	if (hstate_is_gigantic(h) && hugetlb_cma_size) {
@@ -3090,23 +3089,6 @@
 		}
 	}
 
-=======
-
-	/* skip gigantic hugepages allocation if hugetlb_cma enabled */
-	if (hstate_is_gigantic(h) && hugetlb_cma_size) {
-		pr_warn_once("HugeTLB: hugetlb_cma is enabled, skip boot time allocation\n");
-		return;
-	}
-
-	/* do node specific alloc */
-	for (i = 0; i < nr_online_nodes; i++) {
-		if (h->max_huge_pages_node[i] > 0) {
-			hugetlb_hstate_alloc_pages_onenode(h, i);
-			node_specific_alloc = true;
-		}
-	}
-
->>>>>>> 754e0b0e
 	if (node_specific_alloc)
 		return;
 
