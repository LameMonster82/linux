/*
 * Copyright 2015 Advanced Micro Devices, Inc.
 *
 * Permission is hereby granted, free of charge, to any person obtaining a
 * copy of this software and associated documentation files (the "Software"),
 * to deal in the Software without restriction, including without limitation
 * the rights to use, copy, modify, merge, publish, distribute, sublicense,
 * and/or sell copies of the Software, and to permit persons to whom the
 * Software is furnished to do so, subject to the following conditions:
 *
 * The above copyright notice and this permission notice shall be included in
 * all copies or substantial portions of the Software.
 *
 * THE SOFTWARE IS PROVIDED "AS IS", WITHOUT WARRANTY OF ANY KIND, EXPRESS OR
 * IMPLIED, INCLUDING BUT NOT LIMITED TO THE WARRANTIES OF MERCHANTABILITY,
 * FITNESS FOR A PARTICULAR PURPOSE AND NONINFRINGEMENT.  IN NO EVENT SHALL
 * THE COPYRIGHT HOLDER(S) OR AUTHOR(S) BE LIABLE FOR ANY CLAIM, DAMAGES OR
 * OTHER LIABILITY, WHETHER IN AN ACTION OF CONTRACT, TORT OR OTHERWISE,
 * ARISING FROM, OUT OF OR IN CONNECTION WITH THE SOFTWARE OR THE USE OR
 * OTHER DEALINGS IN THE SOFTWARE.
 *
 */
#ifndef _HWMGR_H_
#define _HWMGR_H_

#include <linux/seq_file.h>
#include "amd_powerplay.h"
#include "pp_instance.h"
#include "hardwaremanager.h"
#include "pp_power_source.h"
#include "hwmgr_ppt.h"
#include "ppatomctrl.h"
#include "hwmgr_ppt.h"
#include "power_state.h"
#include "cgs_linux.h"

struct pp_instance;
struct pp_hwmgr;
struct phm_fan_speed_info;
struct pp_atomctrl_voltage_table;

#define VOLTAGE_SCALE 4

uint8_t convert_to_vid(uint16_t vddc);

enum DISPLAY_GAP {
	DISPLAY_GAP_VBLANK_OR_WM = 0,   /* Wait for vblank or MCHG watermark. */
	DISPLAY_GAP_VBLANK       = 1,   /* Wait for vblank. */
	DISPLAY_GAP_WATERMARK    = 2,   /* Wait for MCHG watermark. (Note that HW may deassert WM in VBI depending on DC_STUTTER_CNTL.) */
	DISPLAY_GAP_IGNORE       = 3    /* Do not wait. */
};
typedef enum DISPLAY_GAP DISPLAY_GAP;

struct vi_dpm_level {
	bool enabled;
	uint32_t value;
	uint32_t param1;
};

struct vi_dpm_table {
	uint32_t count;
	struct vi_dpm_level dpm_level[1];
};

#define PCIE_PERF_REQ_REMOVE_REGISTRY   0
#define PCIE_PERF_REQ_FORCE_LOWPOWER    1
#define PCIE_PERF_REQ_GEN1         2
#define PCIE_PERF_REQ_GEN2         3
#define PCIE_PERF_REQ_GEN3         4

enum PP_FEATURE_MASK {
	PP_SCLK_DPM_MASK = 0x1,
	PP_MCLK_DPM_MASK = 0x2,
	PP_PCIE_DPM_MASK = 0x4,
	PP_SCLK_DEEP_SLEEP_MASK = 0x8,
	PP_POWER_CONTAINMENT_MASK = 0x10,
	PP_UVD_HANDSHAKE_MASK = 0x20,
	PP_SMC_VOLTAGE_CONTROL_MASK = 0x40,
	PP_VBI_TIME_SUPPORT_MASK = 0x80,
	PP_ULV_MASK = 0x100,
	PP_ENABLE_GFX_CG_THRU_SMU = 0x200,
	PP_CLOCK_STRETCH_MASK = 0x400,
	PP_OD_FUZZY_FAN_CONTROL_MASK = 0x800,
	PP_SOCCLK_DPM_MASK = 0x1000,
	PP_DCEFCLK_DPM_MASK = 0x2000,
};

enum PHM_BackEnd_Magic {
	PHM_Dummy_Magic       = 0xAA5555AA,
	PHM_RV770_Magic       = 0xDCBAABCD,
	PHM_Kong_Magic        = 0x239478DF,
	PHM_NIslands_Magic    = 0x736C494E,
	PHM_Sumo_Magic        = 0x8339FA11,
	PHM_SIslands_Magic    = 0x369431AC,
	PHM_Trinity_Magic     = 0x96751873,
	PHM_CIslands_Magic    = 0x38AC78B0,
	PHM_Kv_Magic          = 0xDCBBABC0,
	PHM_VIslands_Magic    = 0x20130307,
	PHM_Cz_Magic          = 0x67DCBA25,
	PHM_Rv_Magic          = 0x20161121
};

struct phm_set_power_state_input {
	const struct pp_hw_power_state *pcurrent_state;
	const struct pp_hw_power_state *pnew_state;
};

<<<<<<< HEAD
struct phm_acp_arbiter {
	uint32_t acpclk;
};

struct phm_uvd_arbiter {
	uint32_t vclk;
	uint32_t dclk;
	uint32_t vclk_ceiling;
	uint32_t dclk_ceiling;
	uint32_t vclk_soft_min;
	uint32_t dclk_soft_min;
};

struct phm_vce_arbiter {
	uint32_t   evclk;
	uint32_t   ecclk;
};

struct phm_gfx_arbiter {
	uint32_t sclk;
	uint32_t sclk_hard_min;
	uint32_t mclk;
	uint32_t sclk_over_drive;
	uint32_t mclk_over_drive;
	uint32_t sclk_threshold;
	uint32_t num_cus;
	uint32_t gfxclk;
	uint32_t fclk;
};

=======
>>>>>>> 661e50bc
struct phm_clock_array {
	uint32_t count;
	uint32_t values[1];
};

struct phm_clock_voltage_dependency_record {
	uint32_t clk;
	uint32_t v;
};

struct phm_vceclock_voltage_dependency_record {
	uint32_t ecclk;
	uint32_t evclk;
	uint32_t v;
};

struct phm_uvdclock_voltage_dependency_record {
	uint32_t vclk;
	uint32_t dclk;
	uint32_t v;
};

struct phm_samuclock_voltage_dependency_record {
	uint32_t samclk;
	uint32_t v;
};

struct phm_acpclock_voltage_dependency_record {
	uint32_t acpclk;
	uint32_t v;
};

struct phm_clock_voltage_dependency_table {
	uint32_t count;										/* Number of entries. */
	struct phm_clock_voltage_dependency_record entries[1];		/* Dynamically allocate count entries. */
};

struct phm_phase_shedding_limits_record {
	uint32_t  Voltage;
	uint32_t    Sclk;
	uint32_t    Mclk;
};

struct phm_uvd_clock_voltage_dependency_record {
	uint32_t vclk;
	uint32_t dclk;
	uint32_t v;
};

struct phm_uvd_clock_voltage_dependency_table {
	uint8_t count;
	struct phm_uvd_clock_voltage_dependency_record entries[1];
};

struct phm_acp_clock_voltage_dependency_record {
	uint32_t acpclk;
	uint32_t v;
};

struct phm_acp_clock_voltage_dependency_table {
	uint32_t count;
	struct phm_acp_clock_voltage_dependency_record entries[1];
};

struct phm_vce_clock_voltage_dependency_record {
	uint32_t ecclk;
	uint32_t evclk;
	uint32_t v;
};

struct phm_phase_shedding_limits_table {
	uint32_t                           count;
	struct phm_phase_shedding_limits_record  entries[1];
};

struct phm_vceclock_voltage_dependency_table {
	uint8_t count;                                    /* Number of entries. */
	struct phm_vceclock_voltage_dependency_record entries[1]; /* Dynamically allocate count entries. */
};

struct phm_uvdclock_voltage_dependency_table {
	uint8_t count;                                    /* Number of entries. */
	struct phm_uvdclock_voltage_dependency_record entries[1]; /* Dynamically allocate count entries. */
};

struct phm_samuclock_voltage_dependency_table {
	uint8_t count;                                    /* Number of entries. */
	struct phm_samuclock_voltage_dependency_record entries[1]; /* Dynamically allocate count entries. */
};

struct phm_acpclock_voltage_dependency_table {
	uint32_t count;                                    /* Number of entries. */
	struct phm_acpclock_voltage_dependency_record entries[1]; /* Dynamically allocate count entries. */
};

struct phm_vce_clock_voltage_dependency_table {
	uint8_t count;
	struct phm_vce_clock_voltage_dependency_record entries[1];
};

struct pp_smumgr_func {
	int (*smu_init)(struct pp_hwmgr  *hwmgr);
	int (*smu_fini)(struct pp_hwmgr  *hwmgr);
	int (*start_smu)(struct pp_hwmgr  *hwmgr);
	int (*check_fw_load_finish)(struct pp_hwmgr  *hwmgr,
				    uint32_t firmware);
	int (*request_smu_load_fw)(struct pp_hwmgr  *hwmgr);
	int (*request_smu_load_specific_fw)(struct pp_hwmgr  *hwmgr,
					    uint32_t firmware);
	int (*get_argument)(struct pp_hwmgr  *hwmgr);
	int (*send_msg_to_smc)(struct pp_hwmgr  *hwmgr, uint16_t msg);
	int (*send_msg_to_smc_with_parameter)(struct pp_hwmgr  *hwmgr,
					  uint16_t msg, uint32_t parameter);
	int (*download_pptable_settings)(struct pp_hwmgr  *hwmgr,
					 void **table);
	int (*upload_pptable_settings)(struct pp_hwmgr  *hwmgr);
	int (*update_smc_table)(struct pp_hwmgr *hwmgr, uint32_t type);
	int (*process_firmware_header)(struct pp_hwmgr *hwmgr);
	int (*update_sclk_threshold)(struct pp_hwmgr *hwmgr);
	int (*thermal_setup_fan_table)(struct pp_hwmgr *hwmgr);
	int (*thermal_avfs_enable)(struct pp_hwmgr *hwmgr);
	int (*init_smc_table)(struct pp_hwmgr *hwmgr);
	int (*populate_all_graphic_levels)(struct pp_hwmgr *hwmgr);
	int (*populate_all_memory_levels)(struct pp_hwmgr *hwmgr);
	int (*initialize_mc_reg_table)(struct pp_hwmgr *hwmgr);
	uint32_t (*get_offsetof)(uint32_t type, uint32_t member);
	uint32_t (*get_mac_definition)(uint32_t value);
	bool (*is_dpm_running)(struct pp_hwmgr *hwmgr);
	int (*populate_requested_graphic_levels)(struct pp_hwmgr *hwmgr,
			struct amd_pp_profile *request);
	bool (*is_hw_avfs_present)(struct pp_hwmgr  *hwmgr);
};

struct pp_hwmgr_func {
	int (*backend_init)(struct pp_hwmgr *hw_mgr);
	int (*backend_fini)(struct pp_hwmgr *hw_mgr);
	int (*asic_setup)(struct pp_hwmgr *hw_mgr);
	int (*get_power_state_size)(struct pp_hwmgr *hw_mgr);

	int (*apply_state_adjust_rules)(struct pp_hwmgr *hwmgr,
				struct pp_power_state  *prequest_ps,
			const struct pp_power_state *pcurrent_ps);

	int (*force_dpm_level)(struct pp_hwmgr *hw_mgr,
					enum amd_dpm_forced_level level);

	int (*dynamic_state_management_enable)(
						struct pp_hwmgr *hw_mgr);
	int (*dynamic_state_management_disable)(
						struct pp_hwmgr *hw_mgr);

	int (*patch_boot_state)(struct pp_hwmgr *hwmgr,
				     struct pp_hw_power_state *hw_ps);

	int (*get_pp_table_entry)(struct pp_hwmgr *hwmgr,
			    unsigned long, struct pp_power_state *);
	int (*get_num_of_pp_table_entries)(struct pp_hwmgr *hwmgr);
	int (*powerdown_uvd)(struct pp_hwmgr *hwmgr);
	void (*powergate_vce)(struct pp_hwmgr *hwmgr, bool bgate);
	void (*powergate_uvd)(struct pp_hwmgr *hwmgr, bool bgate);
	uint32_t (*get_mclk)(struct pp_hwmgr *hwmgr, bool low);
	uint32_t (*get_sclk)(struct pp_hwmgr *hwmgr, bool low);
	int (*power_state_set)(struct pp_hwmgr *hwmgr,
						const void *state);
	int (*enable_clock_power_gating)(struct pp_hwmgr *hwmgr);
	int (*notify_smc_display_config_after_ps_adjustment)(struct pp_hwmgr *hwmgr);
	int (*display_config_changed)(struct pp_hwmgr *hwmgr);
	int (*disable_clock_power_gating)(struct pp_hwmgr *hwmgr);
	int (*update_clock_gatings)(struct pp_hwmgr *hwmgr,
						const uint32_t *msg_id);
	int (*set_max_fan_rpm_output)(struct pp_hwmgr *hwmgr, uint16_t us_max_fan_pwm);
	int (*set_max_fan_pwm_output)(struct pp_hwmgr *hwmgr, uint16_t us_max_fan_pwm);
	int (*get_temperature)(struct pp_hwmgr *hwmgr);
	int (*stop_thermal_controller)(struct pp_hwmgr *hwmgr);
	int (*get_fan_speed_info)(struct pp_hwmgr *hwmgr, struct phm_fan_speed_info *fan_speed_info);
	void (*set_fan_control_mode)(struct pp_hwmgr *hwmgr, uint32_t mode);
	uint32_t (*get_fan_control_mode)(struct pp_hwmgr *hwmgr);
	int (*set_fan_speed_percent)(struct pp_hwmgr *hwmgr, uint32_t percent);
	int (*get_fan_speed_percent)(struct pp_hwmgr *hwmgr, uint32_t *speed);
	int (*set_fan_speed_rpm)(struct pp_hwmgr *hwmgr, uint32_t percent);
	int (*get_fan_speed_rpm)(struct pp_hwmgr *hwmgr, uint32_t *speed);
	int (*reset_fan_speed_to_default)(struct pp_hwmgr *hwmgr);
	int (*uninitialize_thermal_controller)(struct pp_hwmgr *hwmgr);
	int (*register_internal_thermal_interrupt)(struct pp_hwmgr *hwmgr,
					const void *thermal_interrupt_info);
	bool (*check_smc_update_required_for_display_configuration)(struct pp_hwmgr *hwmgr);
	int (*check_states_equal)(struct pp_hwmgr *hwmgr,
					const struct pp_hw_power_state *pstate1,
					const struct pp_hw_power_state *pstate2,
					bool *equal);
	int (*set_cpu_power_state)(struct pp_hwmgr *hwmgr);
	int (*store_cc6_data)(struct pp_hwmgr *hwmgr, uint32_t separation_time,
				bool cc6_disable, bool pstate_disable,
				bool pstate_switch_disable);
	int (*get_dal_power_level)(struct pp_hwmgr *hwmgr,
			struct amd_pp_simple_clock_info *info);
	int (*get_performance_level)(struct pp_hwmgr *, const struct pp_hw_power_state *,
			PHM_PerformanceLevelDesignation, uint32_t, PHM_PerformanceLevel *);
	int (*get_current_shallow_sleep_clocks)(struct pp_hwmgr *hwmgr,
				const struct pp_hw_power_state *state, struct pp_clock_info *clock_info);
	int (*get_clock_by_type)(struct pp_hwmgr *hwmgr, enum amd_pp_clock_type type, struct amd_pp_clocks *clocks);
	int (*get_clock_by_type_with_latency)(struct pp_hwmgr *hwmgr,
			enum amd_pp_clock_type type,
			struct pp_clock_levels_with_latency *clocks);
	int (*get_clock_by_type_with_voltage)(struct pp_hwmgr *hwmgr,
			enum amd_pp_clock_type type,
			struct pp_clock_levels_with_voltage *clocks);
	int (*set_watermarks_for_clocks_ranges)(struct pp_hwmgr *hwmgr,
			struct pp_wm_sets_with_clock_ranges_soc15 *wm_with_clock_ranges);
	int (*display_clock_voltage_request)(struct pp_hwmgr *hwmgr,
			struct pp_display_clock_request *clock);
	int (*get_max_high_clocks)(struct pp_hwmgr *hwmgr, struct amd_pp_simple_clock_info *clocks);
	int (*power_off_asic)(struct pp_hwmgr *hwmgr);
	int (*force_clock_level)(struct pp_hwmgr *hwmgr, enum pp_clock_type type, uint32_t mask);
	int (*print_clock_levels)(struct pp_hwmgr *hwmgr, enum pp_clock_type type, char *buf);
	int (*enable_per_cu_power_gating)(struct pp_hwmgr *hwmgr, bool enable);
	int (*get_sclk_od)(struct pp_hwmgr *hwmgr);
	int (*set_sclk_od)(struct pp_hwmgr *hwmgr, uint32_t value);
	int (*get_mclk_od)(struct pp_hwmgr *hwmgr);
	int (*set_mclk_od)(struct pp_hwmgr *hwmgr, uint32_t value);
	int (*read_sensor)(struct pp_hwmgr *hwmgr, int idx, void *value, int *size);
	int (*set_power_profile_state)(struct pp_hwmgr *hwmgr,
			struct amd_pp_profile *request);
	int (*avfs_control)(struct pp_hwmgr *hwmgr, bool enable);
	int (*disable_smc_firmware_ctf)(struct pp_hwmgr *hwmgr);
	int (*set_active_display_count)(struct pp_hwmgr *hwmgr, uint32_t count);
	int (*set_deep_sleep_dcefclk)(struct pp_hwmgr *hwmgr, uint32_t clock);
	int (*start_thermal_controller)(struct pp_hwmgr *hwmgr, struct PP_TemperatureRange *range);
	int (*notify_cac_buffer_info)(struct pp_hwmgr *hwmgr,
					uint32_t virtual_addr_low,
					uint32_t virtual_addr_hi,
					uint32_t mc_addr_low,
					uint32_t mc_addr_hi,
					uint32_t size);
};

struct pp_table_func {
	int (*pptable_init)(struct pp_hwmgr *hw_mgr);
	int (*pptable_fini)(struct pp_hwmgr *hw_mgr);
	int (*pptable_get_number_of_vce_state_table_entries)(struct pp_hwmgr *hw_mgr);
	int (*pptable_get_vce_state_table_entry)(
						struct pp_hwmgr *hwmgr,
						unsigned long i,
						struct amd_vce_state *vce_state,
						void **clock_info,
						unsigned long *flag);
};

union phm_cac_leakage_record {
	struct {
		uint16_t Vddc;          /* in CI, we use it for StdVoltageHiSidd */
		uint32_t Leakage;       /* in CI, we use it for StdVoltageLoSidd */
	};
	struct {
		uint16_t Vddc1;
		uint16_t Vddc2;
		uint16_t Vddc3;
	};
};

struct phm_cac_leakage_table {
	uint32_t count;
	union phm_cac_leakage_record entries[1];
};

struct phm_samu_clock_voltage_dependency_record {
	uint32_t samclk;
	uint32_t v;
};


struct phm_samu_clock_voltage_dependency_table {
	uint8_t count;
	struct phm_samu_clock_voltage_dependency_record entries[1];
};

struct phm_cac_tdp_table {
	uint16_t usTDP;
	uint16_t usConfigurableTDP;
	uint16_t usTDC;
	uint16_t usBatteryPowerLimit;
	uint16_t usSmallPowerLimit;
	uint16_t usLowCACLeakage;
	uint16_t usHighCACLeakage;
	uint16_t usMaximumPowerDeliveryLimit;
	uint16_t usEDCLimit;
	uint16_t usOperatingTempMinLimit;
	uint16_t usOperatingTempMaxLimit;
	uint16_t usOperatingTempStep;
	uint16_t usOperatingTempHyst;
	uint16_t usDefaultTargetOperatingTemp;
	uint16_t usTargetOperatingTemp;
	uint16_t usPowerTuneDataSetID;
	uint16_t usSoftwareShutdownTemp;
	uint16_t usClockStretchAmount;
	uint16_t usTemperatureLimitHotspot;
	uint16_t usTemperatureLimitLiquid1;
	uint16_t usTemperatureLimitLiquid2;
	uint16_t usTemperatureLimitVrVddc;
	uint16_t usTemperatureLimitVrMvdd;
	uint16_t usTemperatureLimitPlx;
	uint8_t  ucLiquid1_I2C_address;
	uint8_t  ucLiquid2_I2C_address;
	uint8_t  ucLiquid_I2C_Line;
	uint8_t  ucVr_I2C_address;
	uint8_t  ucVr_I2C_Line;
	uint8_t  ucPlx_I2C_address;
	uint8_t  ucPlx_I2C_Line;
	uint32_t usBoostPowerLimit;
	uint8_t  ucCKS_LDO_REFSEL;
};

struct phm_tdp_table {
	uint16_t usTDP;
	uint16_t usConfigurableTDP;
	uint16_t usTDC;
	uint16_t usBatteryPowerLimit;
	uint16_t usSmallPowerLimit;
	uint16_t usLowCACLeakage;
	uint16_t usHighCACLeakage;
	uint16_t usMaximumPowerDeliveryLimit;
	uint16_t usEDCLimit;
	uint16_t usOperatingTempMinLimit;
	uint16_t usOperatingTempMaxLimit;
	uint16_t usOperatingTempStep;
	uint16_t usOperatingTempHyst;
	uint16_t usDefaultTargetOperatingTemp;
	uint16_t usTargetOperatingTemp;
	uint16_t usPowerTuneDataSetID;
	uint16_t usSoftwareShutdownTemp;
	uint16_t usClockStretchAmount;
	uint16_t usTemperatureLimitTedge;
	uint16_t usTemperatureLimitHotspot;
	uint16_t usTemperatureLimitLiquid1;
	uint16_t usTemperatureLimitLiquid2;
	uint16_t usTemperatureLimitHBM;
	uint16_t usTemperatureLimitVrVddc;
	uint16_t usTemperatureLimitVrMvdd;
	uint16_t usTemperatureLimitPlx;
	uint8_t  ucLiquid1_I2C_address;
	uint8_t  ucLiquid2_I2C_address;
	uint8_t  ucLiquid_I2C_Line;
	uint8_t  ucVr_I2C_address;
	uint8_t  ucVr_I2C_Line;
	uint8_t  ucPlx_I2C_address;
	uint8_t  ucPlx_I2C_Line;
	uint8_t  ucLiquid_I2C_LineSDA;
	uint8_t  ucVr_I2C_LineSDA;
	uint8_t  ucPlx_I2C_LineSDA;
	uint32_t usBoostPowerLimit;
	uint16_t usBoostStartTemperature;
	uint16_t usBoostStopTemperature;
	uint32_t  ulBoostClock;
};

struct phm_ppm_table {
	uint8_t   ppm_design;
	uint16_t  cpu_core_number;
	uint32_t  platform_tdp;
	uint32_t  small_ac_platform_tdp;
	uint32_t  platform_tdc;
	uint32_t  small_ac_platform_tdc;
	uint32_t  apu_tdp;
	uint32_t  dgpu_tdp;
	uint32_t  dgpu_ulv_power;
	uint32_t  tj_max;
};

struct phm_vq_budgeting_record {
	uint32_t ulCUs;
	uint32_t ulSustainableSOCPowerLimitLow;
	uint32_t ulSustainableSOCPowerLimitHigh;
	uint32_t ulMinSclkLow;
	uint32_t ulMinSclkHigh;
	uint8_t  ucDispConfig;
	uint32_t ulDClk;
	uint32_t ulEClk;
	uint32_t ulSustainableSclk;
	uint32_t ulSustainableCUs;
};

struct phm_vq_budgeting_table {
	uint8_t numEntries;
	struct phm_vq_budgeting_record entries[1];
};

struct phm_clock_and_voltage_limits {
	uint32_t sclk;
	uint32_t mclk;
	uint32_t gfxclk;
	uint16_t vddc;
	uint16_t vddci;
	uint16_t vddgfx;
	uint16_t vddmem;
};

/* Structure to hold PPTable information */

struct phm_ppt_v1_information {
	struct phm_ppt_v1_clock_voltage_dependency_table *vdd_dep_on_sclk;
	struct phm_ppt_v1_clock_voltage_dependency_table *vdd_dep_on_mclk;
	struct phm_ppt_v1_clock_voltage_dependency_table *vdd_dep_on_socclk;
	struct phm_ppt_v1_clock_voltage_dependency_table *vdd_dep_on_dcefclk;
	struct phm_clock_array *valid_sclk_values;
	struct phm_clock_array *valid_mclk_values;
	struct phm_clock_array *valid_socclk_values;
	struct phm_clock_array *valid_dcefclk_values;
	struct phm_clock_and_voltage_limits max_clock_voltage_on_dc;
	struct phm_clock_and_voltage_limits max_clock_voltage_on_ac;
	struct phm_clock_voltage_dependency_table *vddc_dep_on_dal_pwrl;
	struct phm_ppm_table *ppm_parameter_table;
	struct phm_cac_tdp_table *cac_dtp_table;
	struct phm_tdp_table *tdp_table;
	struct phm_ppt_v1_mm_clock_voltage_dependency_table *mm_dep_table;
	struct phm_ppt_v1_voltage_lookup_table *vddc_lookup_table;
	struct phm_ppt_v1_voltage_lookup_table *vddgfx_lookup_table;
	struct phm_ppt_v1_voltage_lookup_table *vddmem_lookup_table;
	struct phm_ppt_v1_pcie_table *pcie_table;
	struct phm_ppt_v1_gpio_table *gpio_table;
	uint16_t us_ulv_voltage_offset;
	uint16_t us_ulv_smnclk_did;
	uint16_t us_ulv_mp1clk_did;
	uint16_t us_ulv_gfxclk_bypass;
	uint16_t us_gfxclk_slew_rate;
	uint16_t us_min_gfxclk_freq_limit;
};

struct phm_ppt_v2_information {
	struct phm_ppt_v1_clock_voltage_dependency_table *vdd_dep_on_sclk;
	struct phm_ppt_v1_clock_voltage_dependency_table *vdd_dep_on_mclk;
	struct phm_ppt_v1_clock_voltage_dependency_table *vdd_dep_on_socclk;
	struct phm_ppt_v1_clock_voltage_dependency_table *vdd_dep_on_dcefclk;
	struct phm_ppt_v1_clock_voltage_dependency_table *vdd_dep_on_pixclk;
	struct phm_ppt_v1_clock_voltage_dependency_table *vdd_dep_on_dispclk;
	struct phm_ppt_v1_clock_voltage_dependency_table *vdd_dep_on_phyclk;
	struct phm_ppt_v1_mm_clock_voltage_dependency_table *mm_dep_table;

	struct phm_clock_voltage_dependency_table *vddc_dep_on_dalpwrl;

	struct phm_clock_array *valid_sclk_values;
	struct phm_clock_array *valid_mclk_values;
	struct phm_clock_array *valid_socclk_values;
	struct phm_clock_array *valid_dcefclk_values;

	struct phm_clock_and_voltage_limits max_clock_voltage_on_dc;
	struct phm_clock_and_voltage_limits max_clock_voltage_on_ac;

	struct phm_ppm_table *ppm_parameter_table;
	struct phm_cac_tdp_table *cac_dtp_table;
	struct phm_tdp_table *tdp_table;

	struct phm_ppt_v1_voltage_lookup_table *vddc_lookup_table;
	struct phm_ppt_v1_voltage_lookup_table *vddgfx_lookup_table;
	struct phm_ppt_v1_voltage_lookup_table *vddmem_lookup_table;
	struct phm_ppt_v1_voltage_lookup_table *vddci_lookup_table;

	struct phm_ppt_v1_pcie_table *pcie_table;

	uint16_t us_ulv_voltage_offset;
	uint16_t us_ulv_smnclk_did;
	uint16_t us_ulv_mp1clk_did;
	uint16_t us_ulv_gfxclk_bypass;
	uint16_t us_gfxclk_slew_rate;
	uint16_t us_min_gfxclk_freq_limit;

	uint8_t  uc_gfx_dpm_voltage_mode;
	uint8_t  uc_soc_dpm_voltage_mode;
	uint8_t  uc_uclk_dpm_voltage_mode;
	uint8_t  uc_uvd_dpm_voltage_mode;
	uint8_t  uc_vce_dpm_voltage_mode;
	uint8_t  uc_mp0_dpm_voltage_mode;
	uint8_t  uc_dcef_dpm_voltage_mode;
};

struct phm_dynamic_state_info {
	struct phm_clock_voltage_dependency_table *vddc_dependency_on_sclk;
	struct phm_clock_voltage_dependency_table *vddci_dependency_on_mclk;
	struct phm_clock_voltage_dependency_table *vddc_dependency_on_mclk;
	struct phm_clock_voltage_dependency_table *mvdd_dependency_on_mclk;
	struct phm_clock_voltage_dependency_table *vddc_dep_on_dal_pwrl;
	struct phm_clock_array                    *valid_sclk_values;
	struct phm_clock_array                    *valid_mclk_values;
	struct phm_clock_and_voltage_limits       max_clock_voltage_on_dc;
	struct phm_clock_and_voltage_limits       max_clock_voltage_on_ac;
	uint32_t                                  mclk_sclk_ratio;
	uint32_t                                  sclk_mclk_delta;
	uint32_t                                  vddc_vddci_delta;
	uint32_t                                  min_vddc_for_pcie_gen2;
	struct phm_cac_leakage_table              *cac_leakage_table;
	struct phm_phase_shedding_limits_table  *vddc_phase_shed_limits_table;

	struct phm_vce_clock_voltage_dependency_table
					    *vce_clock_voltage_dependency_table;
	struct phm_uvd_clock_voltage_dependency_table
					    *uvd_clock_voltage_dependency_table;
	struct phm_acp_clock_voltage_dependency_table
					    *acp_clock_voltage_dependency_table;
	struct phm_samu_clock_voltage_dependency_table
					   *samu_clock_voltage_dependency_table;

	struct phm_ppm_table                          *ppm_parameter_table;
	struct phm_cac_tdp_table                      *cac_dtp_table;
	struct phm_clock_voltage_dependency_table	*vdd_gfx_dependency_on_sclk;
	struct phm_vq_budgeting_table				*vq_budgeting_table;
};

struct pp_fan_info {
	bool bNoFan;
	uint8_t   ucTachometerPulsesPerRevolution;
	uint32_t   ulMinRPM;
	uint32_t   ulMaxRPM;
};

struct pp_advance_fan_control_parameters {
	uint16_t  usTMin;                          /* The temperature, in 0.01 centigrades, below which we just run at a minimal PWM. */
	uint16_t  usTMed;                          /* The middle temperature where we change slopes. */
	uint16_t  usTHigh;                         /* The high temperature for setting the second slope. */
	uint16_t  usPWMMin;                        /* The minimum PWM value in percent (0.01% increments). */
	uint16_t  usPWMMed;                        /* The PWM value (in percent) at TMed. */
	uint16_t  usPWMHigh;                       /* The PWM value at THigh. */
	uint8_t   ucTHyst;                         /* Temperature hysteresis. Integer. */
	uint32_t   ulCycleDelay;                   /* The time between two invocations of the fan control routine in microseconds. */
	uint16_t  usTMax;                          /* The max temperature */
	uint8_t   ucFanControlMode;
	uint16_t  usFanPWMMinLimit;
	uint16_t  usFanPWMMaxLimit;
	uint16_t  usFanPWMStep;
	uint16_t  usDefaultMaxFanPWM;
	uint16_t  usFanOutputSensitivity;
	uint16_t  usDefaultFanOutputSensitivity;
	uint16_t  usMaxFanPWM;                     /* The max Fan PWM value for Fuzzy Fan Control feature */
	uint16_t  usFanRPMMinLimit;                /* Minimum limit range in percentage, need to calculate based on minRPM/MaxRpm */
	uint16_t  usFanRPMMaxLimit;                /* Maximum limit range in percentage, usually set to 100% by default */
	uint16_t  usFanRPMStep;                    /* Step increments/decerements, in percent */
	uint16_t  usDefaultMaxFanRPM;              /* The max Fan RPM value for Fuzzy Fan Control feature, default from PPTable */
	uint16_t  usMaxFanRPM;                     /* The max Fan RPM value for Fuzzy Fan Control feature, user defined */
	uint16_t  usFanCurrentLow;                 /* Low current */
	uint16_t  usFanCurrentHigh;                /* High current */
	uint16_t  usFanRPMLow;                     /* Low RPM */
	uint16_t  usFanRPMHigh;                    /* High RPM */
	uint32_t   ulMinFanSCLKAcousticLimit;      /* Minimum Fan Controller SCLK Frequency Acoustic Limit. */
	uint8_t   ucTargetTemperature;             /* Advanced fan controller target temperature. */
	uint8_t   ucMinimumPWMLimit;               /* The minimum PWM that the advanced fan controller can set.  This should be set to the highest PWM that will run the fan at its lowest RPM. */
	uint16_t  usFanGainEdge;                   /* The following is added for Fiji */
	uint16_t  usFanGainHotspot;
	uint16_t  usFanGainLiquid;
	uint16_t  usFanGainVrVddc;
	uint16_t  usFanGainVrMvdd;
	uint16_t  usFanGainPlx;
	uint16_t  usFanGainHbm;
	uint8_t   ucEnableZeroRPM;
	uint8_t   ucFanStopTemperature;
	uint8_t   ucFanStartTemperature;
	uint32_t  ulMaxFanSCLKAcousticLimit;       /* Maximum Fan Controller SCLK Frequency Acoustic Limit. */
	uint32_t  ulTargetGfxClk;
	uint16_t  usZeroRPMStartTemperature;
	uint16_t  usZeroRPMStopTemperature;
};

struct pp_thermal_controller_info {
	uint8_t ucType;
	uint8_t ucI2cLine;
	uint8_t ucI2cAddress;
	struct pp_fan_info fanInfo;
	struct pp_advance_fan_control_parameters advanceFanControlParameters;
};

struct phm_microcode_version_info {
	uint32_t SMC;
	uint32_t DMCU;
	uint32_t MC;
	uint32_t NB;
};

enum PP_TABLE_VERSION {
	PP_TABLE_V0 = 0,
	PP_TABLE_V1,
	PP_TABLE_V2,
	PP_TABLE_MAX
};

/**
 * The main hardware manager structure.
 */
struct pp_hwmgr {
	uint32_t chip_family;
	uint32_t chip_id;
	uint32_t smu_version;

	uint32_t pp_table_version;
	void *device;
	struct pp_smumgr *smumgr;
	const void *soft_pp_table;
	uint32_t soft_pp_table_size;
	void *hardcode_pp_table;
	bool need_pp_table_upload;

	struct amd_vce_state vce_states[AMD_MAX_VCE_LEVELS];
	uint32_t num_vce_state_tables;

	enum amd_dpm_forced_level dpm_level;
	enum amd_dpm_forced_level saved_dpm_level;
	enum amd_dpm_forced_level request_dpm_level;
<<<<<<< HEAD
	struct phm_gfx_arbiter gfx_arbiter;
	struct phm_acp_arbiter acp_arbiter;
	struct phm_uvd_arbiter uvd_arbiter;
	struct phm_vce_arbiter vce_arbiter;
=======
>>>>>>> 661e50bc
	uint32_t usec_timeout;
	void *pptable;
	struct phm_platform_descriptor platform_descriptor;
	void *backend;

	void *smu_backend;
	const struct pp_smumgr_func *smumgr_funcs;
	bool is_kicker;
	bool reload_fw;

	enum PP_DAL_POWERLEVEL dal_power_level;
	struct phm_dynamic_state_info dyn_state;
	const struct pp_hwmgr_func *hwmgr_func;
	const struct pp_table_func *pptable_func;

	struct pp_power_state    *ps;
	enum pp_power_source  power_source;
	uint32_t num_ps;
	struct pp_thermal_controller_info thermal_controller;
	bool fan_ctrl_is_in_default_mode;
	uint32_t fan_ctrl_default_mode;
	bool fan_ctrl_enabled;
	uint32_t tmin;
	struct phm_microcode_version_info microcode_version_info;
	uint32_t ps_size;
	struct pp_power_state    *current_ps;
	struct pp_power_state    *request_ps;
	struct pp_power_state    *boot_ps;
	struct pp_power_state    *uvd_ps;
	struct amd_pp_display_configuration display_config;
	uint32_t feature_mask;

	/* UMD Pstate */
	struct amd_pp_profile gfx_power_profile;
	struct amd_pp_profile compute_power_profile;
	struct amd_pp_profile default_gfx_power_profile;
	struct amd_pp_profile default_compute_power_profile;
	enum amd_pp_profile_type current_power_profile;
	bool en_umd_pstate;
};

struct cgs_irq_src_funcs {
	cgs_irq_source_set_func_t set;
	cgs_irq_handler_func_t handler;
};

extern int hwmgr_early_init(struct pp_instance *handle);
extern int hwmgr_hw_init(struct pp_instance *handle);
extern int hwmgr_hw_fini(struct pp_instance *handle);
extern int hwmgr_hw_suspend(struct pp_instance *handle);
extern int hwmgr_hw_resume(struct pp_instance *handle);
extern int hwmgr_handle_task(struct pp_instance *handle,
				enum amd_pp_task task_id,
				void *input, void *output);
extern int phm_wait_on_register(struct pp_hwmgr *hwmgr, uint32_t index,
				uint32_t value, uint32_t mask);

extern int phm_wait_on_indirect_register(struct pp_hwmgr *hwmgr,
				uint32_t indirect_port,
				uint32_t index,
				uint32_t value,
				uint32_t mask);

extern int phm_wait_for_register_unequal(struct pp_hwmgr *hwmgr,
					uint32_t index,
					uint32_t value, uint32_t mask);
extern int phm_wait_for_indirect_register_unequal(
				struct pp_hwmgr *hwmgr,
				uint32_t indirect_port, uint32_t index,
				uint32_t value, uint32_t mask);


extern bool phm_cf_want_uvd_power_gating(struct pp_hwmgr *hwmgr);
extern bool phm_cf_want_vce_power_gating(struct pp_hwmgr *hwmgr);
extern bool phm_cf_want_microcode_fan_ctrl(struct pp_hwmgr *hwmgr);

extern int phm_trim_voltage_table(struct pp_atomctrl_voltage_table *vol_table);
extern int phm_get_svi2_mvdd_voltage_table(struct pp_atomctrl_voltage_table *vol_table, phm_ppt_v1_clock_voltage_dependency_table *dep_table);
extern int phm_get_svi2_vddci_voltage_table(struct pp_atomctrl_voltage_table *vol_table, phm_ppt_v1_clock_voltage_dependency_table *dep_table);
extern int phm_get_svi2_vdd_voltage_table(struct pp_atomctrl_voltage_table *vol_table, phm_ppt_v1_voltage_lookup_table *lookup_table);
extern void phm_trim_voltage_table_to_fit_state_table(uint32_t max_vol_steps, struct pp_atomctrl_voltage_table *vol_table);
extern int phm_reset_single_dpm_table(void *table, uint32_t count, int max);
extern void phm_setup_pcie_table_entry(void *table, uint32_t index, uint32_t pcie_gen, uint32_t pcie_lanes);
extern int32_t phm_get_dpm_level_enable_mask_value(void *table);
extern uint8_t phm_get_voltage_id(struct pp_atomctrl_voltage_table *voltage_table,
		uint32_t voltage);
extern uint8_t phm_get_voltage_index(struct phm_ppt_v1_voltage_lookup_table *lookup_table, uint16_t voltage);
extern uint16_t phm_find_closest_vddci(struct pp_atomctrl_voltage_table *vddci_table, uint16_t vddci);
extern int phm_find_boot_level(void *table, uint32_t value, uint32_t *boot_level);
extern int phm_get_sclk_for_voltage_evv(struct pp_hwmgr *hwmgr, phm_ppt_v1_voltage_lookup_table *lookup_table,
								uint16_t virtual_voltage_id, int32_t *sclk);
extern int phm_initializa_dynamic_state_adjustment_rule_settings(struct pp_hwmgr *hwmgr);
extern uint32_t phm_get_lowest_enabled_level(struct pp_hwmgr *hwmgr, uint32_t mask);
extern void phm_apply_dal_min_voltage_request(struct pp_hwmgr *hwmgr);

extern int smu7_init_function_pointers(struct pp_hwmgr *hwmgr);
extern int vega10_hwmgr_init(struct pp_hwmgr *hwmgr);
extern int rv_init_function_pointers(struct pp_hwmgr *hwmgr);

extern int phm_get_voltage_evv_on_sclk(struct pp_hwmgr *hwmgr, uint8_t voltage_type,
				uint32_t sclk, uint16_t id, uint16_t *voltage);

#define PHM_ENTIRE_REGISTER_MASK 0xFFFFFFFFU

#define PHM_FIELD_SHIFT(reg, field) reg##__##field##__SHIFT
#define PHM_FIELD_MASK(reg, field) reg##__##field##_MASK

#define PHM_SET_FIELD(origval, reg, field, fieldval)	\
	(((origval) & ~PHM_FIELD_MASK(reg, field)) |	\
	 (PHM_FIELD_MASK(reg, field) & ((fieldval) << PHM_FIELD_SHIFT(reg, field))))

#define PHM_GET_FIELD(value, reg, field)	\
	(((value) & PHM_FIELD_MASK(reg, field)) >>	\
	 PHM_FIELD_SHIFT(reg, field))


/* Operations on named fields. */

#define PHM_READ_FIELD(device, reg, field)	\
	PHM_GET_FIELD(cgs_read_register(device, mm##reg), reg, field)

#define PHM_READ_INDIRECT_FIELD(device, port, reg, field)	\
	PHM_GET_FIELD(cgs_read_ind_register(device, port, ix##reg),	\
			reg, field)

#define PHM_READ_VFPF_INDIRECT_FIELD(device, port, reg, field)	\
	PHM_GET_FIELD(cgs_read_ind_register(device, port, ix##reg),	\
			reg, field)

#define PHM_WRITE_FIELD(device, reg, field, fieldval)	\
	cgs_write_register(device, mm##reg, PHM_SET_FIELD(	\
				cgs_read_register(device, mm##reg), reg, field, fieldval))

#define PHM_WRITE_INDIRECT_FIELD(device, port, reg, field, fieldval)	\
	cgs_write_ind_register(device, port, ix##reg,	\
			PHM_SET_FIELD(cgs_read_ind_register(device, port, ix##reg),	\
				reg, field, fieldval))

#define PHM_WRITE_VFPF_INDIRECT_FIELD(device, port, reg, field, fieldval)	\
	cgs_write_ind_register(device, port, ix##reg,	\
			PHM_SET_FIELD(cgs_read_ind_register(device, port, ix##reg),	\
				reg, field, fieldval))

#define PHM_WAIT_INDIRECT_REGISTER_GIVEN_INDEX(hwmgr, port, index, value, mask)        \
       phm_wait_on_indirect_register(hwmgr, mm##port##_INDEX, index, value, mask)


#define PHM_WAIT_INDIRECT_REGISTER(hwmgr, port, reg, value, mask)      \
       PHM_WAIT_INDIRECT_REGISTER_GIVEN_INDEX(hwmgr, port, ix##reg, value, mask)

#define PHM_WAIT_INDIRECT_FIELD(hwmgr, port, reg, field, fieldval)	\
	PHM_WAIT_INDIRECT_REGISTER(hwmgr, port, reg, (fieldval)	\
			<< PHM_FIELD_SHIFT(reg, field), PHM_FIELD_MASK(reg, field))

#define PHM_WAIT_INDIRECT_REGISTER_UNEQUAL_GIVEN_INDEX(hwmgr, port, index, value, mask)    \
		phm_wait_for_indirect_register_unequal(hwmgr,                   \
				mm##port##_INDEX, index, value, mask)

#define PHM_WAIT_INDIRECT_REGISTER_UNEQUAL(hwmgr, port, reg, value, mask)    \
		PHM_WAIT_INDIRECT_REGISTER_UNEQUAL_GIVEN_INDEX(hwmgr, port, ix##reg, value, mask)

#define PHM_WAIT_INDIRECT_FIELD_UNEQUAL(hwmgr, port, reg, field, fieldval)                          \
		PHM_WAIT_INDIRECT_REGISTER_UNEQUAL(hwmgr, port, reg, \
				(fieldval) << PHM_FIELD_SHIFT(reg, field), \
					PHM_FIELD_MASK(reg, field) )


#define PHM_WAIT_VFPF_INDIRECT_REGISTER_UNEQUAL_GIVEN_INDEX(hwmgr,	\
				port, index, value, mask)		\
	phm_wait_for_indirect_register_unequal(hwmgr,			\
		mm##port##_INDEX_11, index, value, mask)

#define PHM_WAIT_VFPF_INDIRECT_REGISTER_UNEQUAL(hwmgr, port, reg, value, mask)     \
		PHM_WAIT_VFPF_INDIRECT_REGISTER_UNEQUAL_GIVEN_INDEX(hwmgr, port, ix##reg, value, mask)

#define PHM_WAIT_VFPF_INDIRECT_FIELD_UNEQUAL(hwmgr, port, reg, field, fieldval) \
	PHM_WAIT_VFPF_INDIRECT_REGISTER_UNEQUAL(hwmgr, port, reg,	\
		(fieldval) << PHM_FIELD_SHIFT(reg, field),		\
		PHM_FIELD_MASK(reg, field))


#define PHM_WAIT_VFPF_INDIRECT_REGISTER_GIVEN_INDEX(hwmgr,		\
				port, index, value, mask)		\
	phm_wait_on_indirect_register(hwmgr,				\
		mm##port##_INDEX_11, index, value, mask)

#define PHM_WAIT_VFPF_INDIRECT_REGISTER(hwmgr, port, reg, value, mask) \
	PHM_WAIT_VFPF_INDIRECT_REGISTER_GIVEN_INDEX(hwmgr, port, ix##reg, value, mask)

#define PHM_WAIT_VFPF_INDIRECT_FIELD(hwmgr, port, reg, field, fieldval) \
	PHM_WAIT_VFPF_INDIRECT_REGISTER(hwmgr, port, reg,		\
		(fieldval) << PHM_FIELD_SHIFT(reg, field),		\
		PHM_FIELD_MASK(reg, field))

#define PHM_WAIT_REGISTER_UNEQUAL_GIVEN_INDEX(hwmgr,         \
							index, value, mask) \
		phm_wait_for_register_unequal(hwmgr,            \
					index, value, mask)

#define PHM_WAIT_REGISTER_UNEQUAL(hwmgr, reg, value, mask)		\
	PHM_WAIT_REGISTER_UNEQUAL_GIVEN_INDEX(hwmgr,			\
				mm##reg, value, mask)

#define PHM_WAIT_FIELD_UNEQUAL(hwmgr, reg, field, fieldval)		\
	PHM_WAIT_REGISTER_UNEQUAL(hwmgr, reg,				\
		(fieldval) << PHM_FIELD_SHIFT(reg, field),		\
		PHM_FIELD_MASK(reg, field))

#endif /* _HWMGR_H_ */<|MERGE_RESOLUTION|>--- conflicted
+++ resolved
@@ -105,39 +105,6 @@
 	const struct pp_hw_power_state *pnew_state;
 };
 
-<<<<<<< HEAD
-struct phm_acp_arbiter {
-	uint32_t acpclk;
-};
-
-struct phm_uvd_arbiter {
-	uint32_t vclk;
-	uint32_t dclk;
-	uint32_t vclk_ceiling;
-	uint32_t dclk_ceiling;
-	uint32_t vclk_soft_min;
-	uint32_t dclk_soft_min;
-};
-
-struct phm_vce_arbiter {
-	uint32_t   evclk;
-	uint32_t   ecclk;
-};
-
-struct phm_gfx_arbiter {
-	uint32_t sclk;
-	uint32_t sclk_hard_min;
-	uint32_t mclk;
-	uint32_t sclk_over_drive;
-	uint32_t mclk_over_drive;
-	uint32_t sclk_threshold;
-	uint32_t num_cus;
-	uint32_t gfxclk;
-	uint32_t fclk;
-};
-
-=======
->>>>>>> 661e50bc
 struct phm_clock_array {
 	uint32_t count;
 	uint32_t values[1];
@@ -741,13 +708,6 @@
 	enum amd_dpm_forced_level dpm_level;
 	enum amd_dpm_forced_level saved_dpm_level;
 	enum amd_dpm_forced_level request_dpm_level;
-<<<<<<< HEAD
-	struct phm_gfx_arbiter gfx_arbiter;
-	struct phm_acp_arbiter acp_arbiter;
-	struct phm_uvd_arbiter uvd_arbiter;
-	struct phm_vce_arbiter vce_arbiter;
-=======
->>>>>>> 661e50bc
 	uint32_t usec_timeout;
 	void *pptable;
 	struct phm_platform_descriptor platform_descriptor;
