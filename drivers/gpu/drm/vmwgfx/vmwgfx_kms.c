--- conflicted
+++ resolved
@@ -31,8 +31,6 @@
 /* Might need a hrtimer here? */
 #define VMWGFX_PRESENT_RATE ((HZ / 60 > 0) ? HZ / 60 : 1)
 
-<<<<<<< HEAD
-=======
 
 struct vmw_clip_rect {
 	int x1, x2, y1, y2;
@@ -71,7 +69,6 @@
 	*out_num = k;
 }
 
->>>>>>> 6350323a
 void vmw_display_unit_cleanup(struct vmw_display_unit *du)
 {
 	if (du->cursor_surface)
@@ -188,29 +185,11 @@
 		return -EINVAL;
 
 	if (handle) {
-<<<<<<< HEAD
-		ret = vmw_user_surface_lookup_handle(dev_priv, tfile,
-						     handle, &surface);
-		if (!ret) {
-			if (!surface->snooper.image) {
-				DRM_ERROR("surface not suitable for cursor\n");
-				vmw_surface_unreference(&surface);
-				return -EINVAL;
-			}
-		} else {
-			ret = vmw_user_dmabuf_lookup(tfile,
-						     handle, &dmabuf);
-			if (ret) {
-				DRM_ERROR("failed to find surface or dmabuf: %i\n", ret);
-				return -EINVAL;
-			}
-=======
 		ret = vmw_user_lookup_handle(dev_priv, tfile,
 					     handle, &surface, &dmabuf);
 		if (ret) {
 			DRM_ERROR("failed to find surface or dmabuf: %i\n", ret);
 			return -EINVAL;
->>>>>>> 6350323a
 		}
 	}
 
@@ -445,14 +424,9 @@
 				struct drm_clip_rect *clips,
 				unsigned num_clips, int inc)
 {
-<<<<<<< HEAD
-	struct drm_clip_rect *clips_ptr;
-	struct vmw_display_unit *units[VMWGFX_NUM_DISPLAY_UNITS];
-=======
 	struct vmw_display_unit *units[VMWGFX_NUM_DISPLAY_UNITS];
 	struct drm_clip_rect *clips_ptr;
 	struct drm_clip_rect *tmp;
->>>>>>> 6350323a
 	struct drm_crtc *crtc;
 	size_t fifo_size;
 	int i, num_units;
@@ -464,8 +438,6 @@
 		SVGA3dCmdBlitSurfaceToScreen body;
 	} *cmd;
 	SVGASignedRect *blits;
-
-<<<<<<< HEAD
 
 	num_units = 0;
 	list_for_each_entry(crtc, &dev_priv->dev->mode_config.crtc_list,
@@ -477,99 +449,19 @@
 
 	BUG_ON(!clips || !num_clips);
 
-=======
-	num_units = 0;
-	list_for_each_entry(crtc, &dev_priv->dev->mode_config.crtc_list,
-			    head) {
-		if (crtc->fb != &framebuffer->base)
-			continue;
-		units[num_units++] = vmw_crtc_to_du(crtc);
-	}
-
-	BUG_ON(!clips || !num_clips);
-
 	tmp = kzalloc(sizeof(*tmp) * num_clips, GFP_KERNEL);
 	if (unlikely(tmp == NULL)) {
 		DRM_ERROR("Temporary cliprect memory alloc failed.\n");
 		return -ENOMEM;
 	}
 
->>>>>>> 6350323a
 	fifo_size = sizeof(*cmd) + sizeof(SVGASignedRect) * num_clips;
 	cmd = kzalloc(fifo_size, GFP_KERNEL);
 	if (unlikely(cmd == NULL)) {
 		DRM_ERROR("Temporary fifo memory alloc failed.\n");
-<<<<<<< HEAD
-		return -ENOMEM;
-	}
-
-	left = clips->x1;
-	right = clips->x2;
-	top = clips->y1;
-	bottom = clips->y2;
-
-	/* skip the first clip rect */
-	for (i = 1, clips_ptr = clips + inc;
-	     i < num_clips; i++, clips_ptr += inc) {
-		left = min_t(int, left, (int)clips_ptr->x1);
-		right = max_t(int, right, (int)clips_ptr->x2);
-		top = min_t(int, top, (int)clips_ptr->y1);
-		bottom = max_t(int, bottom, (int)clips_ptr->y2);
-	}
-
-	/* only need to do this once */
-	memset(cmd, 0, fifo_size);
-	cmd->header.id = cpu_to_le32(SVGA_3D_CMD_BLIT_SURFACE_TO_SCREEN);
-	cmd->header.size = cpu_to_le32(fifo_size - sizeof(cmd->header));
-
-	cmd->body.srcRect.left = left;
-	cmd->body.srcRect.right = right;
-	cmd->body.srcRect.top = top;
-	cmd->body.srcRect.bottom = bottom;
-
-	clips_ptr = clips;
-	blits = (SVGASignedRect *)&cmd[1];
-	for (i = 0; i < num_clips; i++, clips_ptr += inc) {
-		blits[i].left   = clips_ptr->x1 - left;
-		blits[i].right  = clips_ptr->x2 - left;
-		blits[i].top    = clips_ptr->y1 - top;
-		blits[i].bottom = clips_ptr->y2 - top;
-	}
-
-	/* do per unit writing, reuse fifo for each */
-	for (i = 0; i < num_units; i++) {
-		struct vmw_display_unit *unit = units[i];
-		int clip_x1 = left - unit->crtc.x;
-		int clip_y1 = top - unit->crtc.y;
-		int clip_x2 = right - unit->crtc.x;
-		int clip_y2 = bottom - unit->crtc.y;
-
-		/* skip any crtcs that misses the clip region */
-		if (clip_x1 >= unit->crtc.mode.hdisplay ||
-		    clip_y1 >= unit->crtc.mode.vdisplay ||
-		    clip_x2 <= 0 || clip_y2 <= 0)
-			continue;
-
-		/* need to reset sid as it is changed by execbuf */
-		cmd->body.srcImage.sid = cpu_to_le32(framebuffer->user_handle);
-
-		cmd->body.destScreenId = unit->unit;
-
-		/*
-		 * The blit command is a lot more resilient then the
-		 * readback command when it comes to clip rects. So its
-		 * okay to go out of bounds.
-		 */
-
-		cmd->body.destRect.left = clip_x1;
-		cmd->body.destRect.right = clip_x2;
-		cmd->body.destRect.top = clip_y1;
-		cmd->body.destRect.bottom = clip_y2;
-=======
 		ret = -ENOMEM;
 		goto out_free_tmp;
 	}
->>>>>>> 6350323a
 
 	/* setup blits pointer */
 	blits = (SVGASignedRect *)&cmd[1];
@@ -665,18 +557,6 @@
 	kfree(cmd);
 out_free_tmp:
 	kfree(tmp);
-
-	return ret;
-}
-
-		ret = vmw_execbuf_process(file_priv, dev_priv, NULL, cmd,
-					  fifo_size, 0, NULL);
-
-		if (unlikely(ret != 0))
-			break;
-	}
-
-	kfree(cmd);
 
 	return ret;
 }
@@ -982,10 +862,7 @@
 			int clip_y1 = clips_ptr->y1 - unit->crtc.y;
 			int clip_x2 = clips_ptr->x2 - unit->crtc.x;
 			int clip_y2 = clips_ptr->y2 - unit->crtc.y;
-<<<<<<< HEAD
-=======
 			int move_x, move_y;
->>>>>>> 6350323a
 
 			/* skip any crtcs that misses the clip region */
 			if (clip_x1 >= unit->crtc.mode.hdisplay ||
@@ -993,14 +870,6 @@
 			    clip_x2 <= 0 || clip_y2 <= 0)
 				continue;
 
-<<<<<<< HEAD
-			blits[hit_num].header = SVGA_CMD_BLIT_GMRFB_TO_SCREEN;
-			blits[hit_num].body.destScreenId = unit->unit;
-			blits[hit_num].body.srcOrigin.x = clips_ptr->x1;
-			blits[hit_num].body.srcOrigin.y = clips_ptr->y1;
-			blits[hit_num].body.destRect.left = clip_x1;
-			blits[hit_num].body.destRect.top = clip_y1;
-=======
 			/* clip size to crtc size */
 			clip_x2 = min_t(int, clip_x2, unit->crtc.mode.hdisplay);
 			clip_y2 = min_t(int, clip_y2, unit->crtc.mode.vdisplay);
@@ -1016,7 +885,6 @@
 			blits[hit_num].body.srcOrigin.y = clips_ptr->y1 - move_y;
 			blits[hit_num].body.destRect.left = clip_x1 - move_x;
 			blits[hit_num].body.destRect.top = clip_y1 - move_y;
->>>>>>> 6350323a
 			blits[hit_num].body.destRect.right = clip_x2;
 			blits[hit_num].body.destRect.bottom = clip_y2;
 			hit_num++;
@@ -1055,7 +923,6 @@
 	ret = ttm_read_lock(&vmaster->lock, true);
 	if (unlikely(ret != 0))
 		return ret;
-<<<<<<< HEAD
 
 	if (!num_clips) {
 		num_clips = 1;
@@ -1078,30 +945,6 @@
 					  clips, num_clips, increment);
 	}
 
-=======
-
-	if (!num_clips) {
-		num_clips = 1;
-		clips = &norect;
-		norect.x1 = norect.y1 = 0;
-		norect.x2 = framebuffer->width;
-		norect.y2 = framebuffer->height;
-	} else if (flags & DRM_MODE_FB_DIRTY_ANNOTATE_COPY) {
-		num_clips /= 2;
-		increment = 2;
-	}
-
-	if (dev_priv->ldu_priv) {
-		ret = do_dmabuf_dirty_ldu(dev_priv, &vfbd->base,
-					  flags, color,
-					  clips, num_clips, increment);
-	} else {
-		ret = do_dmabuf_dirty_sou(file_priv, dev_priv, &vfbd->base,
-					  flags, color,
-					  clips, num_clips, increment);
-	}
-
->>>>>>> 6350323a
 	ttm_read_unlock(&vmaster->lock);
 	return ret;
 }
@@ -1263,24 +1106,6 @@
 	if (unlikely(required_size > (u64) dev_priv->vram_size)) {
 		DRM_ERROR("VRAM size is too small for requested mode.\n");
 		return ERR_PTR(-ENOMEM);
-<<<<<<< HEAD
-	}
-
-	/*
-	 * Take a reference on the user object of the resource
-	 * backing the kms fb. This ensures that user-space handle
-	 * lookups on that resource will always work as long as
-	 * it's registered with a kms framebuffer. This is important,
-	 * since vmw_execbuf_process identifies resources in the
-	 * command stream using user-space handles.
-	 */
-
-	user_obj = ttm_base_object_lookup(tfile, mode_cmd->handle);
-	if (unlikely(user_obj == NULL)) {
-		DRM_ERROR("Could not locate requested kms frame buffer.\n");
-		return ERR_PTR(-ENOENT);
-=======
->>>>>>> 6350323a
 	}
 
 	/*
@@ -1328,10 +1153,7 @@
 		return ERR_PTR(ret);
 	} else
 		vfb->user_obj = user_obj;
-<<<<<<< HEAD
-=======
-
->>>>>>> 6350323a
+
 	return &vfb->base;
 }
 
@@ -1378,14 +1200,6 @@
 		return -ENOMEM;
 	}
 
-<<<<<<< HEAD
-	if (ret) {
-		DRM_ERROR("failed to create vmw_framebuffer: %i\n", ret);
-		ttm_base_object_unref(&user_obj);
-		return ERR_PTR(ret);
-	} else
-		vfb->user_obj = user_obj;
-=======
 	fifo_size = sizeof(*cmd) + sizeof(SVGASignedRect) * num_clips;
 	cmd = kmalloc(fifo_size, GFP_KERNEL);
 	if (unlikely(cmd == NULL)) {
@@ -1393,7 +1207,6 @@
 		ret = -ENOMEM;
 		goto out_free_tmp;
 	}
->>>>>>> 6350323a
 
 	left = clips->x;
 	right = clips->x + clips->w;
@@ -1407,17 +1220,9 @@
 		bottom = max_t(int, bottom, (int)clips[i].y + clips[i].h);
 	}
 
-<<<<<<< HEAD
-err_not_scanout:
-	DRM_ERROR("surface not marked as scanout\n");
-	/* vmw_user_surface_lookup takes one ref */
-	vmw_surface_unreference(&surface);
-	ttm_base_object_unref(&user_obj);
-=======
 	/* only need to do this once */
 	memset(cmd, 0, fifo_size);
 	cmd->header.id = cpu_to_le32(SVGA_3D_CMD_BLIT_SURFACE_TO_SCREEN);
->>>>>>> 6350323a
 
 	blits = (SVGASignedRect *)&cmd[1];
 
@@ -1488,210 +1293,6 @@
 	kfree(cmd);
 out_free_tmp:
 	kfree(tmp);
-
-	return ret;
-}
-
-int vmw_kms_readback(struct vmw_private *dev_priv,
-		     struct drm_file *file_priv,
-		     struct vmw_framebuffer *vfb,
-		     struct drm_vmw_fence_rep __user *user_fence_rep,
-		     struct drm_vmw_rect *clips,
-		     uint32_t num_clips)
-{
-	struct vmw_framebuffer_dmabuf *vfbd =
-		vmw_framebuffer_to_vfbd(&vfb->base);
-	struct vmw_dma_buffer *dmabuf = vfbd->buffer;
-	struct vmw_display_unit *units[VMWGFX_NUM_DISPLAY_UNITS];
-	struct drm_crtc *crtc;
-	size_t fifo_size;
-	int i, k, ret, num_units, blits_pos;
-
-	struct {
-		uint32_t header;
-		SVGAFifoCmdDefineGMRFB body;
-	} *cmd;
-	struct {
-		uint32_t header;
-		SVGAFifoCmdBlitScreenToGMRFB body;
-	} *blits;
-
-	num_units = 0;
-	list_for_each_entry(crtc, &dev_priv->dev->mode_config.crtc_list, head) {
-		if (crtc->fb != &vfb->base)
-			continue;
-		units[num_units++] = vmw_crtc_to_du(crtc);
-	}
-
-	BUG_ON(dmabuf == NULL);
-	BUG_ON(!clips || !num_clips);
-
-	/* take a safe guess at fifo size */
-	fifo_size = sizeof(*cmd) + sizeof(*blits) * num_clips * num_units;
-	cmd = kmalloc(fifo_size, GFP_KERNEL);
-	if (unlikely(cmd == NULL)) {
-		DRM_ERROR("Failed to allocate temporary fifo memory.\n");
-		return -ENOMEM;
-	}
-
-	memset(cmd, 0, fifo_size);
-	cmd->header = SVGA_CMD_DEFINE_GMRFB;
-	cmd->body.format.bitsPerPixel = vfb->base.bits_per_pixel;
-	cmd->body.format.colorDepth = vfb->base.depth;
-	cmd->body.format.reserved = 0;
-	cmd->body.bytesPerLine = vfb->base.pitch;
-	cmd->body.ptr.gmrId = vfb->user_handle;
-	cmd->body.ptr.offset = 0;
-
-	blits = (void *)&cmd[1];
-	blits_pos = 0;
-	for (i = 0; i < num_units; i++) {
-		struct drm_vmw_rect *c = clips;
-		for (k = 0; k < num_clips; k++, c++) {
-			/* transform clip coords to crtc origin based coords */
-			int clip_x1 = c->x - units[i]->crtc.x;
-			int clip_x2 = c->x - units[i]->crtc.x + c->w;
-			int clip_y1 = c->y - units[i]->crtc.y;
-			int clip_y2 = c->y - units[i]->crtc.y + c->h;
-			int dest_x = c->x;
-			int dest_y = c->y;
-
-			/* compensate for clipping, we negate
-			 * a negative number and add that.
-			 */
-			if (clip_x1 < 0)
-				dest_x += -clip_x1;
-			if (clip_y1 < 0)
-				dest_y += -clip_y1;
-
-			/* clip */
-			clip_x1 = max(clip_x1, 0);
-			clip_y1 = max(clip_y1, 0);
-			clip_x2 = min(clip_x2, units[i]->crtc.mode.hdisplay);
-			clip_y2 = min(clip_y2, units[i]->crtc.mode.vdisplay);
-
-			/* and cull any rects that misses the crtc */
-			if (clip_x1 >= units[i]->crtc.mode.hdisplay ||
-			    clip_y1 >= units[i]->crtc.mode.vdisplay ||
-			    clip_x2 <= 0 || clip_y2 <= 0)
-				continue;
-
-			blits[blits_pos].header = SVGA_CMD_BLIT_SCREEN_TO_GMRFB;
-			blits[blits_pos].body.srcScreenId = units[i]->unit;
-			blits[blits_pos].body.destOrigin.x = dest_x;
-			blits[blits_pos].body.destOrigin.y = dest_y;
-
-			blits[blits_pos].body.srcRect.left = clip_x1;
-			blits[blits_pos].body.srcRect.top = clip_y1;
-			blits[blits_pos].body.srcRect.right = clip_x2;
-			blits[blits_pos].body.srcRect.bottom = clip_y2;
-			blits_pos++;
-		}
-	}
-	/* reset size here and use calculated exact size from loops */
-	fifo_size = sizeof(*cmd) + sizeof(*blits) * blits_pos;
-
-	ret = vmw_execbuf_process(file_priv, dev_priv, NULL, cmd, fifo_size,
-				  0, user_fence_rep);
-
-	kfree(cmd);
-
-	return ret;
-}
-
-int vmw_kms_present(struct vmw_private *dev_priv,
-		    struct drm_file *file_priv,
-		    struct vmw_framebuffer *vfb,
-		    struct vmw_surface *surface,
-		    uint32_t sid,
-		    int32_t destX, int32_t destY,
-		    struct drm_vmw_rect *clips,
-		    uint32_t num_clips)
-{
-	struct vmw_display_unit *units[VMWGFX_NUM_DISPLAY_UNITS];
-	struct drm_crtc *crtc;
-	size_t fifo_size;
-	int i, k, num_units;
-	int ret = 0; /* silence warning */
-
-	struct {
-		SVGA3dCmdHeader header;
-		SVGA3dCmdBlitSurfaceToScreen body;
-	} *cmd;
-	SVGASignedRect *blits;
-
-	num_units = 0;
-	list_for_each_entry(crtc, &dev_priv->dev->mode_config.crtc_list, head) {
-		if (crtc->fb != &vfb->base)
-			continue;
-		units[num_units++] = vmw_crtc_to_du(crtc);
-	}
-
-	BUG_ON(surface == NULL);
-	BUG_ON(!clips || !num_clips);
-
-	fifo_size = sizeof(*cmd) + sizeof(SVGASignedRect) * num_clips;
-	cmd = kmalloc(fifo_size, GFP_KERNEL);
-	if (unlikely(cmd == NULL)) {
-		DRM_ERROR("Failed to allocate temporary fifo memory.\n");
-		return -ENOMEM;
-	}
-
-	/* only need to do this once */
-	memset(cmd, 0, fifo_size);
-	cmd->header.id = cpu_to_le32(SVGA_3D_CMD_BLIT_SURFACE_TO_SCREEN);
-	cmd->header.size = cpu_to_le32(fifo_size - sizeof(cmd->header));
-
-	cmd->body.srcRect.left = 0;
-	cmd->body.srcRect.right = surface->sizes[0].width;
-	cmd->body.srcRect.top = 0;
-	cmd->body.srcRect.bottom = surface->sizes[0].height;
-
-	blits = (SVGASignedRect *)&cmd[1];
-	for (i = 0; i < num_clips; i++) {
-		blits[i].left   = clips[i].x;
-		blits[i].right  = clips[i].x + clips[i].w;
-		blits[i].top    = clips[i].y;
-		blits[i].bottom = clips[i].y + clips[i].h;
-	}
-
-	for (k = 0; k < num_units; k++) {
-		struct vmw_display_unit *unit = units[k];
-		int clip_x1 = destX - unit->crtc.x;
-		int clip_y1 = destY - unit->crtc.y;
-		int clip_x2 = clip_x1 + surface->sizes[0].width;
-		int clip_y2 = clip_y1 + surface->sizes[0].height;
-
-		/* skip any crtcs that misses the clip region */
-		if (clip_x1 >= unit->crtc.mode.hdisplay ||
-		    clip_y1 >= unit->crtc.mode.vdisplay ||
-		    clip_x2 <= 0 || clip_y2 <= 0)
-			continue;
-
-		/* need to reset sid as it is changed by execbuf */
-		cmd->body.srcImage.sid = sid;
-
-		cmd->body.destScreenId = unit->unit;
-
-		/*
-		 * The blit command is a lot more resilient then the
-		 * readback command when it comes to clip rects. So its
-		 * okay to go out of bounds.
-		 */
-
-		cmd->body.destRect.left = clip_x1;
-		cmd->body.destRect.right = clip_x2;
-		cmd->body.destRect.top = clip_y1;
-		cmd->body.destRect.bottom = clip_y2;
-
-		ret = vmw_execbuf_process(file_priv, dev_priv, NULL, cmd,
-					  fifo_size, 0, NULL);
-
-		if (unlikely(ret != 0))
-			break;
-	}
-
-	kfree(cmd);
 
 	return ret;
 }
