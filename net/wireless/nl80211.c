--- conflicted
+++ resolved
@@ -204,10 +204,7 @@
 	[NL80211_ATTR_HT_CAPABILITY_MASK] = {
 		.len = NL80211_HT_CAPABILITY_LEN
 	},
-<<<<<<< HEAD
-=======
 	[NL80211_ATTR_NOACK_MAP] = { .type = NLA_U16 },
->>>>>>> d7a4858c
 };
 
 /* policy for the key attributes */
@@ -908,10 +905,7 @@
 	if (dev->wiphy.flags & WIPHY_FLAG_SUPPORTS_SCHED_SCAN)
 		CMD(sched_scan_start, START_SCHED_SCAN);
 	CMD(probe_client, PROBE_CLIENT);
-<<<<<<< HEAD
-=======
 	CMD(set_noack_map, SET_NOACK_MAP);
->>>>>>> d7a4858c
 	if (dev->wiphy.flags & WIPHY_FLAG_REPORTS_OBSS) {
 		i++;
 		NLA_PUT_U32(msg, i, NL80211_CMD_REGISTER_BEACONS);
@@ -6640,8 +6634,6 @@
 		.internal_flags = NL80211_FLAG_NEED_WIPHY |
 				  NL80211_FLAG_NEED_RTNL,
 	},
-<<<<<<< HEAD
-=======
 	{
 		.cmd = NL80211_CMD_SET_NOACK_MAP,
 		.doit = nl80211_set_noack_map,
@@ -6651,7 +6643,6 @@
 				  NL80211_FLAG_NEED_RTNL,
 	},
 
->>>>>>> d7a4858c
 };
 
 static struct genl_multicast_group nl80211_mlme_mcgrp = {
